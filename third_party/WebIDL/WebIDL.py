--- conflicted
+++ resolved
@@ -2409,11 +2409,8 @@
         "uint32array",
         "float32array",
         "float64array",
-<<<<<<< HEAD
+        "arrayBuffer",
         "uint8clampedarray",
-=======
-        "arrayBuffer",
->>>>>>> e39f0cbc
         "dictionary",
         "enum",
         "callback",
