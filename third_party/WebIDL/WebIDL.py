# This Source Code Form is subject to the terms of the Mozilla Public
# License, v. 2.0. If a copy of the MPL was not distributed with this
# file, You can obtain one at http://mozilla.org/MPL/2.0/.

""" A WebIDL parser. """

import copy
import math
import os
import re
import string
import traceback
from collections import OrderedDict, defaultdict
from itertools import chain

from ply import lex, yacc

# Machinery


def parseInt(literal):
    string = literal
    sign = 0
    base = 0

    if string[0] == "-":
        sign = -1
        string = string[1:]
    else:
        sign = 1

    if string[0] == "0" and len(string) > 1:
        if string[1] == "x" or string[1] == "X":
            base = 16
            string = string[2:]
        else:
            base = 8
            string = string[1:]
    else:
        base = 10

    value = int(string, base)
    return value * sign


def enum(*names, **kw):
    class Foo(object):
        attrs = OrderedDict()

        def __init__(self, names):
            for v, k in enumerate(names):
                self.attrs[k] = v

        def __getattr__(self, attr):
            if attr in self.attrs:
                return self.attrs[attr]
            raise AttributeError

        def __setattr__(self, name, value):  # this makes it read-only
            raise NotImplementedError

    if "base" not in kw:
        return Foo(names)
    return Foo(chain(kw["base"].attrs.keys(), names))


class WebIDLError(Exception):
    def __init__(self, message, locations, warning=False):
        self.message = message
        self.locations = [str(loc) for loc in locations]
        self.warning = warning

    def __str__(self):
        return "%s: %s%s%s" % (
            self.warning and "warning" or "error",
            self.message,
            ", " if len(self.locations) != 0 else "",
            "\n".join(self.locations),
        )


class Location(object):
    def __init__(self, lexer, lineno, lexpos, filename):
        self._line = None
        self._lineno = lineno
        self._lexpos = lexpos
        self._lexdata = lexer.lexdata
        self._file = filename if filename else "<unknown>"

    def __eq__(self, other):
        return self._lexpos == other._lexpos and self._file == other._file

    def filename(self):
        return self._file

    def resolve(self):
        if self._line:
            return

        startofline = self._lexdata.rfind("\n", 0, self._lexpos) + 1
        endofline = self._lexdata.find("\n", self._lexpos, self._lexpos + 80)
        if endofline != -1:
            self._line = self._lexdata[startofline:endofline]
        else:
            self._line = self._lexdata[startofline:]
        self._colno = self._lexpos - startofline

        # Our line number seems to point to the start of self._lexdata
        self._lineno += self._lexdata.count("\n", 0, startofline)

    def get(self):
        self.resolve()
        return "%s line %s:%s" % (self._file, self._lineno, self._colno)

    def _pointerline(self):
        return " " * self._colno + "^"

    def __str__(self):
        self.resolve()
        return "%s line %s:%s\n%s\n%s" % (
            self._file,
            self._lineno,
            self._colno,
            self._line,
            self._pointerline(),
        )


class BuiltinLocation(object):
    def __init__(self, text):
        self.msg = text + "\n"

    def __eq__(self, other):
        return isinstance(other, BuiltinLocation) and self.msg == other.msg

    def filename(self):
        return "<builtin>"

    def resolve(self):
        pass

    def get(self):
        return self.msg

    def __str__(self):
        return self.get()


# Data Model


class IDLObject(object):
    def __init__(self, location):
        self.location = location
        self.userData = dict()

    def filename(self):
        return self.location.filename()

    def isInterface(self):
        return False

    def isNamespace(self):
        return False

    def isInterfaceMixin(self):
        return False

    def isEnum(self):
        return False

    def isCallback(self):
        return False

    def isType(self):
        return False

    def isDictionary(self):
        return False

    def isUnion(self):
        return False

    def isTypedef(self):
        return False

    def getUserData(self, key, default):
        return self.userData.get(key, default)

    def setUserData(self, key, value):
        self.userData[key] = value

    def addExtendedAttributes(self, attrs):
        assert False  # Override me!

    def handleExtendedAttribute(self, attr):
        assert False  # Override me!

    def _getDependentObjects(self):
        assert False  # Override me!

    def getDeps(self, visited=None):
        """Return a set of files that this object depends on.  If any of
        these files are changed the parser needs to be rerun to regenerate
        a new IDLObject.

        The visited argument is a set of all the objects already visited.
        We must test to see if we are in it, and if so, do nothing.  This
        prevents infinite recursion."""

        # NB: We can't use visited=set() above because the default value is
        # evaluated when the def statement is evaluated, not when the function
        # is executed, so there would be one set for all invocations.
        if visited is None:
            visited = set()

        if self in visited:
            return set()

        visited.add(self)

        deps = set()
        if self.filename() != "<builtin>":
            deps.add(self.filename())

        for d in self._getDependentObjects():
            deps.update(d.getDeps(visited))

        return deps


class IDLScope(IDLObject):
    def __init__(self, location, parentScope, identifier):
        IDLObject.__init__(self, location)

        self.parentScope = parentScope
        if identifier:
            assert isinstance(identifier, IDLIdentifier)
            self._name = identifier
        else:
            self._name = None

        self._dict = {}
        self.globalNames = set()
        # A mapping from global name to the set of global interfaces
        # that have that global name.
        self.globalNameMapping = defaultdict(set)

    def __str__(self):
        return self.QName()

    def QName(self):
        # It's possible for us to be called before __init__ has been called, for
        # the IDLObjectWithScope case.  In that case, self._name won't be set yet.
        if hasattr(self, "_name"):
            name = self._name
        else:
            name = None
        if name:
            return name.QName() + "::"
        return "::"

    def ensureUnique(self, identifier, object):
        """
        Ensure that there is at most one 'identifier' in scope ('self').
        Note that object can be None.  This occurs if we end up here for an
        interface type we haven't seen yet.
        """
        assert isinstance(identifier, IDLUnresolvedIdentifier)
        assert not object or isinstance(object, IDLObjectWithIdentifier)
        assert not object or object.identifier == identifier

        if identifier.name in self._dict:
            if not object:
                return

            # ensureUnique twice with the same object is not allowed
            assert id(object) != id(self._dict[identifier.name])

            replacement = self.resolveIdentifierConflict(
                self, identifier, self._dict[identifier.name], object
            )
            self._dict[identifier.name] = replacement
            return

        assert object

        self._dict[identifier.name] = object

    def resolveIdentifierConflict(self, scope, identifier, originalObject, newObject):
        if (
            isinstance(originalObject, IDLExternalInterface)
            and isinstance(newObject, IDLExternalInterface)
            and originalObject.identifier.name == newObject.identifier.name
        ):
            return originalObject

        if isinstance(originalObject, IDLExternalInterface) or isinstance(
            newObject, IDLExternalInterface
        ):
            raise WebIDLError(
                "Name collision between "
                "interface declarations for identifier '%s' at '%s' and '%s'"
                % (identifier.name, originalObject.location, newObject.location),
                [],
            )

        if isinstance(originalObject, IDLDictionary) or isinstance(
            newObject, IDLDictionary
        ):
            raise WebIDLError(
                "Name collision between dictionary declarations for "
                "identifier '%s'.\n%s\n%s"
                % (identifier.name, originalObject.location, newObject.location),
                [],
            )

        # We do the merging of overloads here as opposed to in IDLInterface
        # because we need to merge overloads of LegacyFactoryFunctions and we need to
        # detect conflicts in those across interfaces. See also the comment in
        # IDLInterface.addExtendedAttributes for "LegacyFactoryFunction".
        if isinstance(originalObject, IDLMethod) and isinstance(newObject, IDLMethod):
            return originalObject.addOverload(newObject)

        # Default to throwing, derived classes can override.
        conflictdesc = "\n\t%s at %s\n\t%s at %s" % (
            originalObject,
            originalObject.location,
            newObject,
            newObject.location,
        )

        raise WebIDLError(
            "Multiple unresolvable definitions of identifier '%s' in scope '%s'%s"
            % (identifier.name, str(self), conflictdesc),
            [],
        )

    def _lookupIdentifier(self, identifier):
        return self._dict[identifier.name]

    def lookupIdentifier(self, identifier):
        assert isinstance(identifier, IDLIdentifier)
        assert identifier.scope == self
        return self._lookupIdentifier(identifier)

    def addIfaceGlobalNames(self, interfaceName, globalNames):
        """Record the global names (from |globalNames|) that can be used in
        [Exposed] to expose things in a global named |interfaceName|"""
        self.globalNames.update(globalNames)
        for name in globalNames:
            self.globalNameMapping[name].add(interfaceName)


class IDLIdentifier(IDLObject):
    def __init__(self, location, scope, name):
        IDLObject.__init__(self, location)

        self.name = name
        assert isinstance(scope, IDLScope)
        self.scope = scope

    def __str__(self):
        return self.QName()

    def QName(self):
        return self.scope.QName() + self.name

    def __hash__(self):
        return self.QName().__hash__()

    def __eq__(self, other):
        return self.QName() == other.QName()

    def object(self):
        return self.scope.lookupIdentifier(self)


class IDLUnresolvedIdentifier(IDLObject):
    def __init__(
        self, location, name, allowDoubleUnderscore=False, allowForbidden=False
    ):
        IDLObject.__init__(self, location)

        assert len(name) > 0

        if name == "__noSuchMethod__":
            raise WebIDLError("__noSuchMethod__ is deprecated", [location])

        if name[:2] == "__" and not allowDoubleUnderscore:
            raise WebIDLError("Identifiers beginning with __ are reserved", [location])
        if name[0] == "_" and not allowDoubleUnderscore:
            name = name[1:]
        if name in ["constructor", "toString"] and not allowForbidden:
            raise WebIDLError(
                "Cannot use reserved identifier '%s'" % (name), [location]
            )

        self.name = name

    def __str__(self):
        return self.QName()

    def QName(self):
        return "<unresolved scope>::" + self.name

    def resolve(self, scope, object):
        assert isinstance(scope, IDLScope)
        assert not object or isinstance(object, IDLObjectWithIdentifier)
        assert not object or object.identifier == self

        scope.ensureUnique(self, object)

        identifier = IDLIdentifier(self.location, scope, self.name)
        if object:
            object.identifier = identifier
        return identifier

    def finish(self):
        assert False  # Should replace with a resolved identifier first.


class IDLObjectWithIdentifier(IDLObject):
    def __init__(self, location, parentScope, identifier):
        IDLObject.__init__(self, location)

        assert isinstance(identifier, IDLUnresolvedIdentifier)

        self.identifier = identifier

        if parentScope:
            self.resolve(parentScope)

    def resolve(self, parentScope):
        assert isinstance(parentScope, IDLScope)
        assert isinstance(self.identifier, IDLUnresolvedIdentifier)
        self.identifier.resolve(parentScope, self)


class IDLObjectWithScope(IDLObjectWithIdentifier, IDLScope):
    def __init__(self, location, parentScope, identifier):
        assert isinstance(identifier, IDLUnresolvedIdentifier)

        IDLObjectWithIdentifier.__init__(self, location, parentScope, identifier)
        IDLScope.__init__(self, location, parentScope, self.identifier)


class IDLIdentifierPlaceholder(IDLObjectWithIdentifier):
    def __init__(self, location, identifier):
        assert isinstance(identifier, IDLUnresolvedIdentifier)
        IDLObjectWithIdentifier.__init__(self, location, None, identifier)

    def finish(self, scope):
        try:
            scope._lookupIdentifier(self.identifier)
        except:
            raise WebIDLError(
                "Unresolved type '%s'." % self.identifier, [self.location]
            )

        obj = self.identifier.resolve(scope, None)
        return scope.lookupIdentifier(obj)


class IDLExposureMixins:
    def __init__(self, location):
        # _exposureGlobalNames are the global names listed in our [Exposed]
        # extended attribute.  exposureSet is the exposure set as defined in the
        # Web IDL spec: it contains interface names.
        self._exposureGlobalNames = set()
        self.exposureSet = set()
        self._location = location
        self._globalScope = None

    def finish(self, scope):
        assert scope.parentScope is None
        self._globalScope = scope

        if "*" in self._exposureGlobalNames:
            self._exposureGlobalNames = scope.globalNames
        else:
            # Verify that our [Exposed] value, if any, makes sense.
            for globalName in self._exposureGlobalNames:
                if globalName not in scope.globalNames:
                    raise WebIDLError(
                        "Unknown [Exposed] value %s" % globalName, [self._location]
                    )

        # Verify that we are exposed _somwhere_ if we have some place to be
        # exposed.  We don't want to assert that we're definitely exposed
        # because a lot of our parser tests have small-enough IDL snippets that
        # they don't include any globals, and we don't really want to go through
        # and add global interfaces and [Exposed] annotations to all those
        # tests.
        if len(scope.globalNames) != 0:
            if len(self._exposureGlobalNames) == 0 and not self.isPseudoInterface():
                raise WebIDLError(
                    (
                        "'%s' is not exposed anywhere even though we have "
                        "globals to be exposed to"
                    )
                    % self,
                    [self.location],
                )

        globalNameSetToExposureSet(scope, self._exposureGlobalNames, self.exposureSet)

    def isExposedInWindow(self):
        return "Window" in self.exposureSet

    def isExposedInAnyWorker(self):
        return len(self.getWorkerExposureSet()) > 0

    def isExposedInWorkerDebugger(self):
        return len(self.getWorkerDebuggerExposureSet()) > 0

    def isExposedInAnyWorklet(self):
        return len(self.getWorkletExposureSet()) > 0

    def isExposedInSomeButNotAllWorkers(self):
        """
        Returns true if the Exposed extended attribute for this interface
        exposes it in some worker globals but not others.  The return value does
        not depend on whether the interface is exposed in Window or System
        globals.
        """
        if not self.isExposedInAnyWorker():
            return False
        workerScopes = self.parentScope.globalNameMapping["Worker"]
        return len(workerScopes.difference(self.exposureSet)) > 0

    def isExposedInShadowRealms(self):
        return "ShadowRealmGlobalScope" in self.exposureSet

    def getWorkerExposureSet(self):
        workerScopes = self._globalScope.globalNameMapping["Worker"]
        return workerScopes.intersection(self.exposureSet)

    def getWorkletExposureSet(self):
        workletScopes = self._globalScope.globalNameMapping["Worklet"]
        return workletScopes.intersection(self.exposureSet)

    def getWorkerDebuggerExposureSet(self):
        workerDebuggerScopes = self._globalScope.globalNameMapping["WorkerDebugger"]
        return workerDebuggerScopes.intersection(self.exposureSet)


class IDLExternalInterface(IDLObjectWithIdentifier):
    def __init__(self, location, parentScope, identifier):
        assert isinstance(identifier, IDLUnresolvedIdentifier)
        assert isinstance(parentScope, IDLScope)
        self.parent = None
        IDLObjectWithIdentifier.__init__(self, location, parentScope, identifier)
        IDLObjectWithIdentifier.resolve(self, parentScope)

    def finish(self, scope):
        pass

    def validate(self):
        pass

    def isIteratorInterface(self):
        return False

    def isAsyncIteratorInterface(self):
        return False

    def isExternal(self):
        return True

    def isInterface(self):
        return True

    def addExtendedAttributes(self, attrs):
        if len(attrs) != 0:
            raise WebIDLError(
                "There are no extended attributes that are "
                "allowed on external interfaces",
                [attrs[0].location, self.location],
            )

    def resolve(self, parentScope):
        pass

    def getJSImplementation(self):
        return None

    def isJSImplemented(self):
        return False

    def hasProbablyShortLivingWrapper(self):
        return False

    def _getDependentObjects(self):
        return set()


class IDLPartialDictionary(IDLObject):
    def __init__(self, location, name, members, nonPartialDictionary):
        assert isinstance(name, IDLUnresolvedIdentifier)

        IDLObject.__init__(self, location)
        self.identifier = name
        self.members = members
        self._nonPartialDictionary = nonPartialDictionary
        self._finished = False
        nonPartialDictionary.addPartialDictionary(self)

    def addExtendedAttributes(self, attrs):
        pass

    def finish(self, scope):
        if self._finished:
            return
        self._finished = True

        # Need to make sure our non-partial dictionary gets
        # finished so it can report cases when we only have partial
        # dictionaries.
        self._nonPartialDictionary.finish(scope)

    def validate(self):
        pass


class IDLPartialInterfaceOrNamespace(IDLObject):
    def __init__(self, location, name, members, nonPartialInterfaceOrNamespace):
        assert isinstance(name, IDLUnresolvedIdentifier)

        IDLObject.__init__(self, location)
        self.identifier = name
        self.members = members
        # propagatedExtendedAttrs are the ones that should get
        # propagated to our non-partial interface.
        self.propagatedExtendedAttrs = []
        self._haveSecureContextExtendedAttribute = False
        self._nonPartialInterfaceOrNamespace = nonPartialInterfaceOrNamespace
        self._finished = False
        nonPartialInterfaceOrNamespace.addPartial(self)

    def addExtendedAttributes(self, attrs):
        for attr in attrs:
            identifier = attr.identifier()

            if identifier == "LegacyFactoryFunction":
                self.propagatedExtendedAttrs.append(attr)
            elif identifier == "SecureContext":
                self._haveSecureContextExtendedAttribute = True
                # This gets propagated to all our members.
                for member in self.members:
                    if member.getExtendedAttribute("SecureContext"):
                        raise WebIDLError(
                            "[SecureContext] specified on both a "
                            "partial interface member and on the "
                            "partial interface itself",
                            [member.location, attr.location],
                        )
                    member.addExtendedAttributes([attr])
            elif identifier == "Exposed":
                # This just gets propagated to all our members.
                for member in self.members:
                    if len(member._exposureGlobalNames) != 0:
                        raise WebIDLError(
                            "[Exposed] specified on both a "
                            "partial interface member and on the "
                            "partial interface itself",
                            [member.location, attr.location],
                        )
                    member.addExtendedAttributes([attr])
            else:
                raise WebIDLError(
                    "Unknown extended attribute %s on partial "
                    "interface" % identifier,
                    [attr.location],
                )

    def finish(self, scope):
        if self._finished:
            return
        self._finished = True
        if (
            not self._haveSecureContextExtendedAttribute
            and self._nonPartialInterfaceOrNamespace.getExtendedAttribute(
                "SecureContext"
            )
        ):
            # This gets propagated to all our members.
            for member in self.members:
                if member.getExtendedAttribute("SecureContext"):
                    raise WebIDLError(
                        "[SecureContext] specified on both a "
                        "partial interface member and on the "
                        "non-partial interface",
                        [
                            member.location,
                            self._nonPartialInterfaceOrNamespace.location,
                        ],
                    )
                member.addExtendedAttributes(
                    [
                        IDLExtendedAttribute(
                            self._nonPartialInterfaceOrNamespace.location,
                            ("SecureContext",),
                        )
                    ]
                )
        # Need to make sure our non-partial interface or namespace gets
        # finished so it can report cases when we only have partial
        # interfaces/namespaces.
        self._nonPartialInterfaceOrNamespace.finish(scope)

    def validate(self):
        pass


def convertExposedAttrToGlobalNameSet(exposedAttr, targetSet):
    assert len(targetSet) == 0
    if exposedAttr.hasValue():
        targetSet.add(exposedAttr.value())
    else:
        assert exposedAttr.hasArgs()
        targetSet.update(exposedAttr.args())


def globalNameSetToExposureSet(globalScope, nameSet, exposureSet):
    for name in nameSet:
        exposureSet.update(globalScope.globalNameMapping[name])


class IDLInterfaceOrInterfaceMixinOrNamespace(IDLObjectWithScope, IDLExposureMixins):
    def __init__(self, location, parentScope, name):
        assert isinstance(parentScope, IDLScope)
        assert isinstance(name, IDLUnresolvedIdentifier)

        self._finished = False
        self.members = []
        self._partials = []
        self._extendedAttrDict = {}
        self._isKnownNonPartial = False

        IDLObjectWithScope.__init__(self, location, parentScope, name)
        IDLExposureMixins.__init__(self, location)

    def finish(self, scope):
        if not self._isKnownNonPartial:
            raise WebIDLError(
                "%s does not have a non-partial declaration" % str(self),
                [self.location],
            )

        IDLExposureMixins.finish(self, scope)

        # Now go ahead and merge in our partials.
        for partial in self._partials:
            partial.finish(scope)
            self.addExtendedAttributes(partial.propagatedExtendedAttrs)
            self.members.extend(partial.members)

    def resolveIdentifierConflict(self, scope, identifier, originalObject, newObject):
        assert isinstance(scope, IDLScope)
        assert isinstance(originalObject, IDLInterfaceMember)
        assert isinstance(newObject, IDLInterfaceMember)

        retval = IDLScope.resolveIdentifierConflict(
            self, scope, identifier, originalObject, newObject
        )

        # Might be a ctor, which isn't in self.members
        if newObject in self.members:
            self.members.remove(newObject)
        return retval

    def typeName(self):
        if self.isInterface():
            return "interface"
        if self.isNamespace():
            return "namespace"
        assert self.isInterfaceMixin()
        return "interface mixin"

    def getExtendedAttribute(self, name):
        return self._extendedAttrDict.get(name, None)

    def setNonPartial(self, location, members):
        if self._isKnownNonPartial:
            raise WebIDLError(
                "Two non-partial definitions for the " "same %s" % self.typeName(),
                [location, self.location],
            )
        self._isKnownNonPartial = True
        # Now make it look like we were parsed at this new location, since
        # that's the place where the interface is "really" defined
        self.location = location
        # Put the new members at the beginning
        self.members = members + self.members

    def addPartial(self, partial):
        assert self.identifier.name == partial.identifier.name
        self._partials.append(partial)

    def getPartials(self):
        # Don't let people mutate our guts.
        return list(self._partials)

    def finishMembers(self, scope):
        # Assuming we've merged in our partials, set the _exposureGlobalNames on
        # any members that don't have it set yet.  Note that any partial
        # interfaces that had [Exposed] set have already set up
        # _exposureGlobalNames on all the members coming from them, so this is
        # just implementing the "members default to interface or interface mixin
        # that defined them" and "partial interfaces or interface mixins default
        # to interface or interface mixin they're a partial for" rules from the
        # spec.
        for m in self.members:
            # If m, or the partial m came from, had [Exposed]
            # specified, it already has a nonempty exposure global names set.
            if len(m._exposureGlobalNames) == 0:
                m._exposureGlobalNames.update(self._exposureGlobalNames)
            if m.isAttr() and m.stringifier:
                m.expand(self.members)

        # resolve() will modify self.members, so we need to iterate
        # over a copy of the member list here.
        for member in list(self.members):
            member.resolve(self)

        for member in self.members:
            member.finish(scope)

        # Now that we've finished our members, which has updated their exposure
        # sets, make sure they aren't exposed in places where we are not.
        for member in self.members:
            if not member.exposureSet.issubset(self.exposureSet):
                raise WebIDLError(
                    "Interface or interface mixin member has "
                    "larger exposure set than its container",
                    [member.location, self.location],
                )

    def isExternal(self):
        return False


class IDLInterfaceMixin(IDLInterfaceOrInterfaceMixinOrNamespace):
    def __init__(self, location, parentScope, name, members, isKnownNonPartial):
        self.actualExposureGlobalNames = set()

        assert isKnownNonPartial or len(members) == 0
        IDLInterfaceOrInterfaceMixinOrNamespace.__init__(
            self, location, parentScope, name
        )

        if isKnownNonPartial:
            self.setNonPartial(location, members)

    def __str__(self):
        return "Interface mixin '%s'" % self.identifier.name

    def isInterfaceMixin(self):
        return True

    def finish(self, scope):
        if self._finished:
            return
        self._finished = True

        # Expose to the globals of interfaces that includes this mixin if this
        # mixin has no explicit [Exposed] so that its members can be exposed
        # based on the base interface exposure set.
        #
        # Make sure this is done before IDLExposureMixins.finish call, since
        # that converts our set of exposure global names to an actual exposure
        # set.
        hasImplicitExposure = len(self._exposureGlobalNames) == 0
        if hasImplicitExposure:
            self._exposureGlobalNames.update(self.actualExposureGlobalNames)

        IDLInterfaceOrInterfaceMixinOrNamespace.finish(self, scope)

        self.finishMembers(scope)

    def validate(self):
        for member in self.members:

            if member.isAttr():
                if member.inherit:
                    raise WebIDLError(
                        "Interface mixin member cannot include "
                        "an inherited attribute",
                        [member.location, self.location],
                    )
                if member.isStatic():
                    raise WebIDLError(
                        "Interface mixin member cannot include " "a static member",
                        [member.location, self.location],
                    )

            if member.isMethod():
                if member.isStatic():
                    raise WebIDLError(
                        "Interface mixin member cannot include " "a static operation",
                        [member.location, self.location],
                    )
                if (
                    member.isGetter()
                    or member.isSetter()
                    or member.isDeleter()
                    or member.isLegacycaller()
                ):
                    raise WebIDLError(
                        "Interface mixin member cannot include a " "special operation",
                        [member.location, self.location],
                    )

    def addExtendedAttributes(self, attrs):
        for attr in attrs:
            identifier = attr.identifier()

            if identifier == "SecureContext":
                if not attr.noArguments():
                    raise WebIDLError(
                        "[%s] must take no arguments" % identifier, [attr.location]
                    )
                # This gets propagated to all our members.
                for member in self.members:
                    if member.getExtendedAttribute("SecureContext"):
                        raise WebIDLError(
                            "[SecureContext] specified on both "
                            "an interface mixin member and on"
                            "the interface mixin itself",
                            [member.location, attr.location],
                        )
                    member.addExtendedAttributes([attr])
            elif identifier == "Exposed":
                convertExposedAttrToGlobalNameSet(attr, self._exposureGlobalNames)
            else:
                raise WebIDLError(
                    "Unknown extended attribute %s on interface" % identifier,
                    [attr.location],
                )

            attrlist = attr.listValue()
            self._extendedAttrDict[identifier] = attrlist if len(attrlist) else True

    def _getDependentObjects(self):
        return set(self.members)


class IDLInterfaceOrNamespace(IDLInterfaceOrInterfaceMixinOrNamespace):
    def __init__(self, location, parentScope, name, parent, members, isKnownNonPartial):
        assert isKnownNonPartial or not parent
        assert isKnownNonPartial or len(members) == 0

        self.parent = None
        self._callback = False
        self.maplikeOrSetlikeOrIterable = None
        # namedConstructors needs deterministic ordering because bindings code
        # outputs the constructs in the order that namedConstructors enumerates
        # them.
        self.legacyFactoryFunctions = list()
        self.legacyWindowAliases = []
        self.includedMixins = set()
        # self.interfacesBasedOnSelf is the set of interfaces that inherit from
        # self, including self itself.
        # Used for distinguishability checking.
        self.interfacesBasedOnSelf = set([self])
        self._hasChildInterfaces = False
        self._isOnGlobalProtoChain = False
        # Pseudo interfaces aren't exposed anywhere, and so shouldn't issue warnings
        self._isPseudo = False

        # Tracking of the number of reserved slots we need for our
        # members and those of ancestor interfaces.
        self.totalMembersInSlots = 0
        # Tracking of the number of own own members we have in slots
        self._ownMembersInSlots = 0
        # If this is an iterator interface, we need to know what iterable
        # interface we're iterating for in order to get its nativeType.
        self.iterableInterface = None
        self.asyncIterableInterface = None
        # True if we have cross-origin members.
        self.hasCrossOriginMembers = False
        # True if some descendant (including ourselves) has cross-origin members
        self.hasDescendantWithCrossOriginMembers = False

        IDLInterfaceOrInterfaceMixinOrNamespace.__init__(
            self, location, parentScope, name
        )

        if isKnownNonPartial:
            self.setNonPartial(location, parent, members)

    def ctor(self):
        identifier = IDLUnresolvedIdentifier(
            self.location, "constructor", allowForbidden=True
        )
        try:
            return self._lookupIdentifier(identifier)
        except:
            return None

    def isIterable(self):
        return (
            self.maplikeOrSetlikeOrIterable
            and self.maplikeOrSetlikeOrIterable.isIterable()
        )

    def isAsyncIterable(self):
        return (
            self.maplikeOrSetlikeOrIterable
            and self.maplikeOrSetlikeOrIterable.isAsyncIterable()
        )

    def isIteratorInterface(self):
        return self.iterableInterface is not None

    def isAsyncIteratorInterface(self):
        return self.asyncIterableInterface is not None

    def getClassName(self):
        return self.identifier.name

    def finish(self, scope):
        if self._finished:
            return

        self._finished = True

        IDLInterfaceOrInterfaceMixinOrNamespace.finish(self, scope)

        if len(self.legacyWindowAliases) > 0:
            if not self.hasInterfaceObject():
                raise WebIDLError(
                    "Interface %s unexpectedly has [LegacyWindowAlias] "
                    "and [LegacyNoInterfaceObject] together" % self.identifier.name,
                    [self.location],
                )
            if not self.isExposedInWindow():
                raise WebIDLError(
                    "Interface %s has [LegacyWindowAlias] "
                    "but not exposed in Window" % self.identifier.name,
                    [self.location],
                )

        # Generate maplike/setlike interface members. Since generated members
        # need to be treated like regular interface members, do this before
        # things like exposure setting.
        for member in self.members:
            if member.isMaplikeOrSetlikeOrIterable():
                if self.isJSImplemented():
                    raise WebIDLError(
                        "%s declaration used on "
                        "interface that is implemented in JS"
                        % (member.maplikeOrSetlikeOrIterableType),
                        [member.location],
                    )
                if member.valueType.isObservableArray() or (
                    member.hasKeyType() and member.keyType.isObservableArray()
                ):
                    raise WebIDLError(
                        "%s declaration uses ObservableArray as value or key type"
                        % (member.maplikeOrSetlikeOrIterableType),
                        [member.location],
                    )
                # Check that we only have one interface declaration (currently
                # there can only be one maplike/setlike declaration per
                # interface)
                if self.maplikeOrSetlikeOrIterable:
                    raise WebIDLError(
                        "%s declaration used on "
                        "interface that already has %s "
                        "declaration"
                        % (
                            member.maplikeOrSetlikeOrIterableType,
                            self.maplikeOrSetlikeOrIterable.maplikeOrSetlikeOrIterableType,
                        ),
                        [self.maplikeOrSetlikeOrIterable.location, member.location],
                    )
                self.maplikeOrSetlikeOrIterable = member
                # If we've got a maplike or setlike declaration, we'll be building all of
                # our required methods in Codegen. Generate members now.
                self.maplikeOrSetlikeOrIterable.expand(self.members)

        assert not self.parent or isinstance(self.parent, IDLIdentifierPlaceholder)
        parent = self.parent.finish(scope) if self.parent else None
        if parent and isinstance(parent, IDLExternalInterface):
            raise WebIDLError(
                "%s inherits from %s which does not have "
                "a definition" % (self.identifier.name, self.parent.identifier.name),
                [self.location],
            )
        if parent and not isinstance(parent, IDLInterface):
            raise WebIDLError(
                "%s inherits from %s which is not an interface "
                % (self.identifier.name, self.parent.identifier.name),
                [self.location, parent.location],
            )

        self.parent = parent

        assert iter(self.members)

        if self.isNamespace():
            assert not self.parent
            for m in self.members:
                if m.isAttr() or m.isMethod():
                    if m.isStatic():
                        raise WebIDLError(
                            "Don't mark things explicitly static " "in namespaces",
                            [self.location, m.location],
                        )
                    # Just mark all our methods/attributes as static.  The other
                    # option is to duplicate the relevant InterfaceMembers
                    # production bits but modified to produce static stuff to
                    # start with, but that sounds annoying.
                    m.forceStatic()

        if self.parent:
            self.parent.finish(scope)
            self.parent._hasChildInterfaces = True

            self.totalMembersInSlots = self.parent.totalMembersInSlots

            # Interfaces with [Global] must not have anything inherit from them
            if self.parent.getExtendedAttribute("Global"):
                # Note: This is not a self.parent.isOnGlobalProtoChain() check
                # because ancestors of a [Global] interface can have other
                # descendants.
                raise WebIDLError(
                    "[Global] interface has another interface " "inheriting from it",
                    [self.location, self.parent.location],
                )

            # Make sure that we're not exposed in places where our parent is not
            if not self.exposureSet.issubset(self.parent.exposureSet):
                raise WebIDLError(
                    "Interface %s is exposed in globals where its "
                    "parent interface %s is not exposed."
                    % (self.identifier.name, self.parent.identifier.name),
                    [self.location, self.parent.location],
                )

            # Callbacks must not inherit from non-callbacks.
            # XXXbz Can non-callbacks inherit from callbacks?  Spec issue pending.
            if self.isCallback():
                if not self.parent.isCallback():
                    raise WebIDLError(
                        "Callback interface %s inheriting from "
                        "non-callback interface %s"
                        % (self.identifier.name, self.parent.identifier.name),
                        [self.location, self.parent.location],
                    )
            elif self.parent.isCallback():
                raise WebIDLError(
                    "Non-callback interface %s inheriting from "
                    "callback interface %s"
                    % (self.identifier.name, self.parent.identifier.name),
                    [self.location, self.parent.location],
                )

            # Interfaces which have interface objects can't inherit
            # from [LegacyNoInterfaceObject] interfaces.
            if self.parent.getExtendedAttribute(
                "LegacyNoInterfaceObject"
            ) and not self.getExtendedAttribute("LegacyNoInterfaceObject"):
                raise WebIDLError(
                    "Interface %s does not have "
                    "[LegacyNoInterfaceObject] but inherits from "
                    "interface %s which does"
                    % (self.identifier.name, self.parent.identifier.name),
                    [self.location, self.parent.location],
                )

            # Interfaces that are not [SecureContext] can't inherit
            # from [SecureContext] interfaces.
            if self.parent.getExtendedAttribute(
                "SecureContext"
            ) and not self.getExtendedAttribute("SecureContext"):
                raise WebIDLError(
                    "Interface %s does not have "
                    "[SecureContext] but inherits from "
                    "interface %s which does"
                    % (self.identifier.name, self.parent.identifier.name),
                    [self.location, self.parent.location],
                )

        for mixin in self.includedMixins:
            mixin.finish(scope)

        cycleInGraph = self.findInterfaceLoopPoint(self)
        if cycleInGraph:
            raise WebIDLError(
                "Interface %s has itself as ancestor" % self.identifier.name,
                [self.location, cycleInGraph.location],
            )

        self.finishMembers(scope)

        ctor = self.ctor()
        if ctor is not None:
            if not self.hasInterfaceObject():
                raise WebIDLError(
                    "Can't have both a constructor and [LegacyNoInterfaceObject]",
                    [self.location, ctor.location],
                )

            if self.globalNames:
                raise WebIDLError(
                    "Can't have both a constructor and [Global]",
                    [self.location, ctor.location],
                )

            assert ctor._exposureGlobalNames == self._exposureGlobalNames
            ctor._exposureGlobalNames.update(self._exposureGlobalNames)
            # Remove the constructor operation from our member list so
            # it doesn't get in the way later.
            self.members.remove(ctor)

        for ctor in self.legacyFactoryFunctions:
            if self.globalNames:
                raise WebIDLError(
                    "Can't have both a legacy factory function and [Global]",
                    [self.location, ctor.location],
                )
            assert len(ctor._exposureGlobalNames) == 0
            ctor._exposureGlobalNames.update(self._exposureGlobalNames)
            ctor.finish(scope)

        # Make a copy of our member list, so things that implement us
        # can get those without all the stuff we implement ourselves
        # admixed.
        self.originalMembers = list(self.members)

        for mixin in sorted(self.includedMixins, key=lambda x: x.identifier.name):
            for mixinMember in mixin.members:
                for member in self.members:
                    if mixinMember.identifier.name == member.identifier.name:
                        raise WebIDLError(
                            "Multiple definitions of %s on %s coming from 'includes' statements"
                            % (member.identifier.name, self),
                            [mixinMember.location, member.location],
                        )
            self.members.extend(mixin.members)

        for ancestor in self.getInheritedInterfaces():
            ancestor.interfacesBasedOnSelf.add(self)
            if (
                ancestor.maplikeOrSetlikeOrIterable is not None
                and self.maplikeOrSetlikeOrIterable is not None
            ):
                raise WebIDLError(
                    "Cannot have maplike/setlike on %s that "
                    "inherits %s, which is already "
                    "maplike/setlike"
                    % (self.identifier.name, ancestor.identifier.name),
                    [
                        self.maplikeOrSetlikeOrIterable.location,
                        ancestor.maplikeOrSetlikeOrIterable.location,
                    ],
                )

        # Deal with interfaces marked [LegacyUnforgeable], now that we have our full
        # member list, except unforgeables pulled in from parents.  We want to
        # do this before we set "originatingInterface" on our unforgeable
        # members.
        if self.getExtendedAttribute("LegacyUnforgeable"):
            # Check that the interface already has all the things the
            # spec would otherwise require us to synthesize and is
            # missing the ones we plan to synthesize.
            if not any(m.isMethod() and m.isStringifier() for m in self.members):
                raise WebIDLError(
                    "LegacyUnforgeable interface %s does not have a "
                    "stringifier" % self.identifier.name,
                    [self.location],
                )

            for m in self.members:
                if m.identifier.name == "toJSON":
                    raise WebIDLError(
                        "LegacyUnforgeable interface %s has a "
                        "toJSON so we won't be able to add "
                        "one ourselves" % self.identifier.name,
                        [self.location, m.location],
                    )

                if m.identifier.name == "valueOf" and not m.isStatic():
                    raise WebIDLError(
                        "LegacyUnforgeable interface %s has a valueOf "
                        "member so we won't be able to add one "
                        "ourselves" % self.identifier.name,
                        [self.location, m.location],
                    )

        for member in self.members:
            if (
                (member.isAttr() or member.isMethod())
                and member.isLegacyUnforgeable()
                and not hasattr(member, "originatingInterface")
            ):
                member.originatingInterface = self

        for member in self.members:
            if (
                member.isMethod() and member.getExtendedAttribute("CrossOriginCallable")
            ) or (
                member.isAttr()
                and (
                    member.getExtendedAttribute("CrossOriginReadable")
                    or member.getExtendedAttribute("CrossOriginWritable")
                )
            ):
                self.hasCrossOriginMembers = True
                break

        if self.hasCrossOriginMembers:
            parent = self
            while parent:
                parent.hasDescendantWithCrossOriginMembers = True
                parent = parent.parent

        # Compute slot indices for our members before we pull in unforgeable
        # members from our parent. Also, maplike/setlike declarations get a
        # slot to hold their backing object.
        for member in self.members:
            if (
                member.isAttr()
                and (
                    member.getExtendedAttribute("StoreInSlot")
                    or member.getExtendedAttribute("Cached")
                    or member.type.isObservableArray()
                )
            ) or member.isMaplikeOrSetlike():
                if self.isJSImplemented() and not member.isMaplikeOrSetlike():
                    raise WebIDLError(
                        "Interface %s is JS-implemented and we "
                        "don't support [Cached] or [StoreInSlot] or ObservableArray "
                        "on JS-implemented interfaces" % self.identifier.name,
                        [self.location, member.location],
                    )
                if member.slotIndices is None:
                    member.slotIndices = dict()
                member.slotIndices[self.identifier.name] = self.totalMembersInSlots
                self.totalMembersInSlots += 1
                if member.getExtendedAttribute("StoreInSlot"):
                    self._ownMembersInSlots += 1

        if self.parent:
            # Make sure we don't shadow any of the [LegacyUnforgeable] attributes on our
            # ancestor interfaces.  We don't have to worry about mixins here, because
            # those have already been imported into the relevant .members lists.  And
            # we don't have to worry about anything other than our parent, because it
            # has already imported its ancestors' unforgeable attributes into its
            # member list.
            for unforgeableMember in (
                member
                for member in self.parent.members
                if (member.isAttr() or member.isMethod())
                and member.isLegacyUnforgeable()
            ):
                shadows = [
                    m
                    for m in self.members
                    if (m.isAttr() or m.isMethod())
                    and not m.isStatic()
                    and m.identifier.name == unforgeableMember.identifier.name
                ]
                if len(shadows) != 0:
                    locs = [unforgeableMember.location] + [s.location for s in shadows]
                    raise WebIDLError(
                        "Interface %s shadows [LegacyUnforgeable] "
                        "members of %s"
                        % (self.identifier.name, ancestor.identifier.name),
                        locs,
                    )
                # And now just stick it in our members, since we won't be
                # inheriting this down the proto chain.  If we really cared we
                # could try to do something where we set up the unforgeable
                # attributes/methods of ancestor interfaces, with their
                # corresponding getters, on our interface, but that gets pretty
                # complicated and seems unnecessary.
                self.members.append(unforgeableMember)

        # At this point, we have all of our members. If the current interface
        # uses maplike/setlike, check for collisions anywhere in the current
        # interface or higher in the inheritance chain.
        if self.maplikeOrSetlikeOrIterable:
            testInterface = self
            isAncestor = False
            while testInterface:
                self.maplikeOrSetlikeOrIterable.checkCollisions(
                    testInterface.members, isAncestor
                )
                isAncestor = True
                testInterface = testInterface.parent

        # Ensure that there's at most one of each {named,indexed}
        # {getter,setter,deleter}, at most one stringifier,
        # and at most one legacycaller.  Note that this last is not
        # quite per spec, but in practice no one overloads
        # legacycallers.  Also note that in practice we disallow
        # indexed deleters, but it simplifies some other code to
        # treat deleter analogously to getter/setter by
        # prefixing it with "named".
        specialMembersSeen = {}
        for member in self.members:
            if not member.isMethod():
                continue

            if member.isGetter():
                memberType = "getters"
            elif member.isSetter():
                memberType = "setters"
            elif member.isDeleter():
                memberType = "deleters"
            elif member.isStringifier():
                memberType = "stringifiers"
            elif member.isLegacycaller():
                memberType = "legacycallers"
            else:
                continue

            if memberType != "stringifiers" and memberType != "legacycallers":
                if member.isNamed():
                    memberType = "named " + memberType
                else:
                    assert member.isIndexed()
                    memberType = "indexed " + memberType

            if memberType in specialMembersSeen:
                raise WebIDLError(
                    "Multiple " + memberType + " on %s" % (self),
                    [
                        self.location,
                        specialMembersSeen[memberType].location,
                        member.location,
                    ],
                )

            specialMembersSeen[memberType] = member

        if self.getExtendedAttribute("LegacyUnenumerableNamedProperties"):
            # Check that we have a named getter.
            if "named getters" not in specialMembersSeen:
                raise WebIDLError(
                    "Interface with [LegacyUnenumerableNamedProperties] does "
                    "not have a named getter",
                    [self.location],
                )
            ancestor = self.parent
            while ancestor:
                if ancestor.getExtendedAttribute("LegacyUnenumerableNamedProperties"):
                    raise WebIDLError(
                        "Interface with [LegacyUnenumerableNamedProperties] "
                        "inherits from another interface with "
                        "[LegacyUnenumerableNamedProperties]",
                        [self.location, ancestor.location],
                    )
                ancestor = ancestor.parent

        if self._isOnGlobalProtoChain:
            # Make sure we have no named setters or deleters
            for memberType in ["setter", "deleter"]:
                memberId = "named " + memberType + "s"
                if memberId in specialMembersSeen:
                    raise WebIDLError(
                        "Interface with [Global] has a named %s" % memberType,
                        [self.location, specialMembersSeen[memberId].location],
                    )
            # Make sure we're not [LegacyOverrideBuiltIns]
            if self.getExtendedAttribute("LegacyOverrideBuiltIns"):
                raise WebIDLError(
                    "Interface with [Global] also has " "[LegacyOverrideBuiltIns]",
                    [self.location],
                )
            # Mark all of our ancestors as being on the global's proto chain too
            parent = self.parent
            while parent:
                # Must not inherit from an interface with [LegacyOverrideBuiltIns]
                if parent.getExtendedAttribute("LegacyOverrideBuiltIns"):
                    raise WebIDLError(
                        "Interface with [Global] inherits from "
                        "interface with [LegacyOverrideBuiltIns]",
                        [self.location, parent.location],
                    )
                parent._isOnGlobalProtoChain = True
                parent = parent.parent

    def validate(self):
        def checkDuplicateNames(member, name, attributeName):
            for m in self.members:
                if m.identifier.name == name:
                    raise WebIDLError(
                        "[%s=%s] has same name as interface member"
                        % (attributeName, name),
                        [member.location, m.location],
                    )
                if m.isMethod() and m != member and name in m.aliases:
                    raise WebIDLError(
                        "conflicting [%s=%s] definitions" % (attributeName, name),
                        [member.location, m.location],
                    )
                if m.isAttr() and m != member and name in m.bindingAliases:
                    raise WebIDLError(
                        "conflicting [%s=%s] definitions" % (attributeName, name),
                        [member.location, m.location],
                    )

        # We also don't support inheriting from unforgeable interfaces.
        if self.getExtendedAttribute("LegacyUnforgeable") and self.hasChildInterfaces():
            locations = [self.location] + list(
                i.location for i in self.interfacesBasedOnSelf if i.parent == self
            )
            raise WebIDLError(
                "%s is an unforgeable ancestor interface" % self.identifier.name,
                locations,
            )

        ctor = self.ctor()
        if ctor is not None:
            ctor.validate()
        for namedCtor in self.legacyFactoryFunctions:
            namedCtor.validate()

        indexedGetter = None
        hasLengthAttribute = False
        for member in self.members:
            member.validate()

            if self.isCallback() and member.getExtendedAttribute("Replaceable"):
                raise WebIDLError(
                    "[Replaceable] used on an attribute on "
                    "interface %s which is a callback interface" % self.identifier.name,
                    [self.location, member.location],
                )

            # Check that PutForwards refers to another attribute and that no
            # cycles exist in forwarded assignments.  Also check for a
            # integer-typed "length" attribute.
            if member.isAttr():
                if member.identifier.name == "length" and member.type.isInteger():
                    hasLengthAttribute = True

                iface = self
                attr = member
                putForwards = attr.getExtendedAttribute("PutForwards")
                if putForwards and self.isCallback():
                    raise WebIDLError(
                        "[PutForwards] used on an attribute "
                        "on interface %s which is a callback "
                        "interface" % self.identifier.name,
                        [self.location, member.location],
                    )

                while putForwards is not None:
                    forwardIface = attr.type.unroll().inner
                    fowardAttr = None

                    for forwardedMember in forwardIface.members:
                        if (
                            not forwardedMember.isAttr()
                            or forwardedMember.identifier.name != putForwards[0]
                        ):
                            continue
                        if forwardedMember == member:
                            raise WebIDLError(
                                "Cycle detected in forwarded "
                                "assignments for attribute %s on "
                                "%s" % (member.identifier.name, self),
                                [member.location],
                            )
                        fowardAttr = forwardedMember
                        break

                    if fowardAttr is None:
                        raise WebIDLError(
                            "Attribute %s on %s forwards to "
                            "missing attribute %s"
                            % (attr.identifier.name, iface, putForwards),
                            [attr.location],
                        )

                    iface = forwardIface
                    attr = fowardAttr
                    putForwards = attr.getExtendedAttribute("PutForwards")

            # Check that the name of an [Alias] doesn't conflict with an
            # interface member and whether we support indexed properties.
            if member.isMethod():
                if member.isGetter() and member.isIndexed():
                    indexedGetter = member

                for alias in member.aliases:
                    if self.isOnGlobalProtoChain():
                        raise WebIDLError(
                            "[Alias] must not be used on a "
                            "[Global] interface operation",
                            [member.location],
                        )
                    if (
                        member.getExtendedAttribute("Exposed")
                        or member.getExtendedAttribute("ChromeOnly")
                        or member.getExtendedAttribute("Pref")
                        or member.getExtendedAttribute("Func")
                        or member.getExtendedAttribute("Trial")
                        or member.getExtendedAttribute("SecureContext")
                    ):
                        raise WebIDLError(
                            "[Alias] must not be used on a "
                            "conditionally exposed operation",
                            [member.location],
                        )
                    if member.isStatic():
                        raise WebIDLError(
                            "[Alias] must not be used on a " "static operation",
                            [member.location],
                        )
                    if member.isIdentifierLess():
                        raise WebIDLError(
                            "[Alias] must not be used on an "
                            "identifierless operation",
                            [member.location],
                        )
                    if member.isLegacyUnforgeable():
                        raise WebIDLError(
                            "[Alias] must not be used on an "
                            "[LegacyUnforgeable] operation",
                            [member.location],
                        )

                    checkDuplicateNames(member, alias, "Alias")

            # Check that the name of a [BindingAlias] doesn't conflict with an
            # interface member.
            if member.isAttr():
                for bindingAlias in member.bindingAliases:
                    checkDuplicateNames(member, bindingAlias, "BindingAlias")

        # Conditional exposure makes no sense for interfaces with no
        # interface object.
        # And SecureContext makes sense for interfaces with no interface object,
        # since it is also propagated to interface members.
        if (
            self.isExposedConditionally(exclusions=["SecureContext"])
            and not self.hasInterfaceObject()
        ):
            raise WebIDLError(
                "Interface with no interface object is " "exposed conditionally",
                [self.location],
            )

        # Value iterators are only allowed on interfaces with indexed getters,
        # and pair iterators are only allowed on interfaces without indexed
        # getters.
        if self.isIterable():
            iterableDecl = self.maplikeOrSetlikeOrIterable
            if iterableDecl.isValueIterator():
                if not indexedGetter:
                    raise WebIDLError(
                        "Interface with value iterator does not "
                        "support indexed properties",
                        [self.location, iterableDecl.location],
                    )

                if iterableDecl.valueType != indexedGetter.signatures()[0][0]:
                    raise WebIDLError(
                        "Iterable type does not match indexed " "getter type",
                        [iterableDecl.location, indexedGetter.location],
                    )

                if not hasLengthAttribute:
                    raise WebIDLError(
                        "Interface with value iterator does not "
                        'have an integer-typed "length" attribute',
                        [self.location, iterableDecl.location],
                    )
            else:
                assert iterableDecl.isPairIterator()
                if indexedGetter:
                    raise WebIDLError(
                        "Interface with pair iterator supports " "indexed properties",
                        [self.location, iterableDecl.location, indexedGetter.location],
                    )

        if indexedGetter and not hasLengthAttribute:
            raise WebIDLError(
                "Interface with an indexed getter does not have "
                'an integer-typed "length" attribute',
                [self.location, indexedGetter.location],
            )

    def setCallback(self, value):
        self._callback = value

    def isCallback(self):
        return self._callback

    def isSingleOperationInterface(self):
        assert self.isCallback() or self.isJSImplemented()
        return (
            # JS-implemented things should never need the
            # this-handling weirdness of single-operation interfaces.
            not self.isJSImplemented()
            and
            # Not inheriting from another interface
            not self.parent
            and
            # No attributes of any kinds
            not any(m.isAttr() for m in self.members)
            and
            # There is at least one regular operation, and all regular
            # operations have the same identifier
            len(
                set(
                    m.identifier.name
                    for m in self.members
                    if m.isMethod() and not m.isStatic()
                )
            )
            == 1
        )

    def inheritanceDepth(self):
        depth = 0
        parent = self.parent
        while parent:
            depth = depth + 1
            parent = parent.parent
        return depth

    def hasConstants(self):
        return any(m.isConst() for m in self.members)

    def hasInterfaceObject(self):
        if self.isCallback():
            return self.hasConstants()
        return not hasattr(self, "_noInterfaceObject") and not self.isPseudoInterface()

    def hasInterfacePrototypeObject(self):
        return (
            not self.isCallback()
            and not self.isNamespace()
            and self.getUserData("hasConcreteDescendant", False)
            and not self.isPseudoInterface()
        )

    def addIncludedMixin(self, includedMixin):
        assert isinstance(includedMixin, IDLInterfaceMixin)
        self.includedMixins.add(includedMixin)

    def getInheritedInterfaces(self):
        """
        Returns a list of the interfaces this interface inherits from
        (not including this interface itself).  The list is in order
        from most derived to least derived.
        """
        assert self._finished
        if not self.parent:
            return []
        parentInterfaces = self.parent.getInheritedInterfaces()
        parentInterfaces.insert(0, self.parent)
        return parentInterfaces

    def findInterfaceLoopPoint(self, otherInterface):
        """
        Finds an interface amongst our ancestors that inherits from otherInterface.
        If there is no such interface, returns None.
        """
        if self.parent:
            if self.parent == otherInterface:
                return self
            loopPoint = self.parent.findInterfaceLoopPoint(otherInterface)
            if loopPoint:
                return loopPoint
        return None

    def setNonPartial(self, location, parent, members):
        assert not parent or isinstance(parent, IDLIdentifierPlaceholder)
        IDLInterfaceOrInterfaceMixinOrNamespace.setNonPartial(self, location, members)
        assert not self.parent
        self.parent = parent

    def getJSImplementation(self):
        classId = self.getExtendedAttribute("JSImplementation")
        if not classId:
            return classId
        assert isinstance(classId, list)
        assert len(classId) == 1
        return classId[0]

    def isJSImplemented(self):
        return bool(self.getJSImplementation())

    def hasProbablyShortLivingWrapper(self):
        current = self
        while current:
            if current.getExtendedAttribute("ProbablyShortLivingWrapper"):
                return True
            current = current.parent
        return False

    def hasChildInterfaces(self):
        return self._hasChildInterfaces

    def isOnGlobalProtoChain(self):
        return self._isOnGlobalProtoChain

    def isPseudoInterface(self):
        return self._isPseudo

    def _getDependentObjects(self):
        deps = set(self.members)
        deps.update(self.includedMixins)
        if self.parent:
            deps.add(self.parent)
        return deps

    def hasMembersInSlots(self):
        return self._ownMembersInSlots != 0

    conditionExtendedAttributes = [
        "Pref",
        "ChromeOnly",
        "Func",
        "Trial",
        "SecureContext",
    ]

    def isExposedConditionally(self, exclusions=[]):
        return any(
            ((not a in exclusions) and self.getExtendedAttribute(a))
            for a in self.conditionExtendedAttributes
        )


class IDLInterface(IDLInterfaceOrNamespace):
    def __init__(
        self,
        location,
        parentScope,
        name,
        parent,
        members,
        isKnownNonPartial,
        classNameOverride=None,
    ):
        IDLInterfaceOrNamespace.__init__(
            self, location, parentScope, name, parent, members, isKnownNonPartial
        )
        self.classNameOverride = classNameOverride

    def __str__(self):
        return "Interface '%s'" % self.identifier.name

    def isInterface(self):
        return True

    def getClassName(self):
        if self.classNameOverride:
            return self.classNameOverride
        return IDLInterfaceOrNamespace.getClassName(self)

    def addExtendedAttributes(self, attrs):
        for attr in attrs:
            identifier = attr.identifier()

            # Special cased attrs
            if identifier == "TreatNonCallableAsNull":
                raise WebIDLError(
                    "TreatNonCallableAsNull cannot be specified on interfaces",
                    [attr.location, self.location],
                )
            if identifier == "LegacyTreatNonObjectAsNull":
                raise WebIDLError(
                    "LegacyTreatNonObjectAsNull cannot be specified on interfaces",
                    [attr.location, self.location],
                )
            elif identifier == "LegacyNoInterfaceObject":
                if not attr.noArguments():
                    raise WebIDLError(
                        "[LegacyNoInterfaceObject] must take no arguments",
                        [attr.location],
                    )

                self._noInterfaceObject = True
            elif identifier == "LegacyFactoryFunction":
                if not attr.hasValue():
                    raise WebIDLError(
                        "LegacyFactoryFunction must either take an identifier or take a named argument list",
                        [attr.location],
                    )

                args = attr.args() if attr.hasArgs() else []

                retType = IDLWrapperType(self.location, self)

                method = IDLConstructor(attr.location, args, attr.value())
                method.reallyInit(self)

                # Named constructors are always assumed to be able to
                # throw (since there's no way to indicate otherwise).
                method.addExtendedAttributes(
                    [IDLExtendedAttribute(self.location, ("Throws",))]
                )

                # We need to detect conflicts for LegacyFactoryFunctions across
                # interfaces. We first call resolve on the parentScope,
                # which will merge all LegacyFactoryFunctions with the same
                # identifier accross interfaces as overloads.
                method.resolve(self.parentScope)

                # Then we look up the identifier on the parentScope. If the
                # result is the same as the method we're adding then it
                # hasn't been added as an overload and it's the first time
                # we've encountered a LegacyFactoryFunction with that identifier.
                # If the result is not the same as the method we're adding
                # then it has been added as an overload and we need to check
                # whether the result is actually one of our existing
                # LegacyFactoryFunctions.
                newMethod = self.parentScope.lookupIdentifier(method.identifier)
                if newMethod == method:
                    self.legacyFactoryFunctions.append(method)
                elif newMethod not in self.legacyFactoryFunctions:
                    raise WebIDLError(
                        "LegacyFactoryFunction conflicts with a "
                        "LegacyFactoryFunction of a different interface",
                        [method.location, newMethod.location],
                    )
            elif identifier == "ExceptionClass":
                if not attr.noArguments():
                    raise WebIDLError(
                        "[ExceptionClass] must take no arguments", [attr.location]
                    )
                if self.parent:
                    raise WebIDLError(
                        "[ExceptionClass] must not be specified on "
                        "an interface with inherited interfaces",
                        [attr.location, self.location],
                    )
            elif identifier == "Global":
                if attr.hasValue():
                    self.globalNames = [attr.value()]
                elif attr.hasArgs():
                    self.globalNames = attr.args()
                else:
                    self.globalNames = [self.identifier.name]
                self.parentScope.addIfaceGlobalNames(
                    self.identifier.name, self.globalNames
                )
                self._isOnGlobalProtoChain = True
            elif identifier == "LegacyWindowAlias":
                if attr.hasValue():
                    self.legacyWindowAliases = [attr.value()]
                elif attr.hasArgs():
                    self.legacyWindowAliases = attr.args()
                else:
                    raise WebIDLError(
                        "[%s] must either take an identifier "
                        "or take an identifier list" % identifier,
                        [attr.location],
                    )
                for alias in self.legacyWindowAliases:
                    unresolved = IDLUnresolvedIdentifier(attr.location, alias)
                    IDLObjectWithIdentifier(attr.location, self.parentScope, unresolved)
            elif identifier == "SecureContext":
                if not attr.noArguments():
                    raise WebIDLError(
                        "[%s] must take no arguments" % identifier, [attr.location]
                    )
                # This gets propagated to all our members.
                for member in self.members:
                    if member.getExtendedAttribute("SecureContext"):
                        raise WebIDLError(
                            "[SecureContext] specified on both "
                            "an interface member and on the "
                            "interface itself",
                            [member.location, attr.location],
                        )
                    member.addExtendedAttributes([attr])
            elif (
                identifier == "NeedResolve"
                or identifier == "LegacyOverrideBuiltIns"
                or identifier == "ChromeOnly"
                or identifier == "LegacyUnforgeable"
                or identifier == "LegacyEventInit"
                or identifier == "ProbablyShortLivingWrapper"
                or identifier == "LegacyUnenumerableNamedProperties"
                or identifier == "RunConstructorInCallerCompartment"
                or identifier == "WantsEventListenerHooks"
                or identifier == "Serializable"
                or identifier == "Abstract"
                or identifier == "Inline"
            ):
                # Known extended attributes that do not take values
                if not attr.noArguments():
                    raise WebIDLError(
                        "[%s] must take no arguments" % identifier, [attr.location]
                    )
            elif identifier == "Exposed":
                convertExposedAttrToGlobalNameSet(attr, self._exposureGlobalNames)
            elif (
                identifier == "Pref"
                or identifier == "JSImplementation"
                or identifier == "HeaderFile"
                or identifier == "Func"
                or identifier == "Trial"
                or identifier == "Deprecated"
            ):
                # Known extended attributes that take a string value
                if not attr.hasValue():
                    raise WebIDLError(
                        "[%s] must have a value" % identifier, [attr.location]
                    )
            elif identifier == "InstrumentedProps":
                # Known extended attributes that take a list
                if not attr.hasArgs():
                    raise WebIDLError(
                        "[%s] must have arguments" % identifier, [attr.location]
                    )
            else:
                raise WebIDLError(
                    "Unknown extended attribute %s on interface" % identifier,
                    [attr.location],
                )

            attrlist = attr.listValue()
            self._extendedAttrDict[identifier] = attrlist if len(attrlist) else True

    def validate(self):
        IDLInterfaceOrNamespace.validate(self)
        if self.parent and self.isSerializable() and not self.parent.isSerializable():
            raise WebIDLError(
                "Serializable interface inherits from non-serializable "
                "interface.  Per spec, that means the object should not be "
                "serializable, so chances are someone made a mistake here "
                "somewhere.",
                [self.location, self.parent.location],
            )

    def isSerializable(self):
        return self.getExtendedAttribute("Serializable")

    def setNonPartial(self, location, parent, members):
        # Before we do anything else, finish initializing any constructors that
        # might be in "members", so we don't have partially-initialized objects
        # hanging around.  We couldn't do it before now because we needed to have
        # to have the IDLInterface on hand to properly set the return type.
        for member in members:
            if isinstance(member, IDLConstructor):
                member.reallyInit(self)

        IDLInterfaceOrNamespace.setNonPartial(self, location, parent, members)


class IDLNamespace(IDLInterfaceOrNamespace):
    def __init__(self, location, parentScope, name, members, isKnownNonPartial):
        IDLInterfaceOrNamespace.__init__(
            self, location, parentScope, name, None, members, isKnownNonPartial
        )

    def __str__(self):
        return "Namespace '%s'" % self.identifier.name

    def isNamespace(self):
        return True

    def addExtendedAttributes(self, attrs):
        # The set of things namespaces support is small enough it's simpler
        # to factor out into a separate method than it is to sprinkle
        # isNamespace() checks all through
        # IDLInterfaceOrNamespace.addExtendedAttributes.
        for attr in attrs:
            identifier = attr.identifier()

            if identifier == "Exposed":
                convertExposedAttrToGlobalNameSet(attr, self._exposureGlobalNames)
            elif identifier == "ClassString":
                # Takes a string value to override the default "Object" if
                # desired.
                if not attr.hasValue():
                    raise WebIDLError(
                        "[%s] must have a value" % identifier, [attr.location]
                    )
            elif identifier == "ProtoObjectHack" or identifier == "ChromeOnly":
                if not attr.noArguments():
                    raise WebIDLError(
                        "[%s] must not have arguments" % identifier, [attr.location]
                    )
            elif (
                identifier == "Pref"
                or identifier == "HeaderFile"
                or identifier == "Func"
                or identifier == "Trial"
            ):
                # Known extended attributes that take a string value
                if not attr.hasValue():
                    raise WebIDLError(
                        "[%s] must have a value" % identifier, [attr.location]
                    )
            else:
                raise WebIDLError(
                    "Unknown extended attribute %s on namespace" % identifier,
                    [attr.location],
                )

            attrlist = attr.listValue()
            self._extendedAttrDict[identifier] = attrlist if len(attrlist) else True

    def isSerializable(self):
        return False


class IDLDictionary(IDLObjectWithScope):
    def __init__(self, location, parentScope, name, parent, members):
        assert isinstance(parentScope, IDLScope)
        assert isinstance(name, IDLUnresolvedIdentifier)
        assert not parent or isinstance(parent, IDLIdentifierPlaceholder)

        self.parent = parent
        self._finished = False
        self.members = list(members)
        self._partialDictionaries = []
        self._extendedAttrDict = {}
        self.needsConversionToJS = False
        self.needsConversionFromJS = False

        IDLObjectWithScope.__init__(self, location, parentScope, name)

    def __str__(self):
        return "Dictionary '%s'" % self.identifier.name

    def isDictionary(self):
        return True

    def canBeEmpty(self):
        """
        Returns true if this dictionary can be empty (that is, it has no
        required members and neither do any of its ancestors).
        """
        return all(member.optional for member in self.members) and (
            not self.parent or self.parent.canBeEmpty()
        )

    def finish(self, scope):
        if self._finished:
            return

        self._finished = True

        if self.parent:
            assert isinstance(self.parent, IDLIdentifierPlaceholder)
            oldParent = self.parent
            self.parent = self.parent.finish(scope)
            if not isinstance(self.parent, IDLDictionary):
                raise WebIDLError(
                    "Dictionary %s has parent that is not a dictionary"
                    % self.identifier.name,
                    [oldParent.location, self.parent.location],
                )

            # Make sure the parent resolves all its members before we start
            # looking at them.
            self.parent.finish(scope)

        # Now go ahead and merge in our partial dictionaries.
        for partial in self._partialDictionaries:
            partial.finish(scope)
            self.members.extend(partial.members)

        for member in self.members:
            member.resolve(self)
            if not member.isComplete():
                member.complete(scope)
                assert member.type.isComplete()

        # Members of a dictionary are sorted in lexicographic order,
        # unless the dictionary opts out.
        if not self.getExtendedAttribute("Unsorted"):
            self.members.sort(key=lambda x: x.identifier.name)

        inheritedMembers = []
        ancestor = self.parent
        while ancestor:
            if ancestor == self:
                raise WebIDLError(
                    "Dictionary %s has itself as an ancestor" % self.identifier.name,
                    [self.identifier.location],
                )
            inheritedMembers.extend(ancestor.members)
            ancestor = ancestor.parent

        # Catch name duplication
        for inheritedMember in inheritedMembers:
            for member in self.members:
                if member.identifier.name == inheritedMember.identifier.name:
                    raise WebIDLError(
                        "Dictionary %s has two members with name %s"
                        % (self.identifier.name, member.identifier.name),
                        [member.location, inheritedMember.location],
                    )

    def validate(self):
        def typeContainsDictionary(memberType, dictionary):
            """
            Returns a tuple whose:

                - First element is a Boolean value indicating whether
                  memberType contains dictionary.

                - Second element is:
                    A list of locations that leads from the type that was passed in
                    the memberType argument, to the dictionary being validated,
                    if the boolean value in the first element is True.

                    None, if the boolean value in the first element is False.
            """

            if (
                memberType.nullable()
                or memberType.isSequence()
                or memberType.isRecord()
            ):
                return typeContainsDictionary(memberType.inner, dictionary)

            if memberType.isDictionary():
                if memberType.inner == dictionary:
                    return (True, [memberType.location])

                (contains, locations) = dictionaryContainsDictionary(
                    memberType.inner, dictionary
                )
                if contains:
                    return (True, [memberType.location] + locations)

            if memberType.isUnion():
                for member in memberType.flatMemberTypes:
                    (contains, locations) = typeContainsDictionary(member, dictionary)
                    if contains:
                        return (True, locations)

            return (False, None)

        def dictionaryContainsDictionary(dictMember, dictionary):
            for member in dictMember.members:
                (contains, locations) = typeContainsDictionary(member.type, dictionary)
                if contains:
                    return (True, [member.location] + locations)

            if dictMember.parent:
                if dictMember.parent == dictionary:
                    return (True, [dictMember.location])
                else:
                    (contains, locations) = dictionaryContainsDictionary(
                        dictMember.parent, dictionary
                    )
                    if contains:
                        return (True, [dictMember.location] + locations)

            return (False, None)

        for member in self.members:
            if member.type.isDictionary() and member.type.nullable():
                raise WebIDLError(
                    "Dictionary %s has member with nullable "
                    "dictionary type" % self.identifier.name,
                    [member.location],
                )
            (contains, locations) = typeContainsDictionary(member.type, self)
            if contains:
                raise WebIDLError(
                    "Dictionary %s has member with itself as type."
                    % self.identifier.name,
                    [member.location] + locations,
                )

            if member.type.isUndefined():
                raise WebIDLError(
                    "Dictionary %s has member with undefined as its type."
                    % self.identifier.name,
                    [member.location],
                )
            elif member.type.isUnion():
                for unionMember in member.type.unroll().flatMemberTypes:
                    if unionMember.isUndefined():
                        raise WebIDLError(
                            "Dictionary %s has member with a union containing "
                            "undefined as a type." % self.identifier.name,
                            [unionMember.location],
                        )

    def getExtendedAttribute(self, name):
        return self._extendedAttrDict.get(name, None)

    def addExtendedAttributes(self, attrs):
        for attr in attrs:
            identifier = attr.identifier()

            if identifier == "GenerateInitFromJSON" or identifier == "GenerateInit":
                if not attr.noArguments():
                    raise WebIDLError(
                        "[%s] must not have arguments" % identifier, [attr.location]
                    )
                self.needsConversionFromJS = True
            elif (
                identifier == "GenerateConversionToJS" or identifier == "GenerateToJSON"
            ):
                if not attr.noArguments():
                    raise WebIDLError(
                        "[%s] must not have arguments" % identifier, [attr.location]
                    )
                # ToJSON methods require to-JS conversion, because we
                # implement ToJSON by converting to a JS object and
                # then using JSON.stringify.
                self.needsConversionToJS = True
            elif identifier == "Unsorted":
                if not attr.noArguments():
                    raise WebIDLError(
                        "[Unsorted] must take no arguments", [attr.location]
                    )
            else:
                raise WebIDLError(
                    "[%s] extended attribute not allowed on "
                    "dictionaries" % identifier,
                    [attr.location],
                )

            self._extendedAttrDict[identifier] = True

    def _getDependentObjects(self):
        deps = set(self.members)
        if self.parent:
            deps.add(self.parent)
        return deps

    def addPartialDictionary(self, partial):
        assert self.identifier.name == partial.identifier.name
        self._partialDictionaries.append(partial)


class IDLEnum(IDLObjectWithIdentifier):
    def __init__(self, location, parentScope, name, values):
        assert isinstance(parentScope, IDLScope)
        assert isinstance(name, IDLUnresolvedIdentifier)

        if len(values) != len(set(values)):
            raise WebIDLError(
                "Enum %s has multiple identical strings" % name.name, [location]
            )

        IDLObjectWithIdentifier.__init__(self, location, parentScope, name)
        self._values = values

    def values(self):
        return self._values

    def finish(self, scope):
        pass

    def validate(self):
        pass

    def isEnum(self):
        return True

    def addExtendedAttributes(self, attrs):
        if len(attrs) != 0:
            raise WebIDLError(
                "There are no extended attributes that are " "allowed on enums",
                [attrs[0].location, self.location],
            )

    def _getDependentObjects(self):
        return set()


class IDLType(IDLObject):
    Tags = enum(
        # The integer types
        "int8",
        "uint8",
        "int16",
        "uint16",
        "int32",
        "uint32",
        "int64",
        "uint64",
        # Additional primitive types
        "bool",
        "unrestricted_float",
        "float",
        "unrestricted_double",
        # "double" last primitive type to match IDLBuiltinType
        "double",
        # Other types
        "any",
        "undefined",
        "domstring",
        "bytestring",
        "usvstring",
        "utf8string",
        "jsstring",
        "object",
        # Funny stuff
        "interface",
        "int8array",
        "uint8array",
        "int16array",
        "uint16array",
        "int32array",
        "uint32array",
        "float32array",
        "float64array",
        "arrayBuffer",
<<<<<<< HEAD
        "uint8clampedarray",
=======
        "arrayBufferView",
>>>>>>> 9a6973d6
        "dictionary",
        "enum",
        "callback",
        "union",
        "sequence",
        "record",
        "promise",
        "observablearray",
    )

    def __init__(self, location, name):
        IDLObject.__init__(self, location)
        self.name = name
        self.builtin = False
        self.legacyNullToEmptyString = False
        self._clamp = False
        self._enforceRange = False
        self._allowShared = False
        self._extendedAttrDict = {}

    def __hash__(self):
        return (
            hash(self.builtin)
            + hash(self.name)
            + hash(self._clamp)
            + hash(self._enforceRange)
            + hash(self.legacyNullToEmptyString)
            + hash(self._allowShared)
        )

    def __eq__(self, other):
        return (
            other
            and self.builtin == other.builtin
            and self.name == other.name
            and self._clamp == other.hasClamp()
            and self._enforceRange == other.hasEnforceRange()
            and self.legacyNullToEmptyString == other.legacyNullToEmptyString
            and self._allowShared == other.hasAllowShared()
        )

    def __ne__(self, other):
        return not self == other

    def __str__(self):
        return str(self.name)

    def prettyName(self):
        """
        A name that looks like what this type is named in the IDL spec.  By default
        this is just our .name, but types that have more interesting spec
        representations should override this.
        """
        return str(self.name)

    def isType(self):
        return True

    def nullable(self):
        return False

    def isPrimitive(self):
        return False

    def isBoolean(self):
        return False

    def isNumeric(self):
        return False

    def isString(self):
        return False

    def isByteString(self):
        return False

    def isDOMString(self):
        return False

    def isUSVString(self):
        return False

    def isUTF8String(self):
        return False

    def isJSString(self):
        return False

    def isUndefined(self):
        return False

    def isSequence(self):
        return False

    def isRecord(self):
        return False

    def isReadableStream(self):
        return False

    def isArrayBuffer(self):
        return False

    def isArrayBufferView(self):
        return False

    def isTypedArray(self):
        return False

    def isBufferSource(self):
        return self.isArrayBuffer() or self.isArrayBufferView() or self.isTypedArray()

    def isCallbackInterface(self):
        return False

    def isNonCallbackInterface(self):
        return False

    def isGeckoInterface(self):
        """Returns a boolean indicating whether this type is an 'interface'
        type that is implemented in Gecko. At the moment, this returns
        true for all interface types that are not types from the TypedArray
        spec."""
        return self.isInterface() and not self.isSpiderMonkeyInterface()

    def isSpiderMonkeyInterface(self):
        """Returns a boolean indicating whether this type is an 'interface'
        type that is implemented in SpiderMonkey."""
        return self.isInterface() and (self.isBufferSource() or self.isReadableStream())

    def isAny(self):
        return self.tag() == IDLType.Tags.any

    def isObject(self):
        return self.tag() == IDLType.Tags.object

    def isPromise(self):
        return False

    def isComplete(self):
        return True

    def includesRestrictedFloat(self):
        return False

    def isFloat(self):
        return False

    def isUnrestricted(self):
        # Should only call this on float types
        assert self.isFloat()

    def isJSONType(self):
        return False

    def isObservableArray(self):
        return False

    def isDictionaryLike(self):
        return self.isDictionary() or self.isRecord() or self.isCallbackInterface()

    def hasClamp(self):
        return self._clamp

    def hasEnforceRange(self):
        return self._enforceRange

    def hasAllowShared(self):
        return self._allowShared

    def tag(self):
        assert False  # Override me!

    def treatNonCallableAsNull(self):
        assert self.tag() == IDLType.Tags.callback
        return self.nullable() and self.inner.callback._treatNonCallableAsNull

    def treatNonObjectAsNull(self):
        assert self.tag() == IDLType.Tags.callback
        return self.nullable() and self.inner.callback._treatNonObjectAsNull

    def withExtendedAttributes(self, attrs):
        if len(attrs) > 0:
            raise WebIDLError(
                "Extended attributes on types only supported for builtins",
                [attrs[0].location, self.location],
            )
        return self

    def getExtendedAttribute(self, name):
        return self._extendedAttrDict.get(name, None)

    def resolveType(self, parentScope):
        pass

    def unroll(self):
        return self

    def isDistinguishableFrom(self, other):
        raise TypeError(
            "Can't tell whether a generic type is or is not "
            "distinguishable from other things"
        )

    def isExposedInAllOf(self, exposureSet):
        return True


class IDLUnresolvedType(IDLType):
    """
    Unresolved types are interface types
    """

    def __init__(self, location, name, attrs=[]):
        IDLType.__init__(self, location, name)
        self.extraTypeAttributes = attrs

    def isComplete(self):
        return False

    def complete(self, scope):
        obj = None
        try:
            obj = scope._lookupIdentifier(self.name)
        except:
            raise WebIDLError("Unresolved type '%s'." % self.name, [self.location])

        assert obj
        assert not obj.isType()
        if obj.isTypedef():
            assert self.name.name == obj.identifier.name
            typedefType = IDLTypedefType(self.location, obj.innerType, obj.identifier)
            assert not typedefType.isComplete()
            return typedefType.complete(scope).withExtendedAttributes(
                self.extraTypeAttributes
            )
        elif obj.isCallback() and not obj.isInterface():
            assert self.name.name == obj.identifier.name
            return IDLCallbackType(obj.location, obj)

        name = self.name.resolve(scope, None)
        return IDLWrapperType(self.location, obj)

    def withExtendedAttributes(self, attrs):
        return IDLUnresolvedType(self.location, self.name, attrs)

    def isDistinguishableFrom(self, other):
        raise TypeError(
            "Can't tell whether an unresolved type is or is not "
            "distinguishable from other things"
        )


class IDLParametrizedType(IDLType):
    def __init__(self, location, name, innerType):
        IDLType.__init__(self, location, name)
        self.builtin = False
        self.inner = innerType

    def includesRestrictedFloat(self):
        return self.inner.includesRestrictedFloat()

    def resolveType(self, parentScope):
        assert isinstance(parentScope, IDLScope)
        self.inner.resolveType(parentScope)

    def isComplete(self):
        return self.inner.isComplete()

    def unroll(self):
        return self.inner.unroll()

    def _getDependentObjects(self):
        return self.inner._getDependentObjects()


class IDLNullableType(IDLParametrizedType):
    def __init__(self, location, innerType):
        assert not innerType == BuiltinTypes[IDLBuiltinType.Types.any]

        IDLParametrizedType.__init__(self, location, None, innerType)

    def __hash__(self):
        return hash(self.inner)

    def __eq__(self, other):
        return isinstance(other, IDLNullableType) and self.inner == other.inner

    def __str__(self):
        return self.inner.__str__() + "OrNull"

    def prettyName(self):
        return self.inner.prettyName() + "?"

    def nullable(self):
        return True

    def isCallback(self):
        return self.inner.isCallback()

    def isPrimitive(self):
        return self.inner.isPrimitive()

    def isBoolean(self):
        return self.inner.isBoolean()

    def isNumeric(self):
        return self.inner.isNumeric()

    def isString(self):
        return self.inner.isString()

    def isByteString(self):
        return self.inner.isByteString()

    def isDOMString(self):
        return self.inner.isDOMString()

    def isUSVString(self):
        return self.inner.isUSVString()

    def isUTF8String(self):
        return self.inner.isUTF8String()

    def isJSString(self):
        return self.inner.isJSString()

    def isFloat(self):
        return self.inner.isFloat()

    def isUnrestricted(self):
        return self.inner.isUnrestricted()

    def isInteger(self):
        return self.inner.isInteger()

    def isUndefined(self):
        return self.inner.isUndefined()

    def isSequence(self):
        return self.inner.isSequence()

    def isRecord(self):
        return self.inner.isRecord()

    def isReadableStream(self):
        return self.inner.isReadableStream()

    def isArrayBuffer(self):
        return self.inner.isArrayBuffer()

    def isArrayBufferView(self):
        return self.inner.isArrayBufferView()

    def isTypedArray(self):
        return self.inner.isTypedArray()

    def isDictionary(self):
        return self.inner.isDictionary()

    def isInterface(self):
        return self.inner.isInterface()

    def isPromise(self):
        # There is no such thing as a nullable Promise.
        assert not self.inner.isPromise()
        return False

    def isCallbackInterface(self):
        return self.inner.isCallbackInterface()

    def isNonCallbackInterface(self):
        return self.inner.isNonCallbackInterface()

    def isEnum(self):
        return self.inner.isEnum()

    def isUnion(self):
        return self.inner.isUnion()

    def isJSONType(self):
        return self.inner.isJSONType()

    def isObservableArray(self):
        return self.inner.isObservableArray()

    def hasClamp(self):
        return self.inner.hasClamp()

    def hasEnforceRange(self):
        return self.inner.hasEnforceRange()

    def hasAllowShared(self):
        return self.inner.hasAllowShared()

    def isComplete(self):
        return self.name is not None

    def tag(self):
        return self.inner.tag()

    def complete(self, scope):
        if not self.inner.isComplete():
            self.inner = self.inner.complete(scope)
        assert self.inner.isComplete()

        if self.inner.nullable():
            raise WebIDLError(
                "The inner type of a nullable type must not be a nullable type",
                [self.location, self.inner.location],
            )
        if self.inner.isUnion():
            if self.inner.hasNullableType:
                raise WebIDLError(
                    "The inner type of a nullable type must not "
                    "be a union type that itself has a nullable "
                    "type as a member type",
                    [self.location],
                )
        if self.inner.isDOMString():
            if self.inner.legacyNullToEmptyString:
                raise WebIDLError(
                    "[LegacyNullToEmptyString] not allowed on a nullable DOMString",
                    [self.location, self.inner.location],
                )
        if self.inner.isObservableArray():
            raise WebIDLError(
                "The inner type of a nullable type must not be an ObservableArray type",
                [self.location, self.inner.location],
            )

        self.name = self.inner.name + "OrNull"
        return self

    def isDistinguishableFrom(self, other):
        if (
            other.nullable()
            or other.isDictionary()
            or (
                other.isUnion() and (other.hasNullableType or other.hasDictionaryType())
            )
        ):
            # Can't tell which type null should become
            return False
        return self.inner.isDistinguishableFrom(other)

    def withExtendedAttributes(self, attrs):
        # See https://github.com/heycam/webidl/issues/827#issuecomment-565131350
        # Allowing extended attributes to apply to a nullable type is an intermediate solution.
        # A potential longer term solution is to introduce a null type and get rid of nullables.
        # For example, we could do `([Clamp] long or null) foo` in the future.
        return IDLNullableType(self.location, self.inner.withExtendedAttributes(attrs))


class IDLSequenceType(IDLParametrizedType):
    def __init__(self, location, parameterType):
        assert not parameterType.isUndefined()

        IDLParametrizedType.__init__(self, location, parameterType.name, parameterType)
        # Need to set self.name up front if our inner type is already complete,
        # since in that case our .complete() won't be called.
        if self.inner.isComplete():
            self.name = self.inner.name + "Sequence"

    def __hash__(self):
        return hash(self.inner)

    def __eq__(self, other):
        return isinstance(other, IDLSequenceType) and self.inner == other.inner

    def __str__(self):
        return self.inner.__str__() + "Sequence"

    def prettyName(self):
        return "sequence<%s>" % self.inner.prettyName()

    def isSequence(self):
        return True

    def isJSONType(self):
        return self.inner.isJSONType()

    def tag(self):
        return IDLType.Tags.sequence

    def complete(self, scope):
        if self.inner.isObservableArray():
            raise WebIDLError(
                "The inner type of a sequence type must not be an ObservableArray type",
                [self.location, self.inner.location],
            )

        self.inner = self.inner.complete(scope)
        self.name = self.inner.name + "Sequence"
        return self

    def isDistinguishableFrom(self, other):
        if other.isPromise():
            return False
        if other.isUnion():
            # Just forward to the union; it'll deal
            return other.isDistinguishableFrom(self)
        return (
            other.isUndefined()
            or other.isPrimitive()
            or other.isString()
            or other.isEnum()
            or other.isInterface()
            or other.isDictionary()
            or other.isCallback()
            or other.isRecord()
        )


class IDLRecordType(IDLParametrizedType):
    def __init__(self, location, keyType, valueType):
        assert keyType.isString()
        assert keyType.isComplete()
        assert not valueType.isUndefined()

        IDLParametrizedType.__init__(self, location, valueType.name, valueType)
        self.keyType = keyType

        # Need to set self.name up front if our inner type is already complete,
        # since in that case our .complete() won't be called.
        if self.inner.isComplete():
            self.name = self.keyType.name + self.inner.name + "Record"

    def __hash__(self):
        return hash(self.inner)

    def __eq__(self, other):
        return isinstance(other, IDLRecordType) and self.inner == other.inner

    def __str__(self):
        return self.keyType.__str__() + self.inner.__str__() + "Record"

    def prettyName(self):
        return "record<%s, %s>" % (self.keyType.prettyName(), self.inner.prettyName())

    def isRecord(self):
        return True

    def isJSONType(self):
        return self.inner.isJSONType()

    def tag(self):
        return IDLType.Tags.record

    def complete(self, scope):
        if self.inner.isObservableArray():
            raise WebIDLError(
                "The value type of a record type must not be an ObservableArray type",
                [self.location, self.inner.location],
            )

        self.inner = self.inner.complete(scope)
        self.name = self.keyType.name + self.inner.name + "Record"
        return self

    def unroll(self):
        # We do not unroll our inner.  Just stop at ourselves.  That
        # lets us add headers for both ourselves and our inner as
        # needed.
        return self

    def isDistinguishableFrom(self, other):
        if other.isPromise():
            return False
        if other.isUnion():
            # Just forward to the union; it'll deal
            return other.isDistinguishableFrom(self)
        return (
            other.isPrimitive()
            or other.isString()
            or other.isEnum()
            or other.isNonCallbackInterface()
            or other.isSequence()
        )

    def isExposedInAllOf(self, exposureSet):
        return self.inner.unroll().isExposedInAllOf(exposureSet)


class IDLObservableArrayType(IDLParametrizedType):
    def __init__(self, location, innerType):
        assert not innerType.isUndefined()
        IDLParametrizedType.__init__(self, location, None, innerType)

    def __hash__(self):
        return hash(self.inner)

    def __eq__(self, other):
        return isinstance(other, IDLObservableArrayType) and self.inner == other.inner

    def __str__(self):
        return self.inner.__str__() + "ObservableArray"

    def prettyName(self):
        return "ObservableArray<%s>" % self.inner.prettyName()

    def isJSONType(self):
        return self.inner.isJSONType()

    def isObservableArray(self):
        return True

    def isComplete(self):
        return self.name is not None

    def tag(self):
        return IDLType.Tags.observablearray

    def complete(self, scope):
        if not self.inner.isComplete():
            self.inner = self.inner.complete(scope)
        assert self.inner.isComplete()

        if self.inner.isDictionary():
            raise WebIDLError(
                "The inner type of an ObservableArray type must not "
                "be a dictionary type",
                [self.location, self.inner.location],
            )
        if self.inner.isSequence():
            raise WebIDLError(
                "The inner type of an ObservableArray type must not "
                "be a sequence type",
                [self.location, self.inner.location],
            )
        if self.inner.isRecord():
            raise WebIDLError(
                "The inner type of an ObservableArray type must not be a record type",
                [self.location, self.inner.location],
            )
        if self.inner.isObservableArray():
            raise WebIDLError(
                "The inner type of an ObservableArray type must not "
                "be an ObservableArray type",
                [self.location, self.inner.location],
            )

        self.name = self.inner.name + "ObservableArray"
        return self

    def isDistinguishableFrom(self, other):
        # ObservableArrays are not distinguishable from anything.
        return False


class IDLUnionType(IDLType):
    def __init__(self, location, memberTypes):
        IDLType.__init__(self, location, "")
        self.memberTypes = memberTypes
        self.hasNullableType = False
        self._dictionaryType = None
        self.flatMemberTypes = None
        self.builtin = False

    def __eq__(self, other):
        return isinstance(other, IDLUnionType) and self.memberTypes == other.memberTypes

    def __hash__(self):
        assert self.isComplete()
        return self.name.__hash__()

    def prettyName(self):
        return "(" + " or ".join(m.prettyName() for m in self.memberTypes) + ")"

    def isUnion(self):
        return True

    def isJSONType(self):
        return all(m.isJSONType() for m in self.memberTypes)

    def includesRestrictedFloat(self):
        return any(t.includesRestrictedFloat() for t in self.memberTypes)

    def tag(self):
        return IDLType.Tags.union

    def resolveType(self, parentScope):
        assert isinstance(parentScope, IDLScope)
        for t in self.memberTypes:
            t.resolveType(parentScope)

    def isComplete(self):
        return self.flatMemberTypes is not None

    def complete(self, scope):
        def typeName(type):
            if isinstance(type, IDLNullableType):
                return typeName(type.inner) + "OrNull"
            if isinstance(type, IDLWrapperType):
                return typeName(type._identifier.object())
            if isinstance(type, IDLObjectWithIdentifier):
                return typeName(type.identifier)
            if isinstance(type, IDLBuiltinType) and type.hasAllowShared():
                assert type.isBufferSource()
                return "MaybeShared" + type.name
            return type.name

        for (i, type) in enumerate(self.memberTypes):
            # Exclude typedefs because if given "typedef (B or C) test",
            # we want AOrTest, not AOrBOrC
            if not type.isComplete() and not isinstance(type, IDLTypedefType):
                self.memberTypes[i] = type.complete(scope)

        self.name = "Or".join(typeName(type) for type in self.memberTypes)

        # We do this again to complete the typedef types
        for (i, type) in enumerate(self.memberTypes):
            if not type.isComplete():
                self.memberTypes[i] = type.complete(scope)

        self.flatMemberTypes = list(self.memberTypes)
        i = 0
        while i < len(self.flatMemberTypes):
            if self.flatMemberTypes[i].nullable():
                if self.hasNullableType:
                    raise WebIDLError(
                        "Can't have more than one nullable types in a union",
                        [nullableType.location, self.flatMemberTypes[i].location],
                    )
                if self.hasDictionaryType():
                    raise WebIDLError(
                        "Can't have a nullable type and a "
                        "dictionary type in a union",
                        [
                            self._dictionaryType.location,
                            self.flatMemberTypes[i].location,
                        ],
                    )
                self.hasNullableType = True
                nullableType = self.flatMemberTypes[i]
                self.flatMemberTypes[i] = self.flatMemberTypes[i].inner
                continue
            if self.flatMemberTypes[i].isDictionary():
                if self.hasNullableType:
                    raise WebIDLError(
                        "Can't have a nullable type and a "
                        "dictionary type in a union",
                        [nullableType.location, self.flatMemberTypes[i].location],
                    )
                self._dictionaryType = self.flatMemberTypes[i]
                self.flatMemberTypes[i].inner.needsConversionFromJS = True
            elif self.flatMemberTypes[i].isUnion():
                self.flatMemberTypes[i : i + 1] = self.flatMemberTypes[i].memberTypes
                continue
            i += 1

        for (i, t) in enumerate(self.flatMemberTypes[:-1]):
            for u in self.flatMemberTypes[i + 1 :]:
                if not t.isDistinguishableFrom(u):
                    raise WebIDLError(
                        "Flat member types of a union should be "
                        "distinguishable, " + str(t) + " is not "
                        "distinguishable from " + str(u),
                        [self.location, t.location, u.location],
                    )

        return self

    def isDistinguishableFrom(self, other):
        if self.hasNullableType and other.nullable():
            # Can't tell which type null should become
            return False
        if other.isUnion():
            otherTypes = other.unroll().memberTypes
        else:
            otherTypes = [other]
        # For every type in otherTypes, check that it's distinguishable from
        # every type in our types
        for u in otherTypes:
            if any(not t.isDistinguishableFrom(u) for t in self.memberTypes):
                return False
        return True

    def isExposedInAllOf(self, exposureSet):
        # We could have different member types in different globals.  Just make sure that each thing in exposureSet has one of our member types exposed in it.
        for globalName in exposureSet:
            if not any(
                t.unroll().isExposedInAllOf(set([globalName]))
                for t in self.flatMemberTypes
            ):
                return False
        return True

    def hasDictionaryType(self):
        return self._dictionaryType is not None

    def hasPossiblyEmptyDictionaryType(self):
        return (
            self._dictionaryType is not None and self._dictionaryType.inner.canBeEmpty()
        )

    def _getDependentObjects(self):
        return set(self.memberTypes)


class IDLTypedefType(IDLType):
    def __init__(self, location, innerType, name):
        IDLType.__init__(self, location, name)
        self.inner = innerType
        self.builtin = False

    def __hash__(self):
        return hash(self.inner)

    def __eq__(self, other):
        return isinstance(other, IDLTypedefType) and self.inner == other.inner

    def __str__(self):
        return self.name

    def nullable(self):
        return self.inner.nullable()

    def isPrimitive(self):
        return self.inner.isPrimitive()

    def isBoolean(self):
        return self.inner.isBoolean()

    def isNumeric(self):
        return self.inner.isNumeric()

    def isString(self):
        return self.inner.isString()

    def isByteString(self):
        return self.inner.isByteString()

    def isDOMString(self):
        return self.inner.isDOMString()

    def isUSVString(self):
        return self.inner.isUSVString()

    def isUTF8String(self):
        return self.inner.isUTF8String()

    def isJSString(self):
        return self.inner.isJSString()

    def isUndefined(self):
        return self.inner.isUndefined()

    def isJSONType(self):
        return self.inner.isJSONType()

    def isSequence(self):
        return self.inner.isSequence()

    def isRecord(self):
        return self.inner.isRecord()

    def isReadableStream(self):
        return self.inner.isReadableStream()

    def isDictionary(self):
        return self.inner.isDictionary()

    def isArrayBuffer(self):
        return self.inner.isArrayBuffer()

    def isArrayBufferView(self):
        return self.inner.isArrayBufferView()

    def isTypedArray(self):
        return self.inner.isTypedArray()

    def isInterface(self):
        return self.inner.isInterface()

    def isCallbackInterface(self):
        return self.inner.isCallbackInterface()

    def isNonCallbackInterface(self):
        return self.inner.isNonCallbackInterface()

    def isComplete(self):
        return False

    def complete(self, parentScope):
        if not self.inner.isComplete():
            self.inner = self.inner.complete(parentScope)
        assert self.inner.isComplete()
        return self.inner

    # Do we need a resolveType impl?  I don't think it's particularly useful....

    def tag(self):
        return self.inner.tag()

    def unroll(self):
        return self.inner.unroll()

    def isDistinguishableFrom(self, other):
        return self.inner.isDistinguishableFrom(other)

    def _getDependentObjects(self):
        return self.inner._getDependentObjects()

    def withExtendedAttributes(self, attrs):
        return IDLTypedefType(
            self.location, self.inner.withExtendedAttributes(attrs), self.name
        )


class IDLTypedef(IDLObjectWithIdentifier):
    def __init__(self, location, parentScope, innerType, name):
        # Set self.innerType first, because IDLObjectWithIdentifier.__init__
        # will call our __str__, which wants to use it.
        self.innerType = innerType
        identifier = IDLUnresolvedIdentifier(location, name)
        IDLObjectWithIdentifier.__init__(self, location, parentScope, identifier)

    def __str__(self):
        return "Typedef %s %s" % (self.identifier.name, self.innerType)

    def finish(self, parentScope):
        if not self.innerType.isComplete():
            self.innerType = self.innerType.complete(parentScope)

    def validate(self):
        pass

    def isTypedef(self):
        return True

    def addExtendedAttributes(self, attrs):
        if len(attrs) != 0:
            raise WebIDLError(
                "There are no extended attributes that are " "allowed on typedefs",
                [attrs[0].location, self.location],
            )

    def _getDependentObjects(self):
        return self.innerType._getDependentObjects()


class IDLWrapperType(IDLType):
    def __init__(self, location, inner):
        IDLType.__init__(self, location, inner.identifier.name)
        self.inner = inner
        self._identifier = inner.identifier
        self.builtin = False

    def __hash__(self):
        return hash(self._identifier) + hash(self.builtin)

    def __eq__(self, other):
        return (
            isinstance(other, IDLWrapperType)
            and self._identifier == other._identifier
            and self.builtin == other.builtin
        )

    def __str__(self):
        return str(self.name) + " (Wrapper)"

    def isDictionary(self):
        return isinstance(self.inner, IDLDictionary)

    def isInterface(self):
        return isinstance(self.inner, IDLInterface) or isinstance(
            self.inner, IDLExternalInterface
        )

    def isCallbackInterface(self):
        return self.isInterface() and self.inner.isCallback()

    def isNonCallbackInterface(self):
        return self.isInterface() and not self.inner.isCallback()

    def isEnum(self):
        return isinstance(self.inner, IDLEnum)

    def isJSONType(self):
        if self.isInterface():
            if self.inner.isExternal():
                return False
            iface = self.inner
            while iface:
                if any(m.isMethod() and m.isToJSON() for m in iface.members):
                    return True
                iface = iface.parent
            return False
        elif self.isEnum():
            return True
        elif self.isDictionary():
            dictionary = self.inner
            while dictionary:
                if not all(m.type.isJSONType() for m in dictionary.members):
                    return False
                dictionary = dictionary.parent
            return True
        else:
            raise WebIDLError(
                "IDLWrapperType wraps type %s that we don't know if "
                "is serializable" % type(self.inner),
                [self.location],
            )

    def resolveType(self, parentScope):
        assert isinstance(parentScope, IDLScope)
        self.inner.resolve(parentScope)

    def isComplete(self):
        return True

    def tag(self):
        if self.isInterface():
            return IDLType.Tags.interface
        elif self.isEnum():
            return IDLType.Tags.enum
        elif self.isDictionary():
            return IDLType.Tags.dictionary
        else:
            assert False

    def isDistinguishableFrom(self, other):
        if other.isPromise():
            return False
        if other.isUnion():
            # Just forward to the union; it'll deal
            return other.isDistinguishableFrom(self)
        assert self.isInterface() or self.isEnum() or self.isDictionary()
        if self.isEnum():
            return (
                other.isUndefined()
                or other.isPrimitive()
                or other.isInterface()
                or other.isObject()
                or other.isCallback()
                or other.isDictionary()
                or other.isSequence()
                or other.isRecord()
            )
        if self.isDictionary() and (other.nullable() or other.isUndefined()):
            return False
        if (
            other.isPrimitive()
            or other.isString()
            or other.isEnum()
            or other.isSequence()
        ):
            return True
        if self.isDictionary():
            return other.isNonCallbackInterface()

        assert self.isInterface()
        if other.isInterface():
            if other.isSpiderMonkeyInterface():
                # Just let |other| handle things
                return other.isDistinguishableFrom(self)
            assert self.isGeckoInterface() and other.isGeckoInterface()
            if self.inner.isExternal() or other.unroll().inner.isExternal():
                return self != other
            return len(
                self.inner.interfacesBasedOnSelf
                & other.unroll().inner.interfacesBasedOnSelf
            ) == 0 and (self.isNonCallbackInterface() or other.isNonCallbackInterface())
        if (
            other.isUndefined()
            or other.isDictionary()
            or other.isCallback()
            or other.isRecord()
        ):
            return self.isNonCallbackInterface()

        # Not much else |other| can be
        assert other.isObject()
        return False

    def isExposedInAllOf(self, exposureSet):
        if not self.isInterface():
            return True
        iface = self.inner
        if iface.isExternal():
            # Let's say true, so we don't have to implement exposure mixins on
            # external interfaces and sprinkle [Exposed=Window] on every single
            # external interface declaration.
            return True
        return iface.exposureSet.issuperset(exposureSet)

    def _getDependentObjects(self):
        # NB: The codegen for an interface type depends on
        #  a) That the identifier is in fact an interface (as opposed to
        #     a dictionary or something else).
        #  b) The native type of the interface.
        #  If we depend on the interface object we will also depend on
        #  anything the interface depends on which is undesirable.  We
        #  considered implementing a dependency just on the interface type
        #  file, but then every modification to an interface would cause this
        #  to be regenerated which is still undesirable.  We decided not to
        #  depend on anything, reasoning that:
        #  1) Changing the concrete type of the interface requires modifying
        #     Bindings.conf, which is still a global dependency.
        #  2) Changing an interface to a dictionary (or vice versa) with the
        #     same identifier should be incredibly rare.
        #
        # On the other hand, if our type is a dictionary, we should
        # depend on it, because the member types of a dictionary
        # affect whether a method taking the dictionary as an argument
        # takes a JSContext* argument or not.
        if self.isDictionary():
            return set([self.inner])
        return set()


class IDLPromiseType(IDLParametrizedType):
    def __init__(self, location, innerType):
        IDLParametrizedType.__init__(self, location, "Promise", innerType)

    def __hash__(self):
        return hash(self.promiseInnerType())

    def __eq__(self, other):
        return (
            isinstance(other, IDLPromiseType)
            and self.promiseInnerType() == other.promiseInnerType()
        )

    def __str__(self):
        return self.inner.__str__() + "Promise"

    def prettyName(self):
        return "Promise<%s>" % self.inner.prettyName()

    def isPromise(self):
        return True

    def promiseInnerType(self):
        return self.inner

    def tag(self):
        return IDLType.Tags.promise

    def complete(self, scope):
        if self.inner.isObservableArray():
            raise WebIDLError(
                "The inner type of a promise type must not be an ObservableArray type",
                [self.location, self.inner.location],
            )

        self.inner = self.promiseInnerType().complete(scope)
        return self

    def unroll(self):
        # We do not unroll our inner.  Just stop at ourselves.  That
        # lets us add headers for both ourselves and our inner as
        # needed.
        return self

    def isDistinguishableFrom(self, other):
        # Promises are not distinguishable from anything.
        return False

    def isExposedInAllOf(self, exposureSet):
        # Check the internal type
        return self.promiseInnerType().unroll().isExposedInAllOf(exposureSet)


class IDLBuiltinType(IDLType):

    Types = enum(
        # The integer types
        "byte",
        "octet",
        "short",
        "unsigned_short",
        "long",
        "unsigned_long",
        "long_long",
        "unsigned_long_long",
        # Additional primitive types
        "boolean",
        "unrestricted_float",
        "float",
        "unrestricted_double",
        # IMPORTANT: "double" must be the last primitive type listed
        "double",
        # Other types
        "any",
        "undefined",
        "domstring",
        "bytestring",
        "usvstring",
        "utf8string",
        "jsstring",
        "object",
        # Funny stuff
        "ArrayBuffer",
        "ArrayBufferView",
        "Int8Array",
        "Uint8Array",
        "Uint8ClampedArray",
        "Int16Array",
        "Uint16Array",
        "Int32Array",
        "Uint32Array",
        "Float32Array",
        "Float64Array",
        "ReadableStream",
    )

    TagLookup = {
        Types.byte: IDLType.Tags.int8,
        Types.octet: IDLType.Tags.uint8,
        Types.short: IDLType.Tags.int16,
        Types.unsigned_short: IDLType.Tags.uint16,
        Types.long: IDLType.Tags.int32,
        Types.unsigned_long: IDLType.Tags.uint32,
        Types.long_long: IDLType.Tags.int64,
        Types.unsigned_long_long: IDLType.Tags.uint64,
        Types.boolean: IDLType.Tags.bool,
        Types.unrestricted_float: IDLType.Tags.unrestricted_float,
        Types.float: IDLType.Tags.float,
        Types.unrestricted_double: IDLType.Tags.unrestricted_double,
        Types.double: IDLType.Tags.double,
        Types.any: IDLType.Tags.any,
        Types.undefined: IDLType.Tags.undefined,
        Types.domstring: IDLType.Tags.domstring,
        Types.bytestring: IDLType.Tags.bytestring,
        Types.usvstring: IDLType.Tags.usvstring,
        Types.utf8string: IDLType.Tags.utf8string,
        Types.jsstring: IDLType.Tags.jsstring,
        Types.object: IDLType.Tags.object,
        Types.ArrayBuffer: IDLType.Tags.arrayBuffer,
        Types.ArrayBufferView: IDLType.Tags.arrayBufferView,
        Types.Int8Array: IDLType.Tags.int8array,
        Types.Uint8Array: IDLType.Tags.uint8array,
        Types.Uint8ClampedArray: IDLType.Tags.uint8clampedarray,
        Types.Int16Array: IDLType.Tags.int16array,
        Types.Uint16Array: IDLType.Tags.uint16array,
        Types.Int32Array: IDLType.Tags.int32array,
        Types.Uint32Array: IDLType.Tags.uint32array,
        Types.Float32Array: IDLType.Tags.float32array,
        Types.Float64Array: IDLType.Tags.float64array,
        Types.ReadableStream: IDLType.Tags.interface,
    }

    PrettyNames = {
        Types.byte: "byte",
        Types.octet: "octet",
        Types.short: "short",
        Types.unsigned_short: "unsigned short",
        Types.long: "long",
        Types.unsigned_long: "unsigned long",
        Types.long_long: "long long",
        Types.unsigned_long_long: "unsigned long long",
        Types.boolean: "boolean",
        Types.unrestricted_float: "unrestricted float",
        Types.float: "float",
        Types.unrestricted_double: "unrestricted double",
        Types.double: "double",
        Types.any: "any",
        Types.undefined: "undefined",
        Types.domstring: "DOMString",
        Types.bytestring: "ByteString",
        Types.usvstring: "USVString",
        Types.utf8string: "USVString",  # That's what it is in spec terms
        Types.jsstring: "USVString",  # Again, that's what it is in spec terms
        Types.object: "object",
        Types.ArrayBuffer: "ArrayBuffer",
        Types.ArrayBufferView: "ArrayBufferView",
        Types.Int8Array: "Int8Array",
        Types.Uint8Array: "Uint8Array",
        Types.Uint8ClampedArray: "Uint8ClampedArray",
        Types.Int16Array: "Int16Array",
        Types.Uint16Array: "Uint16Array",
        Types.Int32Array: "Int32Array",
        Types.Uint32Array: "Uint32Array",
        Types.Float32Array: "Float32Array",
        Types.Float64Array: "Float64Array",
        Types.ReadableStream: "ReadableStream",
    }

    def __init__(
        self,
        location,
        name,
        type,
        clamp=False,
        enforceRange=False,
        legacyNullToEmptyString=False,
        allowShared=False,
        attrLocation=[],
    ):
        """
        The mutually exclusive clamp/enforceRange/legacyNullToEmptyString/allowShared arguments are used
        to create instances of this type with the appropriate attributes attached. Use .clamped(),
        .rangeEnforced(), .withLegacyNullToEmptyString() and .withAllowShared().

        attrLocation is an array of source locations of these attributes for error reporting.
        """
        IDLType.__init__(self, location, name)
        self.builtin = True
        self._typeTag = type
        self._clamped = None
        self._rangeEnforced = None
        self._withLegacyNullToEmptyString = None
        self._withAllowShared = None
        if self.isInteger():
            if clamp:
                self._clamp = True
                self.name = "Clamped" + self.name
                self._extendedAttrDict["Clamp"] = True
            elif enforceRange:
                self._enforceRange = True
                self.name = "RangeEnforced" + self.name
                self._extendedAttrDict["EnforceRange"] = True
        elif clamp or enforceRange:
            raise WebIDLError(
                "Non-integer types cannot be [Clamp] or [EnforceRange]", attrLocation
            )
        if self.isDOMString() or self.isUTF8String():
            if legacyNullToEmptyString:
                self.legacyNullToEmptyString = True
                self.name = "NullIsEmpty" + self.name
                self._extendedAttrDict["LegacyNullToEmptyString"] = True
        elif legacyNullToEmptyString:
            raise WebIDLError(
                "Non-string types cannot be [LegacyNullToEmptyString]", attrLocation
            )
        if self.isBufferSource():
            if allowShared:
                self._allowShared = True
                self._extendedAttrDict["AllowShared"] = True
        elif allowShared:
            raise WebIDLError(
                "Types that are not buffer source types cannot be [AllowShared]",
                attrLocation,
            )

    def __str__(self):
        if self._allowShared:
            assert self.isBufferSource()
            return "MaybeShared" + str(self.name)
        return str(self.name)

    def prettyName(self):
        return IDLBuiltinType.PrettyNames[self._typeTag]

    def clamped(self, attrLocation):
        if not self._clamped:
            self._clamped = IDLBuiltinType(
                self.location,
                self.name,
                self._typeTag,
                clamp=True,
                attrLocation=attrLocation,
            )
        return self._clamped

    def rangeEnforced(self, attrLocation):
        if not self._rangeEnforced:
            self._rangeEnforced = IDLBuiltinType(
                self.location,
                self.name,
                self._typeTag,
                enforceRange=True,
                attrLocation=attrLocation,
            )
        return self._rangeEnforced

    def withLegacyNullToEmptyString(self, attrLocation):
        if not self._withLegacyNullToEmptyString:
            self._withLegacyNullToEmptyString = IDLBuiltinType(
                self.location,
                self.name,
                self._typeTag,
                legacyNullToEmptyString=True,
                attrLocation=attrLocation,
            )
        return self._withLegacyNullToEmptyString

    def withAllowShared(self, attrLocation):
        if not self._withAllowShared:
            self._withAllowShared = IDLBuiltinType(
                self.location,
                self.name,
                self._typeTag,
                allowShared=True,
                attrLocation=attrLocation,
            )
        return self._withAllowShared

    def isPrimitive(self):
        return self._typeTag <= IDLBuiltinType.Types.double

    def isBoolean(self):
        return self._typeTag == IDLBuiltinType.Types.boolean

    def isUndefined(self):
        return self._typeTag == IDLBuiltinType.Types.undefined

    def isNumeric(self):
        return self.isPrimitive() and not self.isBoolean()

    def isString(self):
        return (
            self._typeTag == IDLBuiltinType.Types.domstring
            or self._typeTag == IDLBuiltinType.Types.bytestring
            or self._typeTag == IDLBuiltinType.Types.usvstring
            or self._typeTag == IDLBuiltinType.Types.utf8string
            or self._typeTag == IDLBuiltinType.Types.jsstring
        )

    def isByteString(self):
        return self._typeTag == IDLBuiltinType.Types.bytestring

    def isDOMString(self):
        return self._typeTag == IDLBuiltinType.Types.domstring

    def isUSVString(self):
        return self._typeTag == IDLBuiltinType.Types.usvstring

    def isUTF8String(self):
        return self._typeTag == IDLBuiltinType.Types.utf8string

    def isJSString(self):
        return self._typeTag == IDLBuiltinType.Types.jsstring

    def isInteger(self):
        return self._typeTag <= IDLBuiltinType.Types.unsigned_long_long

    def isArrayBuffer(self):
        return self._typeTag == IDLBuiltinType.Types.ArrayBuffer

    def isArrayBufferView(self):
        return self._typeTag == IDLBuiltinType.Types.ArrayBufferView

    def isTypedArray(self):
        return (
            self._typeTag >= IDLBuiltinType.Types.Int8Array
            and self._typeTag <= IDLBuiltinType.Types.Float64Array
        )

    def isReadableStream(self):
        return self._typeTag == IDLBuiltinType.Types.ReadableStream

    def isInterface(self):
        # TypedArray things are interface types per the TypedArray spec,
        # but we handle them as builtins because SpiderMonkey implements
        # all of it internally.
        return (
            self.isArrayBuffer()
            or self.isArrayBufferView()
            or self.isTypedArray()
            or self.isReadableStream()
        )

    def isNonCallbackInterface(self):
        # All the interfaces we can be are non-callback
        return self.isInterface()

    def isFloat(self):
        return (
            self._typeTag == IDLBuiltinType.Types.float
            or self._typeTag == IDLBuiltinType.Types.double
            or self._typeTag == IDLBuiltinType.Types.unrestricted_float
            or self._typeTag == IDLBuiltinType.Types.unrestricted_double
        )

    def isUnrestricted(self):
        assert self.isFloat()
        return (
            self._typeTag == IDLBuiltinType.Types.unrestricted_float
            or self._typeTag == IDLBuiltinType.Types.unrestricted_double
        )

    def isJSONType(self):
        return self.isPrimitive() or self.isString() or self.isObject()

    def includesRestrictedFloat(self):
        return self.isFloat() and not self.isUnrestricted()

    def tag(self):
        return IDLBuiltinType.TagLookup[self._typeTag]

    def isDistinguishableFrom(self, other):
        if other.isPromise():
            return False
        if other.isUnion():
            # Just forward to the union; it'll deal
            return other.isDistinguishableFrom(self)
        if self.isUndefined():
            return not (other.isUndefined() or other.isDictionaryLike())
        if self.isPrimitive():
            if (
                other.isUndefined()
                or other.isString()
                or other.isEnum()
                or other.isInterface()
                or other.isObject()
                or other.isCallback()
                or other.isDictionary()
                or other.isSequence()
                or other.isRecord()
            ):
                return True
            if self.isBoolean():
                return other.isNumeric()
            assert self.isNumeric()
            return other.isBoolean()
        if self.isString():
            return (
                other.isUndefined()
                or other.isPrimitive()
                or other.isInterface()
                or other.isObject()
                or other.isCallback()
                or other.isDictionary()
                or other.isSequence()
                or other.isRecord()
            )
        if self.isAny():
            # Can't tell "any" apart from anything
            return False
        if self.isObject():
            return (
                other.isUndefined()
                or other.isPrimitive()
                or other.isString()
                or other.isEnum()
            )
        # Not much else we could be!
        assert self.isSpiderMonkeyInterface()
        # Like interfaces, but we know we're not a callback
        return (
            other.isUndefined()
            or other.isPrimitive()
            or other.isString()
            or other.isEnum()
            or other.isCallback()
            or other.isDictionary()
            or other.isSequence()
            or other.isRecord()
            or (
                other.isInterface()
                and (
                    # ArrayBuffer is distinguishable from everything
                    # that's not an ArrayBuffer or a callback interface
                    (self.isArrayBuffer() and not other.isArrayBuffer())
                    or (self.isReadableStream() and not other.isReadableStream())
                    or
                    # ArrayBufferView is distinguishable from everything
                    # that's not an ArrayBufferView or typed array.
                    (
                        self.isArrayBufferView()
                        and not other.isArrayBufferView()
                        and not other.isTypedArray()
                    )
                    or
                    # Typed arrays are distinguishable from everything
                    # except ArrayBufferView and the same type of typed
                    # array
                    (
                        self.isTypedArray()
                        and not other.isArrayBufferView()
                        and not (other.isTypedArray() and other.name == self.name)
                    )
                )
            )
        )

    def _getDependentObjects(self):
        return set()

    def withExtendedAttributes(self, attrs):
        ret = self
        for attribute in attrs:
            identifier = attribute.identifier()
            if identifier == "Clamp":
                if not attribute.noArguments():
                    raise WebIDLError(
                        "[Clamp] must take no arguments", [attribute.location]
                    )
                if ret.hasEnforceRange() or self._enforceRange:
                    raise WebIDLError(
                        "[EnforceRange] and [Clamp] are mutually exclusive",
                        [self.location, attribute.location],
                    )
                ret = self.clamped([self.location, attribute.location])
            elif identifier == "EnforceRange":
                if not attribute.noArguments():
                    raise WebIDLError(
                        "[EnforceRange] must take no arguments", [attribute.location]
                    )
                if ret.hasClamp() or self._clamp:
                    raise WebIDLError(
                        "[EnforceRange] and [Clamp] are mutually exclusive",
                        [self.location, attribute.location],
                    )
                ret = self.rangeEnforced([self.location, attribute.location])
            elif identifier == "LegacyNullToEmptyString":
                if not (self.isDOMString() or self.isUTF8String()):
                    raise WebIDLError(
                        "[LegacyNullToEmptyString] only allowed on DOMStrings and UTF8Strings",
                        [self.location, attribute.location],
                    )
                assert not self.nullable()
                if attribute.hasValue():
                    raise WebIDLError(
                        "[LegacyNullToEmptyString] must take no identifier argument",
                        [attribute.location],
                    )
                ret = self.withLegacyNullToEmptyString(
                    [self.location, attribute.location]
                )
            elif identifier == "AllowShared":
                if not attribute.noArguments():
                    raise WebIDLError(
                        "[AllowShared] must take no arguments", [attribute.location]
                    )
                if not self.isBufferSource():
                    raise WebIDLError(
                        "[AllowShared] only allowed on buffer source types",
                        [self.location, attribute.location],
                    )
                ret = self.withAllowShared([self.location, attribute.location])

            else:
                raise WebIDLError(
                    "Unhandled extended attribute on type",
                    [self.location, attribute.location],
                )
        return ret


BuiltinTypes = {
    IDLBuiltinType.Types.byte: IDLBuiltinType(
        BuiltinLocation("<builtin type>"), "Byte", IDLBuiltinType.Types.byte
    ),
    IDLBuiltinType.Types.octet: IDLBuiltinType(
        BuiltinLocation("<builtin type>"), "Octet", IDLBuiltinType.Types.octet
    ),
    IDLBuiltinType.Types.short: IDLBuiltinType(
        BuiltinLocation("<builtin type>"), "Short", IDLBuiltinType.Types.short
    ),
    IDLBuiltinType.Types.unsigned_short: IDLBuiltinType(
        BuiltinLocation("<builtin type>"),
        "UnsignedShort",
        IDLBuiltinType.Types.unsigned_short,
    ),
    IDLBuiltinType.Types.long: IDLBuiltinType(
        BuiltinLocation("<builtin type>"), "Long", IDLBuiltinType.Types.long
    ),
    IDLBuiltinType.Types.unsigned_long: IDLBuiltinType(
        BuiltinLocation("<builtin type>"),
        "UnsignedLong",
        IDLBuiltinType.Types.unsigned_long,
    ),
    IDLBuiltinType.Types.long_long: IDLBuiltinType(
        BuiltinLocation("<builtin type>"), "LongLong", IDLBuiltinType.Types.long_long
    ),
    IDLBuiltinType.Types.unsigned_long_long: IDLBuiltinType(
        BuiltinLocation("<builtin type>"),
        "UnsignedLongLong",
        IDLBuiltinType.Types.unsigned_long_long,
    ),
    IDLBuiltinType.Types.undefined: IDLBuiltinType(
        BuiltinLocation("<builtin type>"), "Undefined", IDLBuiltinType.Types.undefined
    ),
    IDLBuiltinType.Types.boolean: IDLBuiltinType(
        BuiltinLocation("<builtin type>"), "Boolean", IDLBuiltinType.Types.boolean
    ),
    IDLBuiltinType.Types.float: IDLBuiltinType(
        BuiltinLocation("<builtin type>"), "Float", IDLBuiltinType.Types.float
    ),
    IDLBuiltinType.Types.unrestricted_float: IDLBuiltinType(
        BuiltinLocation("<builtin type>"),
        "UnrestrictedFloat",
        IDLBuiltinType.Types.unrestricted_float,
    ),
    IDLBuiltinType.Types.double: IDLBuiltinType(
        BuiltinLocation("<builtin type>"), "Double", IDLBuiltinType.Types.double
    ),
    IDLBuiltinType.Types.unrestricted_double: IDLBuiltinType(
        BuiltinLocation("<builtin type>"),
        "UnrestrictedDouble",
        IDLBuiltinType.Types.unrestricted_double,
    ),
    IDLBuiltinType.Types.any: IDLBuiltinType(
        BuiltinLocation("<builtin type>"), "Any", IDLBuiltinType.Types.any
    ),
    IDLBuiltinType.Types.domstring: IDLBuiltinType(
        BuiltinLocation("<builtin type>"), "String", IDLBuiltinType.Types.domstring
    ),
    IDLBuiltinType.Types.bytestring: IDLBuiltinType(
        BuiltinLocation("<builtin type>"), "ByteString", IDLBuiltinType.Types.bytestring
    ),
    IDLBuiltinType.Types.usvstring: IDLBuiltinType(
        BuiltinLocation("<builtin type>"), "USVString", IDLBuiltinType.Types.usvstring
    ),
    IDLBuiltinType.Types.utf8string: IDLBuiltinType(
        BuiltinLocation("<builtin type>"), "UTF8String", IDLBuiltinType.Types.utf8string
    ),
    IDLBuiltinType.Types.jsstring: IDLBuiltinType(
        BuiltinLocation("<builtin type>"), "JSString", IDLBuiltinType.Types.jsstring
    ),
    IDLBuiltinType.Types.object: IDLBuiltinType(
        BuiltinLocation("<builtin type>"), "Object", IDLBuiltinType.Types.object
    ),
    IDLBuiltinType.Types.ArrayBuffer: IDLBuiltinType(
        BuiltinLocation("<builtin type>"),
        "ArrayBuffer",
        IDLBuiltinType.Types.ArrayBuffer,
    ),
    IDLBuiltinType.Types.ArrayBufferView: IDLBuiltinType(
        BuiltinLocation("<builtin type>"),
        "ArrayBufferView",
        IDLBuiltinType.Types.ArrayBufferView,
    ),
    IDLBuiltinType.Types.Int8Array: IDLBuiltinType(
        BuiltinLocation("<builtin type>"), "Int8Array", IDLBuiltinType.Types.Int8Array
    ),
    IDLBuiltinType.Types.Uint8Array: IDLBuiltinType(
        BuiltinLocation("<builtin type>"), "Uint8Array", IDLBuiltinType.Types.Uint8Array
    ),
    IDLBuiltinType.Types.Uint8ClampedArray: IDLBuiltinType(
        BuiltinLocation("<builtin type>"),
        "Uint8ClampedArray",
        IDLBuiltinType.Types.Uint8ClampedArray,
    ),
    IDLBuiltinType.Types.Int16Array: IDLBuiltinType(
        BuiltinLocation("<builtin type>"), "Int16Array", IDLBuiltinType.Types.Int16Array
    ),
    IDLBuiltinType.Types.Uint16Array: IDLBuiltinType(
        BuiltinLocation("<builtin type>"),
        "Uint16Array",
        IDLBuiltinType.Types.Uint16Array,
    ),
    IDLBuiltinType.Types.Int32Array: IDLBuiltinType(
        BuiltinLocation("<builtin type>"), "Int32Array", IDLBuiltinType.Types.Int32Array
    ),
    IDLBuiltinType.Types.Uint32Array: IDLBuiltinType(
        BuiltinLocation("<builtin type>"),
        "Uint32Array",
        IDLBuiltinType.Types.Uint32Array,
    ),
    IDLBuiltinType.Types.Float32Array: IDLBuiltinType(
        BuiltinLocation("<builtin type>"),
        "Float32Array",
        IDLBuiltinType.Types.Float32Array,
    ),
    IDLBuiltinType.Types.Float64Array: IDLBuiltinType(
        BuiltinLocation("<builtin type>"),
        "Float64Array",
        IDLBuiltinType.Types.Float64Array,
    ),
    IDLBuiltinType.Types.ReadableStream: IDLBuiltinType(
        BuiltinLocation("<builtin type>"),
        "ReadableStream",
        IDLBuiltinType.Types.ReadableStream,
    ),
}


integerTypeSizes = {
    IDLBuiltinType.Types.byte: (-128, 127),
    IDLBuiltinType.Types.octet: (0, 255),
    IDLBuiltinType.Types.short: (-32768, 32767),
    IDLBuiltinType.Types.unsigned_short: (0, 65535),
    IDLBuiltinType.Types.long: (-2147483648, 2147483647),
    IDLBuiltinType.Types.unsigned_long: (0, 4294967295),
    IDLBuiltinType.Types.long_long: (-9223372036854775808, 9223372036854775807),
    IDLBuiltinType.Types.unsigned_long_long: (0, 18446744073709551615),
}


def matchIntegerValueToType(value):
    for type, extremes in integerTypeSizes.items():
        (min, max) = extremes
        if value <= max and value >= min:
            return BuiltinTypes[type]

    return None


class NoCoercionFoundError(WebIDLError):
    """
    A class we use to indicate generic coercion failures because none of the
    types worked out in IDLValue.coerceToType.
    """


class IDLValue(IDLObject):
    def __init__(self, location, type, value):
        IDLObject.__init__(self, location)
        self.type = type
        assert isinstance(type, IDLType)

        self.value = value

    def coerceToType(self, type, location):
        if type == self.type:
            return self  # Nothing to do

        # We first check for unions to ensure that even if the union is nullable
        # we end up with the right flat member type, not the union's type.
        if type.isUnion():
            # We use the flat member types here, because if we have a nullable
            # member type, or a nested union, we want the type the value
            # actually coerces to, not the nullable or nested union type.
            for subtype in type.unroll().flatMemberTypes:
                try:
                    coercedValue = self.coerceToType(subtype, location)
                    # Create a new IDLValue to make sure that we have the
                    # correct float/double type.  This is necessary because we
                    # use the value's type when it is a default value of a
                    # union, and the union cares about the exact float type.
                    return IDLValue(self.location, subtype, coercedValue.value)
                except Exception as e:
                    # Make sure to propagate out WebIDLErrors that are not the
                    # generic "hey, we could not coerce to this type at all"
                    # exception, because those are specific "coercion failed for
                    # reason X" exceptions.  Note that we want to swallow
                    # non-WebIDLErrors here, because those can just happen if
                    # "type" is not something that can have a default value at
                    # all.
                    if isinstance(e, WebIDLError) and not isinstance(
                        e, NoCoercionFoundError
                    ):
                        raise e

        # If the type allows null, rerun this matching on the inner type, except
        # nullable enums.  We handle those specially, because we want our
        # default string values to stay strings even when assigned to a nullable
        # enum.
        elif type.nullable() and not type.isEnum():
            innerValue = self.coerceToType(type.inner, location)
            return IDLValue(self.location, type, innerValue.value)

        elif self.type.isInteger() and type.isInteger():
            # We're both integer types.  See if we fit.

            (min, max) = integerTypeSizes[type._typeTag]
            if self.value <= max and self.value >= min:
                # Promote
                return IDLValue(self.location, type, self.value)
            else:
                raise WebIDLError(
                    "Value %s is out of range for type %s." % (self.value, type),
                    [location],
                )
        elif self.type.isInteger() and type.isFloat():
            # Convert an integer literal into float
            if -(2 ** 24) <= self.value <= 2 ** 24:
                return IDLValue(self.location, type, float(self.value))
            else:
                raise WebIDLError(
                    "Converting value %s to %s will lose precision."
                    % (self.value, type),
                    [location],
                )
        elif self.type.isString() and type.isEnum():
            # Just keep our string, but make sure it's a valid value for this enum
            enum = type.unroll().inner
            if self.value not in enum.values():
                raise WebIDLError(
                    "'%s' is not a valid default value for enum %s"
                    % (self.value, enum.identifier.name),
                    [location, enum.location],
                )
            return self
        elif self.type.isFloat() and type.isFloat():
            if not type.isUnrestricted() and (
                self.value == float("inf")
                or self.value == float("-inf")
                or math.isnan(self.value)
            ):
                raise WebIDLError(
                    "Trying to convert unrestricted value %s to non-unrestricted"
                    % self.value,
                    [location],
                )
            return IDLValue(self.location, type, self.value)
        elif self.type.isString() and type.isUSVString():
            # Allow USVStrings to use default value just like
            # DOMString.  No coercion is required in this case as Codegen.py
            # treats USVString just like DOMString, but with an
            # extra normalization step.
            assert self.type.isDOMString()
            return self
        elif self.type.isString() and (
            type.isByteString() or type.isJSString() or type.isUTF8String()
        ):
            # Allow ByteStrings, UTF8String, and JSStrings to use a default
            # value like DOMString.
            # No coercion is required as Codegen.py will handle the
            # extra steps. We want to make sure that our string contains
            # only valid characters, so we check that here.
            valid_ascii_lit = (
                " " + string.ascii_letters + string.digits + string.punctuation
            )
            for idx, c in enumerate(self.value):
                if c not in valid_ascii_lit:
                    raise WebIDLError(
                        "Coercing this string literal %s to a ByteString is not supported yet. "
                        "Coercion failed due to an unsupported byte %d at index %d."
                        % (self.value.__repr__(), ord(c), idx),
                        [location],
                    )

            return IDLValue(self.location, type, self.value)
        elif self.type.isDOMString() and type.legacyNullToEmptyString:
            # LegacyNullToEmptyString is a different type for resolution reasons,
            # however once you have a value it doesn't matter
            return self

        raise NoCoercionFoundError(
            "Cannot coerce type %s to type %s." % (self.type, type), [location]
        )

    def _getDependentObjects(self):
        return set()


class IDLNullValue(IDLObject):
    def __init__(self, location):
        IDLObject.__init__(self, location)
        self.type = None
        self.value = None

    def coerceToType(self, type, location):
        if (
            not isinstance(type, IDLNullableType)
            and not (type.isUnion() and type.hasNullableType)
            and not type.isAny()
        ):
            raise WebIDLError("Cannot coerce null value to type %s." % type, [location])

        nullValue = IDLNullValue(self.location)
        if type.isUnion() and not type.nullable() and type.hasDictionaryType():
            # We're actually a default value for the union's dictionary member.
            # Use its type.
            for t in type.flatMemberTypes:
                if t.isDictionary():
                    nullValue.type = t
                    return nullValue
        nullValue.type = type
        return nullValue

    def _getDependentObjects(self):
        return set()


class IDLEmptySequenceValue(IDLObject):
    def __init__(self, location):
        IDLObject.__init__(self, location)
        self.type = None
        self.value = None

    def coerceToType(self, type, location):
        if type.isUnion():
            # We use the flat member types here, because if we have a nullable
            # member type, or a nested union, we want the type the value
            # actually coerces to, not the nullable or nested union type.
            for subtype in type.unroll().flatMemberTypes:
                try:
                    return self.coerceToType(subtype, location)
                except:
                    pass

        if not type.isSequence():
            raise WebIDLError(
                "Cannot coerce empty sequence value to type %s." % type, [location]
            )

        emptySequenceValue = IDLEmptySequenceValue(self.location)
        emptySequenceValue.type = type
        return emptySequenceValue

    def _getDependentObjects(self):
        return set()


class IDLDefaultDictionaryValue(IDLObject):
    def __init__(self, location):
        IDLObject.__init__(self, location)
        self.type = None
        self.value = None

    def coerceToType(self, type, location):
        if type.isUnion():
            # We use the flat member types here, because if we have a nullable
            # member type, or a nested union, we want the type the value
            # actually coerces to, not the nullable or nested union type.
            for subtype in type.unroll().flatMemberTypes:
                try:
                    return self.coerceToType(subtype, location)
                except:
                    pass

        if not type.isDictionary():
            raise WebIDLError(
                "Cannot coerce default dictionary value to type %s." % type, [location]
            )

        defaultDictionaryValue = IDLDefaultDictionaryValue(self.location)
        defaultDictionaryValue.type = type
        return defaultDictionaryValue

    def _getDependentObjects(self):
        return set()


class IDLUndefinedValue(IDLObject):
    def __init__(self, location):
        IDLObject.__init__(self, location)
        self.type = None
        self.value = None

    def coerceToType(self, type, location):
        if not type.isAny():
            raise WebIDLError(
                "Cannot coerce undefined value to type %s." % type, [location]
            )

        undefinedValue = IDLUndefinedValue(self.location)
        undefinedValue.type = type
        return undefinedValue

    def _getDependentObjects(self):
        return set()


class IDLInterfaceMember(IDLObjectWithIdentifier, IDLExposureMixins):

    Tags = enum(
        "Const", "Attr", "Method", "MaplikeOrSetlike", "AsyncIterable", "Iterable"
    )

    Special = enum("Static", "Stringifier")

    AffectsValues = ("Nothing", "Everything")
    DependsOnValues = ("Nothing", "DOMState", "DeviceState", "Everything")

    def __init__(self, location, identifier, tag, extendedAttrDict=None):
        IDLObjectWithIdentifier.__init__(self, location, None, identifier)
        IDLExposureMixins.__init__(self, location)
        self.tag = tag
        if extendedAttrDict is None:
            self._extendedAttrDict = {}
        else:
            self._extendedAttrDict = extendedAttrDict

    def isMethod(self):
        return self.tag == IDLInterfaceMember.Tags.Method

    def isAttr(self):
        return self.tag == IDLInterfaceMember.Tags.Attr

    def isConst(self):
        return self.tag == IDLInterfaceMember.Tags.Const

    def isMaplikeOrSetlikeOrIterable(self):
        return (
            self.tag == IDLInterfaceMember.Tags.MaplikeOrSetlike
            or self.tag == IDLInterfaceMember.Tags.AsyncIterable
            or self.tag == IDLInterfaceMember.Tags.Iterable
        )

    def isMaplikeOrSetlike(self):
        return self.tag == IDLInterfaceMember.Tags.MaplikeOrSetlike

    def addExtendedAttributes(self, attrs):
        for attr in attrs:
            self.handleExtendedAttribute(attr)
            attrlist = attr.listValue()
            self._extendedAttrDict[attr.identifier()] = (
                attrlist if len(attrlist) else True
            )

    def handleExtendedAttribute(self, attr):
        pass

    def getExtendedAttribute(self, name):
        return self._extendedAttrDict.get(name, None)

    def finish(self, scope):
        IDLExposureMixins.finish(self, scope)

    def validate(self):
        if self.isAttr() or self.isMethod():
            if self.affects == "Everything" and self.dependsOn != "Everything":
                raise WebIDLError(
                    "Interface member is flagged as affecting "
                    "everything but not depending on everything. "
                    "That seems rather unlikely.",
                    [self.location],
                )

        if self.getExtendedAttribute("NewObject"):
            if self.dependsOn == "Nothing" or self.dependsOn == "DOMState":
                raise WebIDLError(
                    "A [NewObject] method is not idempotent, "
                    "so it has to depend on something other than DOM state.",
                    [self.location],
                )
            if self.getExtendedAttribute("Cached") or self.getExtendedAttribute(
                "StoreInSlot"
            ):
                raise WebIDLError(
                    "A [NewObject] attribute shouldnt be "
                    "[Cached] or [StoreInSlot], since the point "
                    "of those is to keep returning the same "
                    "thing across multiple calls, which is not "
                    "what [NewObject] does.",
                    [self.location],
                )

    def _setDependsOn(self, dependsOn):
        if self.dependsOn != "Everything":
            raise WebIDLError(
                "Trying to specify multiple different DependsOn, "
                "Pure, or Constant extended attributes for "
                "attribute",
                [self.location],
            )
        if dependsOn not in IDLInterfaceMember.DependsOnValues:
            raise WebIDLError(
                "Invalid [DependsOn=%s] on attribute" % dependsOn, [self.location]
            )
        self.dependsOn = dependsOn

    def _setAffects(self, affects):
        if self.affects != "Everything":
            raise WebIDLError(
                "Trying to specify multiple different Affects, "
                "Pure, or Constant extended attributes for "
                "attribute",
                [self.location],
            )
        if affects not in IDLInterfaceMember.AffectsValues:
            raise WebIDLError(
                "Invalid [Affects=%s] on attribute" % dependsOn, [self.location]
            )
        self.affects = affects

    def _addAlias(self, alias):
        if alias in self.aliases:
            raise WebIDLError(
                "Duplicate [Alias=%s] on attribute" % alias, [self.location]
            )
        self.aliases.append(alias)

    def _addBindingAlias(self, bindingAlias):
        if bindingAlias in self.bindingAliases:
            raise WebIDLError(
                "Duplicate [BindingAlias=%s] on attribute" % bindingAlias,
                [self.location],
            )
        self.bindingAliases.append(bindingAlias)


class IDLMaplikeOrSetlikeOrIterableBase(IDLInterfaceMember):
    def __init__(self, location, identifier, ifaceType, keyType, valueType, ifaceKind):
        IDLInterfaceMember.__init__(self, location, identifier, ifaceKind)
        if keyType is not None:
            assert isinstance(keyType, IDLType)
        else:
            assert valueType is not None
        assert ifaceType in ["maplike", "setlike", "iterable", "asynciterable"]
        if valueType is not None:
            assert isinstance(valueType, IDLType)
        self.keyType = keyType
        self.valueType = valueType
        self.maplikeOrSetlikeOrIterableType = ifaceType
        self.disallowedMemberNames = []
        self.disallowedNonMethodNames = []

    def isMaplike(self):
        return self.maplikeOrSetlikeOrIterableType == "maplike"

    def isSetlike(self):
        return self.maplikeOrSetlikeOrIterableType == "setlike"

    def isIterable(self):
        return self.maplikeOrSetlikeOrIterableType == "iterable"

    def isAsyncIterable(self):
        return self.maplikeOrSetlikeOrIterableType == "asynciterable"

    def hasKeyType(self):
        return self.keyType is not None

    def hasValueType(self):
        return self.valueType is not None

    def checkCollisions(self, members, isAncestor):
        for member in members:
            # Check that there are no disallowed members
            if member.identifier.name in self.disallowedMemberNames and not (
                (member.isMethod() and member.isMaplikeOrSetlikeOrIterableMethod())
                or (member.isAttr() and member.isMaplikeOrSetlikeAttr())
            ):
                raise WebIDLError(
                    "Member '%s' conflicts "
                    "with reserved %s name."
                    % (member.identifier.name, self.maplikeOrSetlikeOrIterableType),
                    [self.location, member.location],
                )
            # Check that there are no disallowed non-method members.
            # Ancestor members are always disallowed here; own members
            # are disallowed only if they're non-methods.
            if (
                isAncestor or member.isAttr() or member.isConst()
            ) and member.identifier.name in self.disallowedNonMethodNames:
                raise WebIDLError(
                    "Member '%s' conflicts "
                    "with reserved %s method."
                    % (member.identifier.name, self.maplikeOrSetlikeOrIterableType),
                    [self.location, member.location],
                )

    def addMethod(
        self,
        name,
        members,
        allowExistingOperations,
        returnType,
        args=[],
        chromeOnly=False,
        isPure=False,
        affectsNothing=False,
        newObject=False,
        isIteratorAlias=False,
    ):
        """
        Create an IDLMethod based on the parameters passed in.

        - members is the member list to add this function to, since this is
          called during the member expansion portion of interface object
          building.

        - chromeOnly is only True for read-only js implemented classes, to
        implement underscore prefixed convenience functions which would
        otherwise not be available, unlike the case of C++ bindings.

        - isPure is only True for idempotent functions, so it is not valid for
        things like keys, values, etc. that return a new object every time.

        - affectsNothing means that nothing changes due to this method, which
          affects JIT optimization behavior

        - newObject means the method creates and returns a new object.

        """
        # Only add name to lists for collision checks if it's not chrome
        # only.
        if chromeOnly:
            name = "__" + name
        else:
            if not allowExistingOperations:
                self.disallowedMemberNames.append(name)
            else:
                self.disallowedNonMethodNames.append(name)
        # If allowExistingOperations is True, and another operation exists
        # with the same name as the one we're trying to add, don't add the
        # maplike/setlike operation. However, if the operation is static,
        # then fail by way of creating the function, which will cause a
        # naming conflict, per the spec.
        if allowExistingOperations:
            for m in members:
                if m.identifier.name == name and m.isMethod() and not m.isStatic():
                    return
        method = IDLMethod(
            self.location,
            IDLUnresolvedIdentifier(
                self.location, name, allowDoubleUnderscore=chromeOnly
            ),
            returnType,
            args,
            maplikeOrSetlikeOrIterable=self,
        )
        # We need to be able to throw from declaration methods
        method.addExtendedAttributes([IDLExtendedAttribute(self.location, ("Throws",))])
        if chromeOnly:
            method.addExtendedAttributes(
                [IDLExtendedAttribute(self.location, ("ChromeOnly",))]
            )
        if isPure:
            method.addExtendedAttributes(
                [IDLExtendedAttribute(self.location, ("Pure",))]
            )
        # Following attributes are used for keys/values/entries. Can't mark
        # them pure, since they return a new object each time they are run.
        if affectsNothing:
            method.addExtendedAttributes(
                [
                    IDLExtendedAttribute(self.location, ("DependsOn", "Everything")),
                    IDLExtendedAttribute(self.location, ("Affects", "Nothing")),
                ]
            )
        if newObject:
            method.addExtendedAttributes(
                [IDLExtendedAttribute(self.location, ("NewObject",))]
            )
        if isIteratorAlias:
            if not self.isAsyncIterable():
                method.addExtendedAttributes(
                    [IDLExtendedAttribute(self.location, ("Alias", "@@iterator"))]
                )
            else:
                method.addExtendedAttributes(
                    [IDLExtendedAttribute(self.location, ("Alias", "@@asyncIterator"))]
                )
        members.append(method)

    def resolve(self, parentScope):
        if self.keyType:
            self.keyType.resolveType(parentScope)
        if self.valueType:
            self.valueType.resolveType(parentScope)

    def finish(self, scope):
        IDLInterfaceMember.finish(self, scope)
        if self.keyType and not self.keyType.isComplete():
            t = self.keyType.complete(scope)

            assert not isinstance(t, IDLUnresolvedType)
            assert not isinstance(t, IDLTypedefType)
            assert not isinstance(t.name, IDLUnresolvedIdentifier)
            self.keyType = t
        if self.valueType and not self.valueType.isComplete():
            t = self.valueType.complete(scope)

            assert not isinstance(t, IDLUnresolvedType)
            assert not isinstance(t, IDLTypedefType)
            assert not isinstance(t.name, IDLUnresolvedIdentifier)
            self.valueType = t

    def validate(self):
        IDLInterfaceMember.validate(self)

    def handleExtendedAttribute(self, attr):
        IDLInterfaceMember.handleExtendedAttribute(self, attr)

    def _getDependentObjects(self):
        deps = set()
        if self.keyType:
            deps.add(self.keyType)
        if self.valueType:
            deps.add(self.valueType)
        return deps

    def getForEachArguments(self):
        return [
            IDLArgument(
                self.location,
                IDLUnresolvedIdentifier(
                    BuiltinLocation("<auto-generated-identifier>"), "callback"
                ),
                BuiltinTypes[IDLBuiltinType.Types.object],
            ),
            IDLArgument(
                self.location,
                IDLUnresolvedIdentifier(
                    BuiltinLocation("<auto-generated-identifier>"), "thisArg"
                ),
                BuiltinTypes[IDLBuiltinType.Types.any],
                optional=True,
            ),
        ]


# Iterable adds ES6 iterator style functions and traits
# (keys/values/entries/@@iterator) to an interface.
class IDLIterable(IDLMaplikeOrSetlikeOrIterableBase):
    def __init__(self, location, identifier, keyType, valueType, scope):
        IDLMaplikeOrSetlikeOrIterableBase.__init__(
            self,
            location,
            identifier,
            "iterable",
            keyType,
            valueType,
            IDLInterfaceMember.Tags.Iterable,
        )
        self.iteratorType = None

    def __str__(self):
        return "declared iterable with key '%s' and value '%s'" % (
            self.keyType,
            self.valueType,
        )

    def expand(self, members):
        """
        In order to take advantage of all of the method machinery in Codegen,
        we generate our functions as if they were part of the interface
        specification during parsing.
        """
        # We only need to add entries/keys/values here if we're a pair iterator.
        # Value iterators just copy these from %ArrayPrototype% instead.
        if not self.isPairIterator():
            return

        # object entries()
        self.addMethod(
            "entries",
            members,
            False,
            self.iteratorType,
            affectsNothing=True,
            newObject=True,
            isIteratorAlias=True,
        )
        # object keys()
        self.addMethod(
            "keys",
            members,
            False,
            self.iteratorType,
            affectsNothing=True,
            newObject=True,
        )
        # object values()
        self.addMethod(
            "values",
            members,
            False,
            self.iteratorType,
            affectsNothing=True,
            newObject=True,
        )

        # undefined forEach(callback(valueType, keyType), optional any thisArg)
        self.addMethod(
            "forEach",
            members,
            False,
            BuiltinTypes[IDLBuiltinType.Types.undefined],
            self.getForEachArguments(),
        )

    def isValueIterator(self):
        return not self.isPairIterator()

    def isPairIterator(self):
        return self.hasKeyType()


class IDLAsyncIterable(IDLMaplikeOrSetlikeOrIterableBase):
    def __init__(self, location, identifier, keyType, valueType, argList, scope):
        for arg in argList:
            if not arg.optional:
                raise WebIDLError(
                    "The arguments of the asynchronously iterable declaration on "
                    "%s must all be optional arguments." % identifier,
                    [arg.location],
                )

        IDLMaplikeOrSetlikeOrIterableBase.__init__(
            self,
            location,
            identifier,
            "asynciterable",
            keyType,
            valueType,
            IDLInterfaceMember.Tags.AsyncIterable,
        )
        self.iteratorType = None
        self.argList = argList

    def __str__(self):
        return "declared async iterable with key '%s' and value '%s'" % (
            self.keyType,
            self.valueType,
        )

    def expand(self, members):
        """
        In order to take advantage of all of the method machinery in Codegen,
        we generate our functions as if they were part of the interface
        specification during parsing.
        """
        # object values()
        self.addMethod(
            "values",
            members,
            False,
            self.iteratorType,
            self.argList,
            affectsNothing=True,
            newObject=True,
            isIteratorAlias=(not self.isPairIterator()),
        )

        # We only need to add entries/keys here if we're a pair iterator.
        if not self.isPairIterator():
            return

        # Methods can't share their IDLArguments, so we need to make copies here.
        def copyArgList(argList):
            return map(copy.copy, argList)

        # object entries()
        self.addMethod(
            "entries",
            members,
            False,
            self.iteratorType,
            copyArgList(self.argList),
            affectsNothing=True,
            newObject=True,
            isIteratorAlias=True,
        )
        # object keys()
        self.addMethod(
            "keys",
            members,
            False,
            self.iteratorType,
            copyArgList(self.argList),
            affectsNothing=True,
            newObject=True,
        )

    def isValueIterator(self):
        return not self.isPairIterator()

    def isPairIterator(self):
        return self.hasKeyType()


# MaplikeOrSetlike adds ES6 map-or-set-like traits to an interface.
class IDLMaplikeOrSetlike(IDLMaplikeOrSetlikeOrIterableBase):
    def __init__(
        self, location, identifier, maplikeOrSetlikeType, readonly, keyType, valueType
    ):
        IDLMaplikeOrSetlikeOrIterableBase.__init__(
            self,
            location,
            identifier,
            maplikeOrSetlikeType,
            keyType,
            valueType,
            IDLInterfaceMember.Tags.MaplikeOrSetlike,
        )
        self.readonly = readonly
        self.slotIndices = None

        # When generating JSAPI access code, we need to know the backing object
        # type prefix to create the correct function. Generate here for reuse.
        if self.isMaplike():
            self.prefix = "Map"
        elif self.isSetlike():
            self.prefix = "Set"

    def __str__(self):
        return "declared '%s' with key '%s'" % (
            self.maplikeOrSetlikeOrIterableType,
            self.keyType,
        )

    def expand(self, members):
        """
        In order to take advantage of all of the method machinery in Codegen,
        we generate our functions as if they were part of the interface
        specification during parsing.
        """
        # Both maplike and setlike have a size attribute
        members.append(
            IDLAttribute(
                self.location,
                IDLUnresolvedIdentifier(
                    BuiltinLocation("<auto-generated-identifier>"), "size"
                ),
                BuiltinTypes[IDLBuiltinType.Types.unsigned_long],
                True,
                maplikeOrSetlike=self,
            )
        )
        self.reserved_ro_names = ["size"]
        self.disallowedMemberNames.append("size")

        # object entries()
        self.addMethod(
            "entries",
            members,
            False,
            BuiltinTypes[IDLBuiltinType.Types.object],
            affectsNothing=True,
            isIteratorAlias=self.isMaplike(),
        )
        # object keys()
        self.addMethod(
            "keys",
            members,
            False,
            BuiltinTypes[IDLBuiltinType.Types.object],
            affectsNothing=True,
        )
        # object values()
        self.addMethod(
            "values",
            members,
            False,
            BuiltinTypes[IDLBuiltinType.Types.object],
            affectsNothing=True,
            isIteratorAlias=self.isSetlike(),
        )

        # undefined forEach(callback(valueType, keyType), thisVal)
        self.addMethod(
            "forEach",
            members,
            False,
            BuiltinTypes[IDLBuiltinType.Types.undefined],
            self.getForEachArguments(),
        )

        def getKeyArg():
            return IDLArgument(
                self.location,
                IDLUnresolvedIdentifier(self.location, "key"),
                self.keyType,
            )

        # boolean has(keyType key)
        self.addMethod(
            "has",
            members,
            False,
            BuiltinTypes[IDLBuiltinType.Types.boolean],
            [getKeyArg()],
            isPure=True,
        )

        if not self.readonly:
            # undefined clear()
            self.addMethod(
                "clear", members, True, BuiltinTypes[IDLBuiltinType.Types.undefined], []
            )
            # boolean delete(keyType key)
            self.addMethod(
                "delete",
                members,
                True,
                BuiltinTypes[IDLBuiltinType.Types.boolean],
                [getKeyArg()],
            )

        if self.isSetlike():
            if not self.readonly:
                # Add returns the set object it just added to.
                # object add(keyType key)

                self.addMethod(
                    "add",
                    members,
                    True,
                    BuiltinTypes[IDLBuiltinType.Types.object],
                    [getKeyArg()],
                )
            return

        # If we get this far, we're a maplike declaration.

        # valueType get(keyType key)
        #
        # Note that instead of the value type, we're using any here. The
        # validity checks should happen as things are inserted into the map,
        # and using any as the return type makes code generation much simpler.
        #
        # TODO: Bug 1155340 may change this to use specific type to provide
        # more info to JIT.
        self.addMethod(
            "get",
            members,
            False,
            BuiltinTypes[IDLBuiltinType.Types.any],
            [getKeyArg()],
            isPure=True,
        )

        def getValueArg():
            return IDLArgument(
                self.location,
                IDLUnresolvedIdentifier(self.location, "value"),
                self.valueType,
            )

        if not self.readonly:
            self.addMethod(
                "set",
                members,
                True,
                BuiltinTypes[IDLBuiltinType.Types.object],
                [getKeyArg(), getValueArg()],
            )


class IDLConst(IDLInterfaceMember):
    def __init__(self, location, identifier, type, value):
        IDLInterfaceMember.__init__(
            self, location, identifier, IDLInterfaceMember.Tags.Const
        )

        assert isinstance(type, IDLType)
        if type.isDictionary():
            raise WebIDLError(
                "A constant cannot be of a dictionary type", [self.location]
            )
        if type.isRecord():
            raise WebIDLError("A constant cannot be of a record type", [self.location])
        self.type = type
        self.value = value

        if identifier.name == "prototype":
            raise WebIDLError(
                "The identifier of a constant must not be 'prototype'", [location]
            )

    def __str__(self):
        return "'%s' const '%s'" % (self.type, self.identifier)

    def finish(self, scope):
        IDLInterfaceMember.finish(self, scope)

        if not self.type.isComplete():
            type = self.type.complete(scope)
            if not type.isPrimitive() and not type.isString():
                locations = [self.type.location, type.location]
                try:
                    locations.append(type.inner.location)
                except:
                    pass
                raise WebIDLError("Incorrect type for constant", locations)
            self.type = type

        # The value might not match the type
        coercedValue = self.value.coerceToType(self.type, self.location)
        assert coercedValue

        self.value = coercedValue

    def validate(self):
        IDLInterfaceMember.validate(self)

    def handleExtendedAttribute(self, attr):
        identifier = attr.identifier()
        if identifier == "Exposed":
            convertExposedAttrToGlobalNameSet(attr, self._exposureGlobalNames)
        elif (
            identifier == "Pref"
            or identifier == "ChromeOnly"
            or identifier == "Func"
            or identifier == "Trial"
            or identifier == "SecureContext"
            or identifier == "NonEnumerable"
        ):
            # Known attributes that we don't need to do anything with here
            pass
        else:
            raise WebIDLError(
                "Unknown extended attribute %s on constant" % identifier,
                [attr.location],
            )
        IDLInterfaceMember.handleExtendedAttribute(self, attr)

    def _getDependentObjects(self):
        return set([self.type, self.value])


class IDLAttribute(IDLInterfaceMember):
    def __init__(
        self,
        location,
        identifier,
        type,
        readonly,
        inherit=False,
        static=False,
        stringifier=False,
        maplikeOrSetlike=None,
        extendedAttrDict=None,
    ):
        IDLInterfaceMember.__init__(
            self,
            location,
            identifier,
            IDLInterfaceMember.Tags.Attr,
            extendedAttrDict=extendedAttrDict,
        )

        assert isinstance(type, IDLType)
        self.type = type
        self.readonly = readonly
        self.inherit = inherit
        self._static = static
        self.legacyLenientThis = False
        self._legacyUnforgeable = False
        self.stringifier = stringifier
        self.slotIndices = None
        assert maplikeOrSetlike is None or isinstance(
            maplikeOrSetlike, IDLMaplikeOrSetlike
        )
        self.maplikeOrSetlike = maplikeOrSetlike
        self.dependsOn = "Everything"
        self.affects = "Everything"
        self.bindingAliases = []

        if static and identifier.name == "prototype":
            raise WebIDLError(
                "The identifier of a static attribute must not be 'prototype'",
                [location],
            )

        if readonly and inherit:
            raise WebIDLError(
                "An attribute cannot be both 'readonly' and 'inherit'", [self.location]
            )

    def isStatic(self):
        return self._static

    def forceStatic(self):
        self._static = True

    def __str__(self):
        return "'%s' attribute '%s'" % (self.type, self.identifier)

    def finish(self, scope):
        IDLInterfaceMember.finish(self, scope)

        if not self.type.isComplete():
            t = self.type.complete(scope)

            assert not isinstance(t, IDLUnresolvedType)
            assert not isinstance(t, IDLTypedefType)
            assert not isinstance(t.name, IDLUnresolvedIdentifier)
            self.type = t

        if self.readonly and (
            self.type.hasClamp()
            or self.type.hasEnforceRange()
            or self.type.hasAllowShared()
            or self.type.legacyNullToEmptyString
        ):
            raise WebIDLError(
                "A readonly attribute cannot be [Clamp] or [EnforceRange] or [AllowShared]",
                [self.location],
            )
        if self.type.isDictionary() and not self.getExtendedAttribute("Cached"):
            raise WebIDLError(
                "An attribute cannot be of a dictionary type", [self.location]
            )
        if self.type.isSequence() and not self.getExtendedAttribute("Cached"):
            raise WebIDLError(
                "A non-cached attribute cannot be of a sequence " "type",
                [self.location],
            )
        if self.type.isRecord() and not self.getExtendedAttribute("Cached"):
            raise WebIDLError(
                "A non-cached attribute cannot be of a record " "type", [self.location]
            )
        if self.type.isUnion():
            for f in self.type.unroll().flatMemberTypes:
                if f.isDictionary():
                    raise WebIDLError(
                        "An attribute cannot be of a union "
                        "type if one of its member types (or "
                        "one of its member types's member "
                        "types, and so on) is a dictionary "
                        "type",
                        [self.location, f.location],
                    )
                if f.isSequence():
                    raise WebIDLError(
                        "An attribute cannot be of a union "
                        "type if one of its member types (or "
                        "one of its member types's member "
                        "types, and so on) is a sequence "
                        "type",
                        [self.location, f.location],
                    )
                if f.isRecord():
                    raise WebIDLError(
                        "An attribute cannot be of a union "
                        "type if one of its member types (or "
                        "one of its member types's member "
                        "types, and so on) is a record "
                        "type",
                        [self.location, f.location],
                    )
        if not self.type.isInterface() and self.getExtendedAttribute("PutForwards"):
            raise WebIDLError(
                "An attribute with [PutForwards] must have an "
                "interface type as its type",
                [self.location],
            )

        if not self.type.isInterface() and self.getExtendedAttribute("SameObject"):
            raise WebIDLError(
                "An attribute with [SameObject] must have an "
                "interface type as its type",
                [self.location],
            )

        if self.type.isPromise() and not self.readonly:
            raise WebIDLError(
                "Promise-returning attributes must be readonly", [self.location]
            )

        if self.type.isObservableArray():
            if self.isStatic():
                raise WebIDLError(
                    "A static attribute cannot have an ObservableArray type",
                    [self.location],
                )
            if self.getExtendedAttribute("Cached") or self.getExtendedAttribute(
                "StoreInSlot"
            ):
                raise WebIDLError(
                    "[Cached] and [StoreInSlot] must not be used "
                    "on an attribute whose type is ObservableArray",
                    [self.location],
                )

    def validate(self):
        def typeContainsChromeOnlyDictionaryMember(type):
            if type.nullable() or type.isSequence() or type.isRecord():
                return typeContainsChromeOnlyDictionaryMember(type.inner)

            if type.isUnion():
                for memberType in type.flatMemberTypes:
                    (contains, location) = typeContainsChromeOnlyDictionaryMember(
                        memberType
                    )
                    if contains:
                        return (True, location)

            if type.isDictionary():
                dictionary = type.inner
                while dictionary:
                    (contains, location) = dictionaryContainsChromeOnlyMember(
                        dictionary
                    )
                    if contains:
                        return (True, location)
                    dictionary = dictionary.parent

            return (False, None)

        def dictionaryContainsChromeOnlyMember(dictionary):
            for member in dictionary.members:
                if member.getExtendedAttribute("ChromeOnly"):
                    return (True, member.location)
                (contains, location) = typeContainsChromeOnlyDictionaryMember(
                    member.type
                )
                if contains:
                    return (True, location)
            return (False, None)

        IDLInterfaceMember.validate(self)

        if self.getExtendedAttribute("Cached") or self.getExtendedAttribute(
            "StoreInSlot"
        ):
            if not self.affects == "Nothing":
                raise WebIDLError(
                    "Cached attributes and attributes stored in "
                    "slots must be Constant or Pure or "
                    "Affects=Nothing, since the getter won't always "
                    "be called.",
                    [self.location],
                )
            (contains, location) = typeContainsChromeOnlyDictionaryMember(self.type)
            if contains:
                raise WebIDLError(
                    "[Cached] and [StoreInSlot] must not be used "
                    "on an attribute whose type contains a "
                    "[ChromeOnly] dictionary member",
                    [self.location, location],
                )
        if self.getExtendedAttribute("Frozen"):
            if (
                not self.type.isSequence()
                and not self.type.isDictionary()
                and not self.type.isRecord()
            ):
                raise WebIDLError(
                    "[Frozen] is only allowed on "
                    "sequence-valued, dictionary-valued, and "
                    "record-valued attributes",
                    [self.location],
                )
        if not self.type.unroll().isExposedInAllOf(self.exposureSet):
            raise WebIDLError(
                "Attribute returns a type that is not exposed "
                "everywhere where the attribute is exposed",
                [self.location],
            )
        if self.getExtendedAttribute("CEReactions"):
            if self.readonly:
                raise WebIDLError(
                    "[CEReactions] is not allowed on " "readonly attributes",
                    [self.location],
                )

    def handleExtendedAttribute(self, attr):
        identifier = attr.identifier()
        if (
            identifier == "SetterThrows"
            or identifier == "SetterCanOOM"
            or identifier == "SetterNeedsSubjectPrincipal"
        ) and self.readonly:
            raise WebIDLError(
                "Readonly attributes must not be flagged as " "[%s]" % identifier,
                [self.location],
            )
        elif identifier == "BindingAlias":
            if not attr.hasValue():
                raise WebIDLError(
                    "[BindingAlias] takes an identifier or string", [attr.location]
                )
            self._addBindingAlias(attr.value())
        elif (
            (
                identifier == "Throws"
                or identifier == "GetterThrows"
                or identifier == "CanOOM"
                or identifier == "GetterCanOOM"
            )
            and self.getExtendedAttribute("StoreInSlot")
        ) or (
            identifier == "StoreInSlot"
            and (
                self.getExtendedAttribute("Throws")
                or self.getExtendedAttribute("GetterThrows")
                or self.getExtendedAttribute("CanOOM")
                or self.getExtendedAttribute("GetterCanOOM")
            )
        ):
            raise WebIDLError("Throwing things can't be [StoreInSlot]", [attr.location])
        elif identifier == "LegacyLenientThis":
            if not attr.noArguments():
                raise WebIDLError(
                    "[LegacyLenientThis] must take no arguments", [attr.location]
                )
            if self.isStatic():
                raise WebIDLError(
                    "[LegacyLenientThis] is only allowed on non-static " "attributes",
                    [attr.location, self.location],
                )
            if self.getExtendedAttribute("CrossOriginReadable"):
                raise WebIDLError(
                    "[LegacyLenientThis] is not allowed in combination "
                    "with [CrossOriginReadable]",
                    [attr.location, self.location],
                )
            if self.getExtendedAttribute("CrossOriginWritable"):
                raise WebIDLError(
                    "[LegacyLenientThis] is not allowed in combination "
                    "with [CrossOriginWritable]",
                    [attr.location, self.location],
                )
            self.legacyLenientThis = True
        elif identifier == "LegacyUnforgeable":
            if self.isStatic():
                raise WebIDLError(
                    "[LegacyUnforgeable] is only allowed on non-static " "attributes",
                    [attr.location, self.location],
                )
            self._legacyUnforgeable = True
        elif identifier == "SameObject" and not self.readonly:
            raise WebIDLError(
                "[SameObject] only allowed on readonly attributes",
                [attr.location, self.location],
            )
        elif identifier == "Constant" and not self.readonly:
            raise WebIDLError(
                "[Constant] only allowed on readonly attributes",
                [attr.location, self.location],
            )
        elif identifier == "PutForwards":
            if not self.readonly:
                raise WebIDLError(
                    "[PutForwards] is only allowed on readonly " "attributes",
                    [attr.location, self.location],
                )
            if self.type.isPromise():
                raise WebIDLError(
                    "[PutForwards] is not allowed on " "Promise-typed attributes",
                    [attr.location, self.location],
                )
            if self.isStatic():
                raise WebIDLError(
                    "[PutForwards] is only allowed on non-static " "attributes",
                    [attr.location, self.location],
                )
            if self.getExtendedAttribute("Replaceable") is not None:
                raise WebIDLError(
                    "[PutForwards] and [Replaceable] can't both "
                    "appear on the same attribute",
                    [attr.location, self.location],
                )
            if not attr.hasValue():
                raise WebIDLError(
                    "[PutForwards] takes an identifier", [attr.location, self.location]
                )
        elif identifier == "Replaceable":
            if not attr.noArguments():
                raise WebIDLError(
                    "[Replaceable] must take no arguments", [attr.location]
                )
            if not self.readonly:
                raise WebIDLError(
                    "[Replaceable] is only allowed on readonly " "attributes",
                    [attr.location, self.location],
                )
            if self.type.isPromise():
                raise WebIDLError(
                    "[Replaceable] is not allowed on " "Promise-typed attributes",
                    [attr.location, self.location],
                )
            if self.isStatic():
                raise WebIDLError(
                    "[Replaceable] is only allowed on non-static " "attributes",
                    [attr.location, self.location],
                )
            if self.getExtendedAttribute("PutForwards") is not None:
                raise WebIDLError(
                    "[PutForwards] and [Replaceable] can't both "
                    "appear on the same attribute",
                    [attr.location, self.location],
                )
        elif identifier == "LegacyLenientSetter":
            if not attr.noArguments():
                raise WebIDLError(
                    "[LegacyLenientSetter] must take no arguments", [attr.location]
                )
            if not self.readonly:
                raise WebIDLError(
                    "[LegacyLenientSetter] is only allowed on readonly " "attributes",
                    [attr.location, self.location],
                )
            if self.type.isPromise():
                raise WebIDLError(
                    "[LegacyLenientSetter] is not allowed on "
                    "Promise-typed attributes",
                    [attr.location, self.location],
                )
            if self.isStatic():
                raise WebIDLError(
                    "[LegacyLenientSetter] is only allowed on non-static " "attributes",
                    [attr.location, self.location],
                )
            if self.getExtendedAttribute("PutForwards") is not None:
                raise WebIDLError(
                    "[LegacyLenientSetter] and [PutForwards] can't both "
                    "appear on the same attribute",
                    [attr.location, self.location],
                )
            if self.getExtendedAttribute("Replaceable") is not None:
                raise WebIDLError(
                    "[LegacyLenientSetter] and [Replaceable] can't both "
                    "appear on the same attribute",
                    [attr.location, self.location],
                )
        elif identifier == "LenientFloat":
            if self.readonly:
                raise WebIDLError(
                    "[LenientFloat] used on a readonly attribute",
                    [attr.location, self.location],
                )
            if not self.type.includesRestrictedFloat():
                raise WebIDLError(
                    "[LenientFloat] used on an attribute with a "
                    "non-restricted-float type",
                    [attr.location, self.location],
                )
        elif identifier == "StoreInSlot":
            if self.getExtendedAttribute("Cached"):
                raise WebIDLError(
                    "[StoreInSlot] and [Cached] must not be "
                    "specified on the same attribute",
                    [attr.location, self.location],
                )
        elif identifier == "Cached":
            if self.getExtendedAttribute("StoreInSlot"):
                raise WebIDLError(
                    "[Cached] and [StoreInSlot] must not be "
                    "specified on the same attribute",
                    [attr.location, self.location],
                )
        elif identifier == "CrossOriginReadable" or identifier == "CrossOriginWritable":
            if not attr.noArguments():
                raise WebIDLError(
                    "[%s] must take no arguments" % identifier, [attr.location]
                )
            if self.isStatic():
                raise WebIDLError(
                    "[%s] is only allowed on non-static " "attributes" % identifier,
                    [attr.location, self.location],
                )
            if self.getExtendedAttribute("LegacyLenientThis"):
                raise WebIDLError(
                    "[LegacyLenientThis] is not allowed in combination "
                    "with [%s]" % identifier,
                    [attr.location, self.location],
                )
        elif identifier == "Exposed":
            convertExposedAttrToGlobalNameSet(attr, self._exposureGlobalNames)
        elif identifier == "Pure":
            if not attr.noArguments():
                raise WebIDLError("[Pure] must take no arguments", [attr.location])
            self._setDependsOn("DOMState")
            self._setAffects("Nothing")
        elif identifier == "Constant" or identifier == "SameObject":
            if not attr.noArguments():
                raise WebIDLError(
                    "[%s] must take no arguments" % identifier, [attr.location]
                )
            self._setDependsOn("Nothing")
            self._setAffects("Nothing")
        elif identifier == "Affects":
            if not attr.hasValue():
                raise WebIDLError("[Affects] takes an identifier", [attr.location])
            self._setAffects(attr.value())
        elif identifier == "DependsOn":
            if not attr.hasValue():
                raise WebIDLError("[DependsOn] takes an identifier", [attr.location])
            if (
                attr.value() != "Everything"
                and attr.value() != "DOMState"
                and not self.readonly
            ):
                raise WebIDLError(
                    "[DependsOn=%s] only allowed on "
                    "readonly attributes" % attr.value(),
                    [attr.location, self.location],
                )
            self._setDependsOn(attr.value())
        elif identifier == "UseCounter":
            if self.stringifier:
                raise WebIDLError(
                    "[UseCounter] must not be used on a " "stringifier attribute",
                    [attr.location, self.location],
                )
        elif identifier == "Unscopable":
            if not attr.noArguments():
                raise WebIDLError(
                    "[Unscopable] must take no arguments", [attr.location]
                )
            if self.isStatic():
                raise WebIDLError(
                    "[Unscopable] is only allowed on non-static "
                    "attributes and operations",
                    [attr.location, self.location],
                )
        elif identifier == "CEReactions":
            if not attr.noArguments():
                raise WebIDLError(
                    "[CEReactions] must take no arguments", [attr.location]
                )
        elif (
            identifier == "Pref"
            or identifier == "Deprecated"
            or identifier == "SetterThrows"
            or identifier == "Throws"
            or identifier == "GetterThrows"
            or identifier == "SetterCanOOM"
            or identifier == "CanOOM"
            or identifier == "GetterCanOOM"
            or identifier == "ChromeOnly"
            or identifier == "Func"
            or identifier == "Trial"
            or identifier == "SecureContext"
            or identifier == "Frozen"
            or identifier == "NewObject"
            or identifier == "NeedsSubjectPrincipal"
            or identifier == "SetterNeedsSubjectPrincipal"
            or identifier == "GetterNeedsSubjectPrincipal"
            or identifier == "NeedsCallerType"
            or identifier == "ReturnValueNeedsContainsHack"
            or identifier == "BinaryName"
            or identifier == "NonEnumerable"
        ):
            # Known attributes that we don't need to do anything with here
            pass
        else:
            raise WebIDLError(
                "Unknown extended attribute %s on attribute" % identifier,
                [attr.location],
            )
        IDLInterfaceMember.handleExtendedAttribute(self, attr)

    def resolve(self, parentScope):
        assert isinstance(parentScope, IDLScope)
        self.type.resolveType(parentScope)
        IDLObjectWithIdentifier.resolve(self, parentScope)

    def hasLegacyLenientThis(self):
        return self.legacyLenientThis

    def isMaplikeOrSetlikeAttr(self):
        """
        True if this attribute was generated from an interface with
        maplike/setlike (e.g. this is the size attribute for
        maplike/setlike)
        """
        return self.maplikeOrSetlike is not None

    def isLegacyUnforgeable(self):
        return self._legacyUnforgeable

    def _getDependentObjects(self):
        return set([self.type])

    def expand(self, members):
        assert self.stringifier
        if (
            not self.type.isDOMString()
            and not self.type.isUSVString()
            and not self.type.isUTF8String()
        ):
            raise WebIDLError(
                "The type of a stringifer attribute must be "
                "either DOMString, USVString or UTF8String",
                [self.location],
            )
        identifier = IDLUnresolvedIdentifier(
            self.location, "__stringifier", allowDoubleUnderscore=True
        )
        method = IDLMethod(
            self.location,
            identifier,
            returnType=self.type,
            arguments=[],
            stringifier=True,
            underlyingAttr=self,
        )
        allowedExtAttrs = ["Throws", "NeedsSubjectPrincipal", "Pure"]
        # Safe to ignore these as they are only meaningful for attributes
        attributeOnlyExtAttrs = [
            "CEReactions",
            "CrossOriginWritable",
            "SetterThrows",
        ]
        for (key, value) in self._extendedAttrDict.items():
            if key in allowedExtAttrs:
                if value is not True:
                    raise WebIDLError(
                        "[%s] with a value is currently "
                        "unsupported in stringifier attributes, "
                        "please file a bug to add support" % key,
                        [self.location],
                    )
                method.addExtendedAttributes(
                    [IDLExtendedAttribute(self.location, (key,))]
                )
            elif not key in attributeOnlyExtAttrs:
                raise WebIDLError(
                    "[%s] is currently unsupported in "
                    "stringifier attributes, please file a bug "
                    "to add support" % key,
                    [self.location],
                )
        members.append(method)


class IDLArgument(IDLObjectWithIdentifier):
    def __init__(
        self,
        location,
        identifier,
        type,
        optional=False,
        defaultValue=None,
        variadic=False,
        dictionaryMember=False,
        allowTypeAttributes=False,
    ):
        IDLObjectWithIdentifier.__init__(self, location, None, identifier)

        assert isinstance(type, IDLType)
        self.type = type

        self.optional = optional
        self.defaultValue = defaultValue
        self.variadic = variadic
        self.dictionaryMember = dictionaryMember
        self._isComplete = False
        self._allowTreatNonCallableAsNull = False
        self._extendedAttrDict = {}
        self.allowTypeAttributes = allowTypeAttributes

        assert not variadic or optional
        assert not variadic or not defaultValue

    def addExtendedAttributes(self, attrs):
        for attribute in attrs:
            identifier = attribute.identifier()
            if self.allowTypeAttributes and (
                identifier == "EnforceRange"
                or identifier == "Clamp"
                or identifier == "LegacyNullToEmptyString"
                or identifier == "AllowShared"
            ):
                self.type = self.type.withExtendedAttributes([attribute])
            elif identifier == "TreatNonCallableAsNull":
                self._allowTreatNonCallableAsNull = True
            elif self.dictionaryMember and (
                identifier == "ChromeOnly"
                or identifier == "Func"
                or identifier == "Trial"
                or identifier == "Pref"
            ):
                if not self.optional:
                    raise WebIDLError(
                        "[%s] must not be used on a required "
                        "dictionary member" % identifier,
                        [attribute.location],
                    )
            else:
                raise WebIDLError(
                    "Unhandled extended attribute on %s"
                    % (
                        "a dictionary member"
                        if self.dictionaryMember
                        else "an argument"
                    ),
                    [attribute.location],
                )
            attrlist = attribute.listValue()
            self._extendedAttrDict[identifier] = attrlist if len(attrlist) else True

    def getExtendedAttribute(self, name):
        return self._extendedAttrDict.get(name, None)

    def isComplete(self):
        return self._isComplete

    def complete(self, scope):
        if self._isComplete:
            return

        self._isComplete = True

        if not self.type.isComplete():
            type = self.type.complete(scope)
            assert not isinstance(type, IDLUnresolvedType)
            assert not isinstance(type, IDLTypedefType)
            assert not isinstance(type.name, IDLUnresolvedIdentifier)
            self.type = type

        if self.type.isUndefined():
            raise WebIDLError(
                "undefined must not be used as the type of an argument in any circumstance",
                [self.location],
            )

        if self.type.isAny():
            assert self.defaultValue is None or isinstance(
                self.defaultValue, IDLNullValue
            )
            # optional 'any' values always have a default value
            if self.optional and not self.defaultValue and not self.variadic:
                # Set the default value to undefined, for simplicity, so the
                # codegen doesn't have to special-case this.
                self.defaultValue = IDLUndefinedValue(self.location)

        if self.dictionaryMember and self.type.legacyNullToEmptyString:
            raise WebIDLError(
                "Dictionary members cannot be [LegacyNullToEmptyString]",
                [self.location],
            )
        if self.type.isObservableArray():
            raise WebIDLError(
                "%s cannot have an ObservableArray type"
                % ("Dictionary members" if self.dictionaryMember else "Arguments"),
                [self.location],
            )
        # Now do the coercing thing; this needs to happen after the
        # above creation of a default value.
        if self.defaultValue:
            self.defaultValue = self.defaultValue.coerceToType(self.type, self.location)
            assert self.defaultValue

    def allowTreatNonCallableAsNull(self):
        return self._allowTreatNonCallableAsNull

    def _getDependentObjects(self):
        deps = set([self.type])
        if self.defaultValue:
            deps.add(self.defaultValue)
        return deps

    def canHaveMissingValue(self):
        return self.optional and not self.defaultValue


class IDLCallback(IDLObjectWithScope):
    def __init__(
        self, location, parentScope, identifier, returnType, arguments, isConstructor
    ):
        assert isinstance(returnType, IDLType)

        self._returnType = returnType
        # Clone the list
        self._arguments = list(arguments)

        IDLObjectWithScope.__init__(self, location, parentScope, identifier)

        for (returnType, arguments) in self.signatures():
            for argument in arguments:
                argument.resolve(self)

        self._treatNonCallableAsNull = False
        self._treatNonObjectAsNull = False
        self._isRunScriptBoundary = False
        self._isConstructor = isConstructor

    def isCallback(self):
        return True

    def isConstructor(self):
        return self._isConstructor

    def signatures(self):
        return [(self._returnType, self._arguments)]

    def finish(self, scope):
        if not self._returnType.isComplete():
            type = self._returnType.complete(scope)

            assert not isinstance(type, IDLUnresolvedType)
            assert not isinstance(type, IDLTypedefType)
            assert not isinstance(type.name, IDLUnresolvedIdentifier)
            self._returnType = type

        for argument in self._arguments:
            if argument.type.isComplete():
                continue

            type = argument.type.complete(scope)

            assert not isinstance(type, IDLUnresolvedType)
            assert not isinstance(type, IDLTypedefType)
            assert not isinstance(type.name, IDLUnresolvedIdentifier)
            argument.type = type

    def validate(self):
        for argument in self._arguments:
            if argument.type.isUndefined():
                raise WebIDLError(
                    "undefined must not be used as the type of an argument in any circumstance",
                    [self.location],
                )

    def addExtendedAttributes(self, attrs):
        unhandledAttrs = []
        for attr in attrs:
            if attr.identifier() == "TreatNonCallableAsNull":
                self._treatNonCallableAsNull = True
            elif attr.identifier() == "LegacyTreatNonObjectAsNull":
                if self._isConstructor:
                    raise WebIDLError(
                        "[LegacyTreatNonObjectAsNull] is not supported "
                        "on constructors",
                        [self.location],
                    )
                self._treatNonObjectAsNull = True
            elif attr.identifier() == "MOZ_CAN_RUN_SCRIPT_BOUNDARY":
                if self._isConstructor:
                    raise WebIDLError(
                        "[MOZ_CAN_RUN_SCRIPT_BOUNDARY] is not "
                        "permitted on constructors",
                        [self.location],
                    )
                self._isRunScriptBoundary = True
            else:
                unhandledAttrs.append(attr)
        if self._treatNonCallableAsNull and self._treatNonObjectAsNull:
            raise WebIDLError(
                "Cannot specify both [TreatNonCallableAsNull] "
                "and [LegacyTreatNonObjectAsNull]",
                [self.location],
            )
        if len(unhandledAttrs) != 0:
            IDLType.addExtendedAttributes(self, unhandledAttrs)

    def _getDependentObjects(self):
        return set([self._returnType] + self._arguments)

    def isRunScriptBoundary(self):
        return self._isRunScriptBoundary


class IDLCallbackType(IDLType):
    def __init__(self, location, callback):
        IDLType.__init__(self, location, callback.identifier.name)
        self.callback = callback

    def isCallback(self):
        return True

    def tag(self):
        return IDLType.Tags.callback

    def isDistinguishableFrom(self, other):
        if other.isPromise():
            return False
        if other.isUnion():
            # Just forward to the union; it'll deal
            return other.isDistinguishableFrom(self)
        return (
            other.isUndefined()
            or other.isPrimitive()
            or other.isString()
            or other.isEnum()
            or other.isNonCallbackInterface()
            or other.isSequence()
        )

    def _getDependentObjects(self):
        return self.callback._getDependentObjects()


class IDLMethodOverload:
    """
    A class that represents a single overload of a WebIDL method.  This is not
    quite the same as an element of the "effective overload set" in the spec,
    because separate IDLMethodOverloads are not created based on arguments being
    optional.  Rather, when multiple methods have the same name, there is an
    IDLMethodOverload for each one, all hanging off an IDLMethod representing
    the full set of overloads.
    """

    def __init__(self, returnType, arguments, location):
        self.returnType = returnType
        # Clone the list of arguments, just in case
        self.arguments = list(arguments)
        self.location = location

    def _getDependentObjects(self):
        deps = set(self.arguments)
        deps.add(self.returnType)
        return deps

    def includesRestrictedFloatArgument(self):
        return any(arg.type.includesRestrictedFloat() for arg in self.arguments)


class IDLMethod(IDLInterfaceMember, IDLScope):

    Special = enum(
        "Getter", "Setter", "Deleter", "LegacyCaller", base=IDLInterfaceMember.Special
    )

    NamedOrIndexed = enum("Neither", "Named", "Indexed")

    def __init__(
        self,
        location,
        identifier,
        returnType,
        arguments,
        static=False,
        getter=False,
        setter=False,
        deleter=False,
        specialType=NamedOrIndexed.Neither,
        legacycaller=False,
        stringifier=False,
        maplikeOrSetlikeOrIterable=None,
        underlyingAttr=None,
    ):
        # REVIEW: specialType is NamedOrIndexed -- wow, this is messed up.
        IDLInterfaceMember.__init__(
            self, location, identifier, IDLInterfaceMember.Tags.Method
        )

        self._hasOverloads = False

        assert isinstance(returnType, IDLType)

        # self._overloads is a list of IDLMethodOverloads
        self._overloads = [IDLMethodOverload(returnType, arguments, location)]

        assert isinstance(static, bool)
        self._static = static
        assert isinstance(getter, bool)
        self._getter = getter
        assert isinstance(setter, bool)
        self._setter = setter
        assert isinstance(deleter, bool)
        self._deleter = deleter
        assert isinstance(legacycaller, bool)
        self._legacycaller = legacycaller
        assert isinstance(stringifier, bool)
        self._stringifier = stringifier
        assert maplikeOrSetlikeOrIterable is None or isinstance(
            maplikeOrSetlikeOrIterable, IDLMaplikeOrSetlikeOrIterableBase
        )
        self.maplikeOrSetlikeOrIterable = maplikeOrSetlikeOrIterable
        self._htmlConstructor = False
        self.underlyingAttr = underlyingAttr
        self._specialType = specialType
        self._legacyUnforgeable = False
        self.dependsOn = "Everything"
        self.affects = "Everything"
        self.aliases = []

        if static and identifier.name == "prototype":
            raise WebIDLError(
                "The identifier of a static operation must not be 'prototype'",
                [location],
            )

        self.assertSignatureConstraints()

    def __str__(self):
        return "Method '%s'" % self.identifier

    def assertSignatureConstraints(self):
        if self._getter or self._deleter:
            assert len(self._overloads) == 1
            overload = self._overloads[0]
            arguments = overload.arguments
            assert len(arguments) == 1
            assert (
                arguments[0].type == BuiltinTypes[IDLBuiltinType.Types.domstring]
                or arguments[0].type == BuiltinTypes[IDLBuiltinType.Types.unsigned_long]
            )
            assert not arguments[0].optional and not arguments[0].variadic
            assert not self._getter or not overload.returnType.isUndefined()

        if self._setter:
            assert len(self._overloads) == 1
            arguments = self._overloads[0].arguments
            assert len(arguments) == 2
            assert (
                arguments[0].type == BuiltinTypes[IDLBuiltinType.Types.domstring]
                or arguments[0].type == BuiltinTypes[IDLBuiltinType.Types.unsigned_long]
            )
            assert not arguments[0].optional and not arguments[0].variadic
            assert not arguments[1].optional and not arguments[1].variadic

        if self._stringifier:
            assert len(self._overloads) == 1
            overload = self._overloads[0]
            assert len(overload.arguments) == 0
            if not self.underlyingAttr:
                assert (
                    overload.returnType == BuiltinTypes[IDLBuiltinType.Types.domstring]
                )

    def isStatic(self):
        return self._static

    def forceStatic(self):
        self._static = True

    def isGetter(self):
        return self._getter

    def isSetter(self):
        return self._setter

    def isDeleter(self):
        return self._deleter

    def isNamed(self):
        assert (
            self._specialType == IDLMethod.NamedOrIndexed.Named
            or self._specialType == IDLMethod.NamedOrIndexed.Indexed
        )
        return self._specialType == IDLMethod.NamedOrIndexed.Named

    def isIndexed(self):
        assert (
            self._specialType == IDLMethod.NamedOrIndexed.Named
            or self._specialType == IDLMethod.NamedOrIndexed.Indexed
        )
        return self._specialType == IDLMethod.NamedOrIndexed.Indexed

    def isLegacycaller(self):
        return self._legacycaller

    def isStringifier(self):
        return self._stringifier

    def isToJSON(self):
        return self.identifier.name == "toJSON"

    def isDefaultToJSON(self):
        return self.isToJSON() and self.getExtendedAttribute("Default")

    def isMaplikeOrSetlikeOrIterableMethod(self):
        """
        True if this method was generated as part of a
        maplike/setlike/etc interface (e.g. has/get methods)
        """
        return self.maplikeOrSetlikeOrIterable is not None

    def isSpecial(self):
        return (
            self.isGetter()
            or self.isSetter()
            or self.isDeleter()
            or self.isLegacycaller()
            or self.isStringifier()
        )

    def isHTMLConstructor(self):
        return self._htmlConstructor

    def hasOverloads(self):
        return self._hasOverloads

    def isIdentifierLess(self):
        """
        True if the method name started with __, and if the method is not a
        maplike/setlike method. Interfaces with maplike/setlike will generate
        methods starting with __ for chrome only backing object access in JS
        implemented interfaces, so while these functions use what is considered
        an non-identifier name, they actually DO have an identifier.
        """
        return (
            self.identifier.name[:2] == "__"
            and not self.isMaplikeOrSetlikeOrIterableMethod()
        )

    def resolve(self, parentScope):
        assert isinstance(parentScope, IDLScope)
        IDLObjectWithIdentifier.resolve(self, parentScope)
        IDLScope.__init__(self, self.location, parentScope, self.identifier)
        for (returnType, arguments) in self.signatures():
            for argument in arguments:
                argument.resolve(self)

    def addOverload(self, method):
        assert len(method._overloads) == 1

        if self._extendedAttrDict != method._extendedAttrDict:
            extendedAttrDiff = set(self._extendedAttrDict.keys()) ^ set(
                method._extendedAttrDict.keys()
            )

            if extendedAttrDiff == {"LenientFloat"}:
                if "LenientFloat" not in self._extendedAttrDict:
                    for overload in self._overloads:
                        if overload.includesRestrictedFloatArgument():
                            raise WebIDLError(
                                "Restricted float behavior differs on different "
                                "overloads of %s" % method.identifier,
                                [overload.location, method.location],
                            )
                    self._extendedAttrDict["LenientFloat"] = method._extendedAttrDict[
                        "LenientFloat"
                    ]
                elif method._overloads[0].includesRestrictedFloatArgument():
                    raise WebIDLError(
                        "Restricted float behavior differs on different "
                        "overloads of %s" % method.identifier,
                        [self.location, method.location],
                    )
            else:
                raise WebIDLError(
                    "Extended attributes differ on different "
                    "overloads of %s" % method.identifier,
                    [self.location, method.location],
                )

        self._overloads.extend(method._overloads)

        self._hasOverloads = True

        if self.isStatic() != method.isStatic():
            raise WebIDLError(
                "Overloaded identifier %s appears with different values of the 'static' attribute"
                % method.identifier,
                [method.location],
            )

        if self.isLegacycaller() != method.isLegacycaller():
            raise WebIDLError(
                "Overloaded identifier %s appears with different values of the 'legacycaller' attribute"
                % method.identifier,
                [method.location],
            )

        # Can't overload special things!
        assert not self.isGetter()
        assert not method.isGetter()
        assert not self.isSetter()
        assert not method.isSetter()
        assert not self.isDeleter()
        assert not method.isDeleter()
        assert not self.isStringifier()
        assert not method.isStringifier()
        assert not self.isHTMLConstructor()
        assert not method.isHTMLConstructor()

        return self

    def signatures(self):
        return [
            (overload.returnType, overload.arguments) for overload in self._overloads
        ]

    def finish(self, scope):
        IDLInterfaceMember.finish(self, scope)

        for overload in self._overloads:
            returnType = overload.returnType
            if not returnType.isComplete():
                returnType = returnType.complete(scope)
                assert not isinstance(returnType, IDLUnresolvedType)
                assert not isinstance(returnType, IDLTypedefType)
                assert not isinstance(returnType.name, IDLUnresolvedIdentifier)
                overload.returnType = returnType

            for argument in overload.arguments:
                if not argument.isComplete():
                    argument.complete(scope)
                assert argument.type.isComplete()

        # Now compute various information that will be used by the
        # WebIDL overload resolution algorithm.
        self.maxArgCount = max(len(s[1]) for s in self.signatures())
        self.allowedArgCounts = [
            i
            for i in range(self.maxArgCount + 1)
            if len(self.signaturesForArgCount(i)) != 0
        ]

    def validate(self):
        IDLInterfaceMember.validate(self)

        # Make sure our overloads are properly distinguishable and don't have
        # different argument types before the distinguishing args.
        for argCount in self.allowedArgCounts:
            possibleOverloads = self.overloadsForArgCount(argCount)
            if len(possibleOverloads) == 1:
                continue
            distinguishingIndex = self.distinguishingIndexForArgCount(argCount)
            for idx in range(distinguishingIndex):
                firstSigType = possibleOverloads[0].arguments[idx].type
                for overload in possibleOverloads[1:]:
                    if overload.arguments[idx].type != firstSigType:
                        raise WebIDLError(
                            "Signatures for method '%s' with %d arguments have "
                            "different types of arguments at index %d, which "
                            "is before distinguishing index %d"
                            % (
                                self.identifier.name,
                                argCount,
                                idx,
                                distinguishingIndex,
                            ),
                            [self.location, overload.location],
                        )

        overloadWithPromiseReturnType = None
        overloadWithoutPromiseReturnType = None
        for overload in self._overloads:
            returnType = overload.returnType
            if not returnType.unroll().isExposedInAllOf(self.exposureSet):
                raise WebIDLError(
                    "Overload returns a type that is not exposed "
                    "everywhere where the method is exposed",
                    [overload.location],
                )

            variadicArgument = None

            arguments = overload.arguments
            for (idx, argument) in enumerate(arguments):
                assert argument.type.isComplete()

                if (
                    argument.type.isDictionary()
                    and argument.type.unroll().inner.canBeEmpty()
                ) or (
                    argument.type.isUnion()
                    and argument.type.unroll().hasPossiblyEmptyDictionaryType()
                ):
                    # Optional dictionaries and unions containing optional
                    # dictionaries at the end of the list or followed by
                    # optional arguments must be optional.
                    if not argument.optional and all(
                        arg.optional for arg in arguments[idx + 1 :]
                    ):
                        raise WebIDLError(
                            "Dictionary argument without any "
                            "required fields or union argument "
                            "containing such dictionary not "
                            "followed by a required argument "
                            "must be optional",
                            [argument.location],
                        )

                    if not argument.defaultValue and all(
                        arg.optional for arg in arguments[idx + 1 :]
                    ):
                        raise WebIDLError(
                            "Dictionary argument without any "
                            "required fields or union argument "
                            "containing such dictionary not "
                            "followed by a required argument "
                            "must have a default value",
                            [argument.location],
                        )

                # An argument cannot be a nullable dictionary or a
                # nullable union containing a dictionary.
                if argument.type.nullable() and (
                    argument.type.isDictionary()
                    or (
                        argument.type.isUnion()
                        and argument.type.unroll().hasDictionaryType()
                    )
                ):
                    raise WebIDLError(
                        "An argument cannot be a nullable "
                        "dictionary or nullable union "
                        "containing a dictionary",
                        [argument.location],
                    )

                # Only the last argument can be variadic
                if variadicArgument:
                    raise WebIDLError(
                        "Variadic argument is not last argument",
                        [variadicArgument.location],
                    )
                if argument.variadic:
                    variadicArgument = argument

            if returnType.isPromise():
                overloadWithPromiseReturnType = overload
            else:
                overloadWithoutPromiseReturnType = overload

        # Make sure either all our overloads return Promises or none do
        if overloadWithPromiseReturnType and overloadWithoutPromiseReturnType:
            raise WebIDLError(
                "We have overloads with both Promise and " "non-Promise return types",
                [
                    overloadWithPromiseReturnType.location,
                    overloadWithoutPromiseReturnType.location,
                ],
            )

        if overloadWithPromiseReturnType and self._legacycaller:
            raise WebIDLError(
                "May not have a Promise return type for a " "legacycaller.",
                [overloadWithPromiseReturnType.location],
            )

        if self.getExtendedAttribute("StaticClassOverride") and not (
            self.identifier.scope.isJSImplemented() and self.isStatic()
        ):
            raise WebIDLError(
                "StaticClassOverride can be applied to static"
                " methods on JS-implemented classes only.",
                [self.location],
            )

        # Ensure that toJSON methods satisfy the spec constraints on them.
        if self.identifier.name == "toJSON":
            if len(self.signatures()) != 1:
                raise WebIDLError(
                    "toJSON method has multiple overloads",
                    [self._overloads[0].location, self._overloads[1].location],
                )
            if len(self.signatures()[0][1]) != 0:
                raise WebIDLError("toJSON method has arguments", [self.location])
            if not self.signatures()[0][0].isJSONType():
                raise WebIDLError(
                    "toJSON method has non-JSON return type", [self.location]
                )

    def overloadsForArgCount(self, argc):
        return [
            overload
            for overload in self._overloads
            if len(overload.arguments) == argc
            or (
                len(overload.arguments) > argc
                and all(arg.optional for arg in overload.arguments[argc:])
            )
            or (
                len(overload.arguments) < argc
                and len(overload.arguments) > 0
                and overload.arguments[-1].variadic
            )
        ]

    def signaturesForArgCount(self, argc):
        return [
            (overload.returnType, overload.arguments)
            for overload in self.overloadsForArgCount(argc)
        ]

    def locationsForArgCount(self, argc):
        return [overload.location for overload in self.overloadsForArgCount(argc)]

    def distinguishingIndexForArgCount(self, argc):
        def isValidDistinguishingIndex(idx, signatures):
            for (firstSigIndex, (firstRetval, firstArgs)) in enumerate(signatures[:-1]):
                for (secondRetval, secondArgs) in signatures[firstSigIndex + 1 :]:
                    if idx < len(firstArgs):
                        firstType = firstArgs[idx].type
                    else:
                        assert firstArgs[-1].variadic
                        firstType = firstArgs[-1].type
                    if idx < len(secondArgs):
                        secondType = secondArgs[idx].type
                    else:
                        assert secondArgs[-1].variadic
                        secondType = secondArgs[-1].type
                    if not firstType.isDistinguishableFrom(secondType):
                        return False
            return True

        signatures = self.signaturesForArgCount(argc)
        for idx in range(argc):
            if isValidDistinguishingIndex(idx, signatures):
                return idx
        # No valid distinguishing index.  Time to throw
        locations = self.locationsForArgCount(argc)
        raise WebIDLError(
            "Signatures with %d arguments for method '%s' are not "
            "distinguishable" % (argc, self.identifier.name),
            locations,
        )

    def handleExtendedAttribute(self, attr):
        identifier = attr.identifier()
        if (
            identifier == "GetterThrows"
            or identifier == "SetterThrows"
            or identifier == "GetterCanOOM"
            or identifier == "SetterCanOOM"
            or identifier == "SetterNeedsSubjectPrincipal"
            or identifier == "GetterNeedsSubjectPrincipal"
        ):
            raise WebIDLError(
                "Methods must not be flagged as " "[%s]" % identifier,
                [attr.location, self.location],
            )
        elif identifier == "LegacyUnforgeable":
            if self.isStatic():
                raise WebIDLError(
                    "[LegacyUnforgeable] is only allowed on non-static " "methods",
                    [attr.location, self.location],
                )
            self._legacyUnforgeable = True
        elif identifier == "SameObject":
            raise WebIDLError(
                "Methods must not be flagged as [SameObject]",
                [attr.location, self.location],
            )
        elif identifier == "Constant":
            raise WebIDLError(
                "Methods must not be flagged as [Constant]",
                [attr.location, self.location],
            )
        elif identifier == "PutForwards":
            raise WebIDLError(
                "Only attributes support [PutForwards]", [attr.location, self.location]
            )
        elif identifier == "LegacyLenientSetter":
            raise WebIDLError(
                "Only attributes support [LegacyLenientSetter]",
                [attr.location, self.location],
            )
        elif identifier == "LenientFloat":
            # This is called before we've done overload resolution
            overloads = self._overloads
            assert len(overloads) == 1
            if not overloads[0].returnType.isUndefined():
                raise WebIDLError(
                    "[LenientFloat] used on a non-undefined method",
                    [attr.location, self.location],
                )
            if not overloads[0].includesRestrictedFloatArgument():
                raise WebIDLError(
                    "[LenientFloat] used on an operation with no "
                    "restricted float type arguments",
                    [attr.location, self.location],
                )
        elif identifier == "Exposed":
            convertExposedAttrToGlobalNameSet(attr, self._exposureGlobalNames)
        elif (
            identifier == "CrossOriginCallable"
            or identifier == "WebGLHandlesContextLoss"
        ):
            # Known no-argument attributes.
            if not attr.noArguments():
                raise WebIDLError(
                    "[%s] must take no arguments" % identifier, [attr.location]
                )
            if identifier == "CrossOriginCallable" and self.isStatic():
                raise WebIDLError(
                    "[CrossOriginCallable] is only allowed on non-static " "attributes",
                    [attr.location, self.location],
                )
        elif identifier == "Pure":
            if not attr.noArguments():
                raise WebIDLError("[Pure] must take no arguments", [attr.location])
            self._setDependsOn("DOMState")
            self._setAffects("Nothing")
        elif identifier == "Affects":
            if not attr.hasValue():
                raise WebIDLError("[Affects] takes an identifier", [attr.location])
            self._setAffects(attr.value())
        elif identifier == "DependsOn":
            if not attr.hasValue():
                raise WebIDLError("[DependsOn] takes an identifier", [attr.location])
            self._setDependsOn(attr.value())
        elif identifier == "Alias":
            if not attr.hasValue():
                raise WebIDLError(
                    "[Alias] takes an identifier or string", [attr.location]
                )
            self._addAlias(attr.value())
        elif identifier == "UseCounter":
            if self.isSpecial():
                raise WebIDLError(
                    "[UseCounter] must not be used on a special " "operation",
                    [attr.location, self.location],
                )
        elif identifier == "Unscopable":
            if not attr.noArguments():
                raise WebIDLError(
                    "[Unscopable] must take no arguments", [attr.location]
                )
            if self.isStatic():
                raise WebIDLError(
                    "[Unscopable] is only allowed on non-static "
                    "attributes and operations",
                    [attr.location, self.location],
                )
        elif identifier == "CEReactions":
            if not attr.noArguments():
                raise WebIDLError(
                    "[CEReactions] must take no arguments", [attr.location]
                )

            if self.isSpecial() and not self.isSetter() and not self.isDeleter():
                raise WebIDLError(
                    "[CEReactions] is only allowed on operation, "
                    "attribute, setter, and deleter",
                    [attr.location, self.location],
                )
        elif identifier == "Default":
            if not attr.noArguments():
                raise WebIDLError("[Default] must take no arguments", [attr.location])

            if not self.isToJSON():
                raise WebIDLError(
                    "[Default] is only allowed on toJSON operations",
                    [attr.location, self.location],
                )

            if self.signatures()[0][0] != BuiltinTypes[IDLBuiltinType.Types.object]:
                raise WebIDLError(
                    "The return type of the default toJSON "
                    "operation must be 'object'",
                    [attr.location, self.location],
                )
        elif (
            identifier == "Throws"
            or identifier == "CanOOM"
            or identifier == "NewObject"
            or identifier == "ChromeOnly"
            or identifier == "Pref"
            or identifier == "Deprecated"
            or identifier == "Func"
            or identifier == "Trial"
            or identifier == "SecureContext"
            or identifier == "BinaryName"
            or identifier == "NeedsSubjectPrincipal"
            or identifier == "NeedsCallerType"
            or identifier == "StaticClassOverride"
            or identifier == "NonEnumerable"
            or identifier == "Unexposed"
            or identifier == "WebExtensionStub"
        ):
            # Known attributes that we don't need to do anything with here
            pass
        else:
            raise WebIDLError(
                "Unknown extended attribute %s on method" % identifier, [attr.location]
            )
        IDLInterfaceMember.handleExtendedAttribute(self, attr)

    def returnsPromise(self):
        return self._overloads[0].returnType.isPromise()

    def isLegacyUnforgeable(self):
        return self._legacyUnforgeable

    def _getDependentObjects(self):
        deps = set()
        for overload in self._overloads:
            deps.update(overload._getDependentObjects())
        return deps


class IDLConstructor(IDLMethod):
    def __init__(self, location, args, name):
        # We can't actually init our IDLMethod yet, because we do not know the
        # return type yet.  Just save the info we have for now and we will init
        # it later.
        self._initLocation = location
        self._initArgs = args
        self._initName = name
        self._inited = False
        self._initExtendedAttrs = []

    def addExtendedAttributes(self, attrs):
        if self._inited:
            return IDLMethod.addExtendedAttributes(self, attrs)
        self._initExtendedAttrs.extend(attrs)

    def handleExtendedAttribute(self, attr):
        identifier = attr.identifier()
        if (
            identifier == "BinaryName"
            or identifier == "ChromeOnly"
            or identifier == "NewObject"
            or identifier == "SecureContext"
            or identifier == "Throws"
            or identifier == "Func"
            or identifier == "Trial"
            or identifier == "Pref"
            or identifier == "UseCounter"
        ):
            IDLMethod.handleExtendedAttribute(self, attr)
        elif identifier == "HTMLConstructor":
            if not attr.noArguments():
                raise WebIDLError(
                    "[HTMLConstructor] must take no arguments", [attr.location]
                )
            # We shouldn't end up here for legacy factory functions.
            assert self.identifier.name == "constructor"

            if any(len(sig[1]) != 0 for sig in self.signatures()):
                raise WebIDLError(
                    "[HTMLConstructor] must not be applied to a "
                    "constructor operation that has arguments.",
                    [attr.location],
                )
            self._htmlConstructor = True
        else:
            raise WebIDLError(
                "Unknown extended attribute %s on method" % identifier, [attr.location]
            )

    def reallyInit(self, parentInterface):
        name = self._initName
        location = self._initLocation
        identifier = IDLUnresolvedIdentifier(location, name, allowForbidden=True)
        retType = IDLWrapperType(parentInterface.location, parentInterface)
        IDLMethod.__init__(
            self, location, identifier, retType, self._initArgs, static=True
        )
        self._inited = True
        # Propagate through whatever extended attributes we already had
        self.addExtendedAttributes(self._initExtendedAttrs)
        self._initExtendedAttrs = []
        # Constructors are always NewObject.  Whether they throw or not is
        # indicated by [Throws] annotations in the usual way.
        self.addExtendedAttributes(
            [IDLExtendedAttribute(self.location, ("NewObject",))]
        )


class IDLIncludesStatement(IDLObject):
    def __init__(self, location, interface, mixin):
        IDLObject.__init__(self, location)
        self.interface = interface
        self.mixin = mixin
        self._finished = False

    def finish(self, scope):
        if self._finished:
            return
        self._finished = True
        assert isinstance(self.interface, IDLIdentifierPlaceholder)
        assert isinstance(self.mixin, IDLIdentifierPlaceholder)
        interface = self.interface.finish(scope)
        mixin = self.mixin.finish(scope)
        # NOTE: we depend on not setting self.interface and
        # self.mixin here to keep track of the original
        # locations.
        if not isinstance(interface, IDLInterface):
            raise WebIDLError(
                "Left-hand side of 'includes' is not an " "interface",
                [self.interface.location, interface.location],
            )
        if interface.isCallback():
            raise WebIDLError(
                "Left-hand side of 'includes' is a callback " "interface",
                [self.interface.location, interface.location],
            )
        if not isinstance(mixin, IDLInterfaceMixin):
            raise WebIDLError(
                "Right-hand side of 'includes' is not an " "interface mixin",
                [self.mixin.location, mixin.location],
            )

        mixin.actualExposureGlobalNames.update(interface._exposureGlobalNames)

        interface.addIncludedMixin(mixin)
        self.interface = interface
        self.mixin = mixin

    def validate(self):
        pass

    def addExtendedAttributes(self, attrs):
        if len(attrs) != 0:
            raise WebIDLError(
                "There are no extended attributes that are "
                "allowed on includes statements",
                [attrs[0].location, self.location],
            )


class IDLExtendedAttribute(IDLObject):
    """
    A class to represent IDL extended attributes so we can give them locations
    """

    def __init__(self, location, tuple):
        IDLObject.__init__(self, location)
        self._tuple = tuple

    def identifier(self):
        return self._tuple[0]

    def noArguments(self):
        return len(self._tuple) == 1

    def hasValue(self):
        return len(self._tuple) >= 2 and isinstance(self._tuple[1], str)

    def value(self):
        assert self.hasValue()
        return self._tuple[1]

    def hasArgs(self):
        return (
            len(self._tuple) == 2
            and isinstance(self._tuple[1], list)
            or len(self._tuple) == 3
        )

    def args(self):
        assert self.hasArgs()
        # Our args are our last element
        return self._tuple[-1]

    def listValue(self):
        """
        Backdoor for storing random data in _extendedAttrDict
        """
        return list(self._tuple)[1:]


# Parser


class Tokenizer(object):
    tokens = ["INTEGER", "FLOATLITERAL", "IDENTIFIER", "STRING", "WHITESPACE", "OTHER"]

    def t_FLOATLITERAL(self, t):
        r"(-?(([0-9]+\.[0-9]*|[0-9]*\.[0-9]+)([Ee][+-]?[0-9]+)?|[0-9]+[Ee][+-]?[0-9]+|Infinity))|NaN"
        t.value = float(t.value)
        return t

    def t_INTEGER(self, t):
        r"-?(0([0-7]+|[Xx][0-9A-Fa-f]+)?|[1-9][0-9]*)"
        try:
            # Can't use int(), because that doesn't handle octal properly.
            t.value = parseInt(t.value)
        except:
            raise WebIDLError(
                "Invalid integer literal",
                [
                    Location(
                        lexer=self.lexer,
                        lineno=self.lexer.lineno,
                        lexpos=self.lexer.lexpos,
                        filename=self._filename,
                    )
                ],
            )
        return t

    def t_IDENTIFIER(self, t):
        r"[_-]?[A-Za-z][0-9A-Z_a-z-]*"
        t.type = self.keywords.get(t.value, "IDENTIFIER")
        # If Builtin readable streams are disabled, mark ReadableStream as an identifier.
        if t.type == "READABLESTREAM" and not self._use_builtin_readable_streams:
            t.type = "IDENTIFIER"
        return t

    def t_STRING(self, t):
        r'"[^"]*"'
        t.value = t.value[1:-1]
        return t

    def t_WHITESPACE(self, t):
        r"[\t\n\r ]+|[\t\n\r ]*((//[^\n]*|/\*.*?\*/)[\t\n\r ]*)+"
        pass

    def t_ELLIPSIS(self, t):
        r"\.\.\."
        t.type = self.keywords.get(t.value)
        return t

    def t_OTHER(self, t):
        r"[^\t\n\r 0-9A-Z_a-z]"
        t.type = self.keywords.get(t.value, "OTHER")
        return t

    keywords = {
        "interface": "INTERFACE",
        "partial": "PARTIAL",
        "mixin": "MIXIN",
        "dictionary": "DICTIONARY",
        "exception": "EXCEPTION",
        "enum": "ENUM",
        "callback": "CALLBACK",
        "typedef": "TYPEDEF",
        "includes": "INCLUDES",
        "const": "CONST",
        "null": "NULL",
        "true": "TRUE",
        "false": "FALSE",
        "serializer": "SERIALIZER",
        "stringifier": "STRINGIFIER",
        "unrestricted": "UNRESTRICTED",
        "attribute": "ATTRIBUTE",
        "readonly": "READONLY",
        "inherit": "INHERIT",
        "static": "STATIC",
        "getter": "GETTER",
        "setter": "SETTER",
        "deleter": "DELETER",
        "legacycaller": "LEGACYCALLER",
        "optional": "OPTIONAL",
        "...": "ELLIPSIS",
        "::": "SCOPE",
        "DOMString": "DOMSTRING",
        "ByteString": "BYTESTRING",
        "USVString": "USVSTRING",
        "JSString": "JSSTRING",
        "UTF8String": "UTF8STRING",
        "any": "ANY",
        "boolean": "BOOLEAN",
        "byte": "BYTE",
        "double": "DOUBLE",
        "float": "FLOAT",
        "long": "LONG",
        "object": "OBJECT",
        "ObservableArray": "OBSERVABLEARRAY",
        "octet": "OCTET",
        "Promise": "PROMISE",
        "required": "REQUIRED",
        "sequence": "SEQUENCE",
        "record": "RECORD",
        "short": "SHORT",
        "unsigned": "UNSIGNED",
        "undefined": "UNDEFINED",
        ":": "COLON",
        ";": "SEMICOLON",
        "{": "LBRACE",
        "}": "RBRACE",
        "(": "LPAREN",
        ")": "RPAREN",
        "[": "LBRACKET",
        "]": "RBRACKET",
        "?": "QUESTIONMARK",
        "*": "ASTERISK",
        ",": "COMMA",
        "=": "EQUALS",
        "<": "LT",
        ">": "GT",
        "ArrayBuffer": "ARRAYBUFFER",
        "or": "OR",
        "maplike": "MAPLIKE",
        "setlike": "SETLIKE",
        "iterable": "ITERABLE",
        "namespace": "NAMESPACE",
        "ReadableStream": "READABLESTREAM",
        "constructor": "CONSTRUCTOR",
        "symbol": "SYMBOL",
        "async": "ASYNC",
    }

    tokens.extend(keywords.values())

    def t_error(self, t):
        raise WebIDLError(
            "Unrecognized Input",
            [
                Location(
                    lexer=self.lexer,
                    lineno=self.lexer.lineno,
                    lexpos=self.lexer.lexpos,
                    filename=self.filename,
                )
            ],
        )

    def __init__(self, outputdir, lexer=None, use_builtin_readable_streams=True):
        self._use_builtin_readable_streams = use_builtin_readable_streams
        if lexer:
            self.lexer = lexer
        else:
            self.lexer = lex.lex(object=self, reflags=re.DOTALL)


class SqueakyCleanLogger(object):
    errorWhitelist = [
        # Web IDL defines the WHITESPACE token, but doesn't actually
        # use it ... so far.
        "Token 'WHITESPACE' defined, but not used",
        # And that means we have an unused token
        "There is 1 unused token",
        # Web IDL defines a OtherOrComma rule that's only used in
        # ExtendedAttributeInner, which we don't use yet.
        "Rule 'OtherOrComma' defined, but not used",
        # And an unused rule
        "There is 1 unused rule",
        # And the OtherOrComma grammar symbol is unreachable.
        "Symbol 'OtherOrComma' is unreachable",
        # Which means the Other symbol is unreachable.
        "Symbol 'Other' is unreachable",
    ]

    def __init__(self):
        self.errors = []

    def debug(self, msg, *args, **kwargs):
        pass

    info = debug

    def warning(self, msg, *args, **kwargs):
        if (
            msg == "%s:%d: Rule %r defined, but not used"
            or msg == "%s:%d: Rule '%s' defined, but not used"
        ):
            # Munge things so we don't have to hardcode filenames and
            # line numbers in our whitelist.
            whitelistmsg = "Rule %r defined, but not used"
            whitelistargs = args[2:]
        else:
            whitelistmsg = msg
            whitelistargs = args
        if (whitelistmsg % whitelistargs) not in SqueakyCleanLogger.errorWhitelist:
            self.errors.append(msg % args)

    error = warning

    def reportGrammarErrors(self):
        if self.errors:
            raise WebIDLError("\n".join(self.errors), [])


class Parser(Tokenizer):
    def getLocation(self, p, i):
        return Location(self.lexer, p.lineno(i), p.lexpos(i), self._filename)

    def globalScope(self):
        return self._globalScope

    # The p_Foo functions here must match the WebIDL spec's grammar.
    # It's acceptable to split things at '|' boundaries.
    def p_Definitions(self, p):
        """
        Definitions : ExtendedAttributeList Definition Definitions
        """
        if p[2]:
            p[0] = [p[2]]
            p[2].addExtendedAttributes(p[1])
        else:
            assert not p[1]
            p[0] = []

        p[0].extend(p[3])

    def p_DefinitionsEmpty(self, p):
        """
        Definitions :
        """
        p[0] = []

    def p_Definition(self, p):
        """
        Definition : CallbackOrInterfaceOrMixin
                   | Namespace
                   | Partial
                   | Dictionary
                   | Exception
                   | Enum
                   | Typedef
                   | IncludesStatement
        """
        p[0] = p[1]
        assert p[1]  # We might not have implemented something ...

    def p_CallbackOrInterfaceOrMixinCallback(self, p):
        """
        CallbackOrInterfaceOrMixin : CALLBACK CallbackRestOrInterface
        """
        if p[2].isInterface():
            assert isinstance(p[2], IDLInterface)
            p[2].setCallback(True)

        p[0] = p[2]

    def p_CallbackOrInterfaceOrMixinInterfaceOrMixin(self, p):
        """
        CallbackOrInterfaceOrMixin : INTERFACE InterfaceOrMixin
        """
        p[0] = p[2]

    def p_CallbackRestOrInterface(self, p):
        """
        CallbackRestOrInterface : CallbackRest
                                | CallbackConstructorRest
                                | CallbackInterface
        """
        assert p[1]
        p[0] = p[1]

    def handleNonPartialObject(
        self, location, identifier, constructor, constructorArgs, nonPartialArgs
    ):
        """
        This handles non-partial objects (interfaces, namespaces and
        dictionaries) by checking for an existing partial object, and promoting
        it to non-partial as needed.  The return value is the non-partial
        object.

        constructorArgs are all the args for the constructor except the last
        one: isKnownNonPartial.

        nonPartialArgs are the args for the setNonPartial call.
        """
        # The name of the class starts with "IDL", so strip that off.
        # Also, starts with a capital letter after that, so nix that
        # as well.
        prettyname = constructor.__name__[3:].lower()

        try:
            existingObj = self.globalScope()._lookupIdentifier(identifier)
            if existingObj:
                if not isinstance(existingObj, constructor):
                    raise WebIDLError(
                        "%s has the same name as "
                        "non-%s object" % (prettyname.capitalize(), prettyname),
                        [location, existingObj.location],
                    )
                existingObj.setNonPartial(*nonPartialArgs)
                return existingObj
        except Exception as ex:
            if isinstance(ex, WebIDLError):
                raise ex
            pass

        # True for isKnownNonPartial
        return constructor(*(constructorArgs + [True]))

    def p_InterfaceOrMixin(self, p):
        """
        InterfaceOrMixin : InterfaceRest
                         | MixinRest
        """
        p[0] = p[1]

    def p_CallbackInterface(self, p):
        """
        CallbackInterface : INTERFACE InterfaceRest
        """
        p[0] = p[2]

    def p_InterfaceRest(self, p):
        """
        InterfaceRest : IDENTIFIER Inheritance LBRACE InterfaceMembers RBRACE SEMICOLON
        """
        location = self.getLocation(p, 1)
        identifier = IDLUnresolvedIdentifier(location, p[1])
        members = p[4]
        parent = p[2]

        p[0] = self.handleNonPartialObject(
            location,
            identifier,
            IDLInterface,
            [location, self.globalScope(), identifier, parent, members],
            [location, parent, members],
        )

    def p_InterfaceForwardDecl(self, p):
        """
        InterfaceRest : IDENTIFIER SEMICOLON
        """
        location = self.getLocation(p, 1)
        identifier = IDLUnresolvedIdentifier(location, p[1])

        try:
            if self.globalScope()._lookupIdentifier(identifier):
                p[0] = self.globalScope()._lookupIdentifier(identifier)
                if not isinstance(p[0], IDLExternalInterface):
                    raise WebIDLError(
                        "Name collision between external "
                        "interface declaration for identifier "
                        "%s and %s" % (identifier.name, p[0]),
                        [location, p[0].location],
                    )
                return
        except Exception as ex:
            if isinstance(ex, WebIDLError):
                raise ex
            pass

        p[0] = IDLExternalInterface(location, self.globalScope(), identifier)

    def p_MixinRest(self, p):
        """
        MixinRest : MIXIN IDENTIFIER LBRACE MixinMembers RBRACE SEMICOLON
        """
        location = self.getLocation(p, 1)
        identifier = IDLUnresolvedIdentifier(self.getLocation(p, 2), p[2])
        members = p[4]

        p[0] = self.handleNonPartialObject(
            location,
            identifier,
            IDLInterfaceMixin,
            [location, self.globalScope(), identifier, members],
            [location, members],
        )

    def p_Namespace(self, p):
        """
        Namespace : NAMESPACE IDENTIFIER LBRACE InterfaceMembers RBRACE SEMICOLON
        """
        location = self.getLocation(p, 1)
        identifier = IDLUnresolvedIdentifier(self.getLocation(p, 2), p[2])
        members = p[4]

        p[0] = self.handleNonPartialObject(
            location,
            identifier,
            IDLNamespace,
            [location, self.globalScope(), identifier, members],
            [location, None, members],
        )

    def p_Partial(self, p):
        """
        Partial : PARTIAL PartialDefinition
        """
        p[0] = p[2]

    def p_PartialDefinitionInterface(self, p):
        """
        PartialDefinition : INTERFACE PartialInterfaceOrPartialMixin
        """
        p[0] = p[2]

    def p_PartialDefinition(self, p):
        """
        PartialDefinition : PartialNamespace
                          | PartialDictionary
        """
        p[0] = p[1]

    def handlePartialObject(
        self,
        location,
        identifier,
        nonPartialConstructor,
        nonPartialConstructorArgs,
        partialConstructorArgs,
    ):
        """
        This handles partial objects (interfaces, namespaces and dictionaries)
        by checking for an existing non-partial object, and adding ourselves to
        it as needed.  The return value is our partial object.  We use
        IDLPartialInterfaceOrNamespace for partial interfaces or namespaces,
        and IDLPartialDictionary for partial dictionaries.

        nonPartialConstructorArgs are all the args for the non-partial
        constructor except the last two: members and isKnownNonPartial.

        partialConstructorArgs are the arguments for the partial object
        constructor, except the last one (the non-partial object).
        """
        # The name of the class starts with "IDL", so strip that off.
        # Also, starts with a capital letter after that, so nix that
        # as well.
        prettyname = nonPartialConstructor.__name__[3:].lower()

        nonPartialObject = None
        try:
            nonPartialObject = self.globalScope()._lookupIdentifier(identifier)
            if nonPartialObject:
                if not isinstance(nonPartialObject, nonPartialConstructor):
                    raise WebIDLError(
                        "Partial %s has the same name as "
                        "non-%s object" % (prettyname, prettyname),
                        [location, nonPartialObject.location],
                    )
        except Exception as ex:
            if isinstance(ex, WebIDLError):
                raise ex
            pass

        if not nonPartialObject:
            nonPartialObject = nonPartialConstructor(
                # No members, False for isKnownNonPartial
                *(nonPartialConstructorArgs),
                members=[],
                isKnownNonPartial=False
            )

        partialObject = None
        if isinstance(nonPartialObject, IDLDictionary):
            partialObject = IDLPartialDictionary(
                *(partialConstructorArgs + [nonPartialObject])
            )
        elif isinstance(
            nonPartialObject, (IDLInterface, IDLInterfaceMixin, IDLNamespace)
        ):
            partialObject = IDLPartialInterfaceOrNamespace(
                *(partialConstructorArgs + [nonPartialObject])
            )
        else:
            raise WebIDLError(
                "Unknown partial object type %s" % type(partialObject), [location]
            )

        return partialObject

    def p_PartialInterfaceOrPartialMixin(self, p):
        """
        PartialInterfaceOrPartialMixin : PartialInterfaceRest
                                       | PartialMixinRest
        """
        p[0] = p[1]

    def p_PartialInterfaceRest(self, p):
        """
        PartialInterfaceRest : IDENTIFIER LBRACE PartialInterfaceMembers RBRACE SEMICOLON
        """
        location = self.getLocation(p, 1)
        identifier = IDLUnresolvedIdentifier(location, p[1])
        members = p[3]

        p[0] = self.handlePartialObject(
            location,
            identifier,
            IDLInterface,
            [location, self.globalScope(), identifier, None],
            [location, identifier, members],
        )

    def p_PartialMixinRest(self, p):
        """
        PartialMixinRest : MIXIN IDENTIFIER LBRACE MixinMembers RBRACE SEMICOLON
        """
        location = self.getLocation(p, 1)
        identifier = IDLUnresolvedIdentifier(self.getLocation(p, 2), p[2])
        members = p[4]

        p[0] = self.handlePartialObject(
            location,
            identifier,
            IDLInterfaceMixin,
            [location, self.globalScope(), identifier],
            [location, identifier, members],
        )

    def p_PartialNamespace(self, p):
        """
        PartialNamespace : NAMESPACE IDENTIFIER LBRACE InterfaceMembers RBRACE SEMICOLON
        """
        location = self.getLocation(p, 1)
        identifier = IDLUnresolvedIdentifier(self.getLocation(p, 2), p[2])
        members = p[4]

        p[0] = self.handlePartialObject(
            location,
            identifier,
            IDLNamespace,
            [location, self.globalScope(), identifier],
            [location, identifier, members],
        )

    def p_PartialDictionary(self, p):
        """
        PartialDictionary : DICTIONARY IDENTIFIER LBRACE DictionaryMembers RBRACE SEMICOLON
        """
        location = self.getLocation(p, 1)
        identifier = IDLUnresolvedIdentifier(self.getLocation(p, 2), p[2])
        members = p[4]

        p[0] = self.handlePartialObject(
            location,
            identifier,
            IDLDictionary,
            [location, self.globalScope(), identifier],
            [location, identifier, members],
        )

    def p_Inheritance(self, p):
        """
        Inheritance : COLON ScopedName
        """
        p[0] = IDLIdentifierPlaceholder(self.getLocation(p, 2), p[2])

    def p_InheritanceEmpty(self, p):
        """
        Inheritance :
        """
        pass

    def p_InterfaceMembers(self, p):
        """
        InterfaceMembers : ExtendedAttributeList InterfaceMember InterfaceMembers
        """
        p[0] = [p[2]]

        assert not p[1] or p[2]
        p[2].addExtendedAttributes(p[1])

        p[0].extend(p[3])

    def p_InterfaceMembersEmpty(self, p):
        """
        InterfaceMembers :
        """
        p[0] = []

    def p_InterfaceMember(self, p):
        """
        InterfaceMember : PartialInterfaceMember
                        | Constructor
        """
        p[0] = p[1]

    def p_Constructor(self, p):
        """
        Constructor : CONSTRUCTOR LPAREN ArgumentList RPAREN SEMICOLON
        """
        p[0] = IDLConstructor(self.getLocation(p, 1), p[3], "constructor")

    def p_PartialInterfaceMembers(self, p):
        """
        PartialInterfaceMembers : ExtendedAttributeList PartialInterfaceMember PartialInterfaceMembers
        """
        p[0] = [p[2]]

        assert not p[1] or p[2]
        p[2].addExtendedAttributes(p[1])

        p[0].extend(p[3])

    def p_PartialInterfaceMembersEmpty(self, p):
        """
        PartialInterfaceMembers :
        """
        p[0] = []

    def p_PartialInterfaceMember(self, p):
        """
        PartialInterfaceMember : Const
                               | AttributeOrOperationOrMaplikeOrSetlikeOrIterable
        """
        p[0] = p[1]

    def p_MixinMembersEmpty(self, p):
        """
        MixinMembers :
        """
        p[0] = []

    def p_MixinMembers(self, p):
        """
        MixinMembers : ExtendedAttributeList MixinMember MixinMembers
        """
        p[0] = [p[2]]

        assert not p[1] or p[2]
        p[2].addExtendedAttributes(p[1])

        p[0].extend(p[3])

    def p_MixinMember(self, p):
        """
        MixinMember : Const
                    | Attribute
                    | Operation
        """
        p[0] = p[1]

    def p_Dictionary(self, p):
        """
        Dictionary : DICTIONARY IDENTIFIER Inheritance LBRACE DictionaryMembers RBRACE SEMICOLON
        """
        location = self.getLocation(p, 1)
        identifier = IDLUnresolvedIdentifier(self.getLocation(p, 2), p[2])
        members = p[5]
        p[0] = IDLDictionary(location, self.globalScope(), identifier, p[3], members)

    def p_DictionaryMembers(self, p):
        """
        DictionaryMembers : ExtendedAttributeList DictionaryMember DictionaryMembers
                         |
        """
        if len(p) == 1:
            # We're at the end of the list
            p[0] = []
            return
        p[2].addExtendedAttributes(p[1])
        p[0] = [p[2]]
        p[0].extend(p[3])

    def p_DictionaryMemberRequired(self, p):
        """
        DictionaryMember : REQUIRED TypeWithExtendedAttributes IDENTIFIER SEMICOLON
        """
        # These quack a lot like required arguments, so just treat them that way.
        t = p[2]
        assert isinstance(t, IDLType)
        identifier = IDLUnresolvedIdentifier(self.getLocation(p, 3), p[3])

        p[0] = IDLArgument(
            self.getLocation(p, 3),
            identifier,
            t,
            optional=False,
            defaultValue=None,
            variadic=False,
            dictionaryMember=True,
        )

    def p_DictionaryMember(self, p):
        """
        DictionaryMember : Type IDENTIFIER Default SEMICOLON
        """
        # These quack a lot like optional arguments, so just treat them that way.
        t = p[1]
        assert isinstance(t, IDLType)
        identifier = IDLUnresolvedIdentifier(self.getLocation(p, 2), p[2])
        defaultValue = p[3]

        # Any attributes that precede this may apply to the type, so
        # we configure the argument to forward type attributes down instead of producing
        # a parse error
        p[0] = IDLArgument(
            self.getLocation(p, 2),
            identifier,
            t,
            optional=True,
            defaultValue=defaultValue,
            variadic=False,
            dictionaryMember=True,
            allowTypeAttributes=True,
        )

    def p_Default(self, p):
        """
        Default : EQUALS DefaultValue
                |
        """
        if len(p) > 1:
            p[0] = p[2]
        else:
            p[0] = None

    def p_DefaultValue(self, p):
        """
        DefaultValue : ConstValue
                     | LBRACKET RBRACKET
                     | LBRACE RBRACE
        """
        if len(p) == 2:
            p[0] = p[1]
        else:
            assert len(p) == 3  # Must be [] or {}
            if p[1] == "[":
                p[0] = IDLEmptySequenceValue(self.getLocation(p, 1))
            else:
                assert p[1] == "{"
                p[0] = IDLDefaultDictionaryValue(self.getLocation(p, 1))

    def p_DefaultValueNull(self, p):
        """
        DefaultValue : NULL
        """
        p[0] = IDLNullValue(self.getLocation(p, 1))

    def p_DefaultValueUndefined(self, p):
        """
        DefaultValue : UNDEFINED
        """
        p[0] = IDLUndefinedValue(self.getLocation(p, 1))

    def p_Exception(self, p):
        """
        Exception : EXCEPTION IDENTIFIER Inheritance LBRACE ExceptionMembers RBRACE SEMICOLON
        """
        pass

    def p_Enum(self, p):
        """
        Enum : ENUM IDENTIFIER LBRACE EnumValueList RBRACE SEMICOLON
        """
        location = self.getLocation(p, 1)
        identifier = IDLUnresolvedIdentifier(self.getLocation(p, 2), p[2])

        values = p[4]
        assert values
        p[0] = IDLEnum(location, self.globalScope(), identifier, values)

    def p_EnumValueList(self, p):
        """
        EnumValueList : STRING EnumValueListComma
        """
        p[0] = [p[1]]
        p[0].extend(p[2])

    def p_EnumValueListComma(self, p):
        """
        EnumValueListComma : COMMA EnumValueListString
        """
        p[0] = p[2]

    def p_EnumValueListCommaEmpty(self, p):
        """
        EnumValueListComma :
        """
        p[0] = []

    def p_EnumValueListString(self, p):
        """
        EnumValueListString : STRING EnumValueListComma
        """
        p[0] = [p[1]]
        p[0].extend(p[2])

    def p_EnumValueListStringEmpty(self, p):
        """
        EnumValueListString :
        """
        p[0] = []

    def p_CallbackRest(self, p):
        """
        CallbackRest : IDENTIFIER EQUALS Type LPAREN ArgumentList RPAREN SEMICOLON
        """
        identifier = IDLUnresolvedIdentifier(self.getLocation(p, 1), p[1])
        p[0] = IDLCallback(
            self.getLocation(p, 1),
            self.globalScope(),
            identifier,
            p[3],
            p[5],
            isConstructor=False,
        )

    def p_CallbackConstructorRest(self, p):
        """
        CallbackConstructorRest : CONSTRUCTOR IDENTIFIER EQUALS Type LPAREN ArgumentList RPAREN SEMICOLON
        """
        identifier = IDLUnresolvedIdentifier(self.getLocation(p, 2), p[2])
        p[0] = IDLCallback(
            self.getLocation(p, 2),
            self.globalScope(),
            identifier,
            p[4],
            p[6],
            isConstructor=True,
        )

    def p_ExceptionMembers(self, p):
        """
        ExceptionMembers : ExtendedAttributeList ExceptionMember ExceptionMembers
                         |
        """
        pass

    def p_Typedef(self, p):
        """
        Typedef : TYPEDEF TypeWithExtendedAttributes IDENTIFIER SEMICOLON
        """
        typedef = IDLTypedef(self.getLocation(p, 1), self.globalScope(), p[2], p[3])
        p[0] = typedef

    def p_IncludesStatement(self, p):
        """
        IncludesStatement : ScopedName INCLUDES ScopedName SEMICOLON
        """
        assert p[2] == "includes"
        interface = IDLIdentifierPlaceholder(self.getLocation(p, 1), p[1])
        mixin = IDLIdentifierPlaceholder(self.getLocation(p, 3), p[3])
        p[0] = IDLIncludesStatement(self.getLocation(p, 1), interface, mixin)

    def p_Const(self, p):
        """
        Const : CONST ConstType IDENTIFIER EQUALS ConstValue SEMICOLON
        """
        location = self.getLocation(p, 1)
        type = p[2]
        identifier = IDLUnresolvedIdentifier(self.getLocation(p, 3), p[3])
        value = p[5]
        p[0] = IDLConst(location, identifier, type, value)

    def p_ConstValueBoolean(self, p):
        """
        ConstValue : BooleanLiteral
        """
        location = self.getLocation(p, 1)
        booleanType = BuiltinTypes[IDLBuiltinType.Types.boolean]
        p[0] = IDLValue(location, booleanType, p[1])

    def p_ConstValueInteger(self, p):
        """
        ConstValue : INTEGER
        """
        location = self.getLocation(p, 1)

        # We don't know ahead of time what type the integer literal is.
        # Determine the smallest type it could possibly fit in and use that.
        integerType = matchIntegerValueToType(p[1])
        if integerType is None:
            raise WebIDLError("Integer literal out of range", [location])

        p[0] = IDLValue(location, integerType, p[1])

    def p_ConstValueFloat(self, p):
        """
        ConstValue : FLOATLITERAL
        """
        location = self.getLocation(p, 1)
        p[0] = IDLValue(
            location, BuiltinTypes[IDLBuiltinType.Types.unrestricted_float], p[1]
        )

    def p_ConstValueString(self, p):
        """
        ConstValue : STRING
        """
        location = self.getLocation(p, 1)
        stringType = BuiltinTypes[IDLBuiltinType.Types.domstring]
        p[0] = IDLValue(location, stringType, p[1])

    def p_BooleanLiteralTrue(self, p):
        """
        BooleanLiteral : TRUE
        """
        p[0] = True

    def p_BooleanLiteralFalse(self, p):
        """
        BooleanLiteral : FALSE
        """
        p[0] = False

    def p_AttributeOrOperationOrMaplikeOrSetlikeOrIterable(self, p):
        """
        AttributeOrOperationOrMaplikeOrSetlikeOrIterable : Attribute
                                                         | Maplike
                                                         | Setlike
                                                         | Iterable
                                                         | AsyncIterable
                                                         | Operation
        """
        p[0] = p[1]

    def p_Iterable(self, p):
        """
        Iterable : ITERABLE LT TypeWithExtendedAttributes GT SEMICOLON
                 | ITERABLE LT TypeWithExtendedAttributes COMMA TypeWithExtendedAttributes GT SEMICOLON
        """
        location = self.getLocation(p, 2)
        identifier = IDLUnresolvedIdentifier(
            location, "__iterable", allowDoubleUnderscore=True
        )
        if len(p) > 6:
            keyType = p[3]
            valueType = p[5]
        else:
            keyType = None
            valueType = p[3]

        p[0] = IDLIterable(location, identifier, keyType, valueType, self.globalScope())

    def p_AsyncIterable(self, p):
        """
        AsyncIterable : ASYNC ITERABLE LT TypeWithExtendedAttributes GT SEMICOLON
                      | ASYNC ITERABLE LT TypeWithExtendedAttributes COMMA TypeWithExtendedAttributes GT SEMICOLON
                      | ASYNC ITERABLE LT TypeWithExtendedAttributes GT LPAREN ArgumentList RPAREN SEMICOLON
                      | ASYNC ITERABLE LT TypeWithExtendedAttributes COMMA TypeWithExtendedAttributes GT LPAREN ArgumentList RPAREN SEMICOLON
        """
        location = self.getLocation(p, 2)
        identifier = IDLUnresolvedIdentifier(
            location, "__iterable", allowDoubleUnderscore=True
        )
        if len(p) == 12:
            keyType = p[4]
            valueType = p[6]
            argList = p[9]
        elif len(p) == 10:
            keyType = None
            valueType = p[4]
            argList = p[7]
        elif len(p) == 9:
            keyType = p[4]
            valueType = p[6]
            argList = []
        else:
            keyType = None
            valueType = p[4]
            argList = []

        p[0] = IDLAsyncIterable(
            location, identifier, keyType, valueType, argList, self.globalScope()
        )

    def p_Setlike(self, p):
        """
        Setlike : ReadOnly SETLIKE LT TypeWithExtendedAttributes GT SEMICOLON
        """
        readonly = p[1]
        maplikeOrSetlikeType = p[2]
        location = self.getLocation(p, 2)
        identifier = IDLUnresolvedIdentifier(
            location, "__setlike", allowDoubleUnderscore=True
        )
        keyType = p[4]
        valueType = keyType
        p[0] = IDLMaplikeOrSetlike(
            location, identifier, maplikeOrSetlikeType, readonly, keyType, valueType
        )

    def p_Maplike(self, p):
        """
        Maplike : ReadOnly MAPLIKE LT TypeWithExtendedAttributes COMMA TypeWithExtendedAttributes GT SEMICOLON
        """
        readonly = p[1]
        maplikeOrSetlikeType = p[2]
        location = self.getLocation(p, 2)
        identifier = IDLUnresolvedIdentifier(
            location, "__maplike", allowDoubleUnderscore=True
        )
        keyType = p[4]
        valueType = p[6]
        p[0] = IDLMaplikeOrSetlike(
            location, identifier, maplikeOrSetlikeType, readonly, keyType, valueType
        )

    def p_AttributeWithQualifier(self, p):
        """
        Attribute : Qualifier AttributeRest
        """
        static = IDLInterfaceMember.Special.Static in p[1]
        stringifier = IDLInterfaceMember.Special.Stringifier in p[1]
        (location, identifier, type, readonly) = p[2]
        p[0] = IDLAttribute(
            location, identifier, type, readonly, static=static, stringifier=stringifier
        )

    def p_AttributeInherited(self, p):
        """
        Attribute : INHERIT AttributeRest
        """
        (location, identifier, type, readonly) = p[2]
        p[0] = IDLAttribute(location, identifier, type, readonly, inherit=True)

    def p_Attribute(self, p):
        """
        Attribute : AttributeRest
        """
        (location, identifier, type, readonly) = p[1]
        p[0] = IDLAttribute(location, identifier, type, readonly, inherit=False)

    def p_AttributeRest(self, p):
        """
        AttributeRest : ReadOnly ATTRIBUTE TypeWithExtendedAttributes AttributeName SEMICOLON
        """
        location = self.getLocation(p, 2)
        readonly = p[1]
        t = p[3]
        identifier = IDLUnresolvedIdentifier(self.getLocation(p, 4), p[4])
        p[0] = (location, identifier, t, readonly)

    def p_ReadOnly(self, p):
        """
        ReadOnly : READONLY
        """
        p[0] = True

    def p_ReadOnlyEmpty(self, p):
        """
        ReadOnly :
        """
        p[0] = False

    def p_Operation(self, p):
        """
        Operation : Qualifiers OperationRest
        """
        qualifiers = p[1]

        # Disallow duplicates in the qualifier set
        if not len(set(qualifiers)) == len(qualifiers):
            raise WebIDLError(
                "Duplicate qualifiers are not allowed", [self.getLocation(p, 1)]
            )

        static = IDLInterfaceMember.Special.Static in p[1]
        # If static is there that's all that's allowed.  This is disallowed
        # by the parser, so we can assert here.
        assert not static or len(qualifiers) == 1

        stringifier = IDLInterfaceMember.Special.Stringifier in p[1]
        # If stringifier is there that's all that's allowed.  This is disallowed
        # by the parser, so we can assert here.
        assert not stringifier or len(qualifiers) == 1

        getter = True if IDLMethod.Special.Getter in p[1] else False
        setter = True if IDLMethod.Special.Setter in p[1] else False
        deleter = True if IDLMethod.Special.Deleter in p[1] else False
        legacycaller = True if IDLMethod.Special.LegacyCaller in p[1] else False

        if getter or deleter:
            if setter:
                raise WebIDLError(
                    "getter and deleter are incompatible with setter",
                    [self.getLocation(p, 1)],
                )

        (returnType, identifier, arguments) = p[2]

        assert isinstance(returnType, IDLType)

        specialType = IDLMethod.NamedOrIndexed.Neither

        if getter or deleter:
            if len(arguments) != 1:
                raise WebIDLError(
                    "%s has wrong number of arguments"
                    % ("getter" if getter else "deleter"),
                    [self.getLocation(p, 2)],
                )
            argType = arguments[0].type
            if argType == BuiltinTypes[IDLBuiltinType.Types.domstring]:
                specialType = IDLMethod.NamedOrIndexed.Named
            elif argType == BuiltinTypes[IDLBuiltinType.Types.unsigned_long]:
                specialType = IDLMethod.NamedOrIndexed.Indexed
                if deleter:
                    raise WebIDLError(
                        "There is no such thing as an indexed deleter.",
                        [self.getLocation(p, 1)],
                    )
            else:
                raise WebIDLError(
                    "%s has wrong argument type (must be DOMString or UnsignedLong)"
                    % ("getter" if getter else "deleter"),
                    [arguments[0].location],
                )
            if arguments[0].optional or arguments[0].variadic:
                raise WebIDLError(
                    "%s cannot have %s argument"
                    % (
                        "getter" if getter else "deleter",
                        "optional" if arguments[0].optional else "variadic",
                    ),
                    [arguments[0].location],
                )
        if getter:
            if returnType.isUndefined():
                raise WebIDLError(
                    "getter cannot have undefined return type", [self.getLocation(p, 2)]
                )
        if setter:
            if len(arguments) != 2:
                raise WebIDLError(
                    "setter has wrong number of arguments", [self.getLocation(p, 2)]
                )
            argType = arguments[0].type
            if argType == BuiltinTypes[IDLBuiltinType.Types.domstring]:
                specialType = IDLMethod.NamedOrIndexed.Named
            elif argType == BuiltinTypes[IDLBuiltinType.Types.unsigned_long]:
                specialType = IDLMethod.NamedOrIndexed.Indexed
            else:
                raise WebIDLError(
                    "settter has wrong argument type (must be DOMString or UnsignedLong)",
                    [arguments[0].location],
                )
            if arguments[0].optional or arguments[0].variadic:
                raise WebIDLError(
                    "setter cannot have %s argument"
                    % ("optional" if arguments[0].optional else "variadic"),
                    [arguments[0].location],
                )
            if arguments[1].optional or arguments[1].variadic:
                raise WebIDLError(
                    "setter cannot have %s argument"
                    % ("optional" if arguments[1].optional else "variadic"),
                    [arguments[1].location],
                )

        if stringifier:
            if len(arguments) != 0:
                raise WebIDLError(
                    "stringifier has wrong number of arguments",
                    [self.getLocation(p, 2)],
                )
            if not returnType.isDOMString():
                raise WebIDLError(
                    "stringifier must have DOMString return type",
                    [self.getLocation(p, 2)],
                )

        # identifier might be None.  This is only permitted for special methods.
        if not identifier:
            if (
                not getter
                and not setter
                and not deleter
                and not legacycaller
                and not stringifier
            ):
                raise WebIDLError(
                    "Identifier required for non-special methods",
                    [self.getLocation(p, 2)],
                )

            location = BuiltinLocation("<auto-generated-identifier>")
            identifier = IDLUnresolvedIdentifier(
                location,
                "__%s%s%s%s%s%s"
                % (
                    "named"
                    if specialType == IDLMethod.NamedOrIndexed.Named
                    else "indexed"
                    if specialType == IDLMethod.NamedOrIndexed.Indexed
                    else "",
                    "getter" if getter else "",
                    "setter" if setter else "",
                    "deleter" if deleter else "",
                    "legacycaller" if legacycaller else "",
                    "stringifier" if stringifier else "",
                ),
                allowDoubleUnderscore=True,
            )

        method = IDLMethod(
            self.getLocation(p, 2),
            identifier,
            returnType,
            arguments,
            static=static,
            getter=getter,
            setter=setter,
            deleter=deleter,
            specialType=specialType,
            legacycaller=legacycaller,
            stringifier=stringifier,
        )
        p[0] = method

    def p_Stringifier(self, p):
        """
        Operation : STRINGIFIER SEMICOLON
        """
        identifier = IDLUnresolvedIdentifier(
            BuiltinLocation("<auto-generated-identifier>"),
            "__stringifier",
            allowDoubleUnderscore=True,
        )
        method = IDLMethod(
            self.getLocation(p, 1),
            identifier,
            returnType=BuiltinTypes[IDLBuiltinType.Types.domstring],
            arguments=[],
            stringifier=True,
        )
        p[0] = method

    def p_QualifierStatic(self, p):
        """
        Qualifier : STATIC
        """
        p[0] = [IDLInterfaceMember.Special.Static]

    def p_QualifierStringifier(self, p):
        """
        Qualifier : STRINGIFIER
        """
        p[0] = [IDLInterfaceMember.Special.Stringifier]

    def p_Qualifiers(self, p):
        """
        Qualifiers : Qualifier
                   | Specials
        """
        p[0] = p[1]

    def p_Specials(self, p):
        """
        Specials : Special Specials
        """
        p[0] = [p[1]]
        p[0].extend(p[2])

    def p_SpecialsEmpty(self, p):
        """
        Specials :
        """
        p[0] = []

    def p_SpecialGetter(self, p):
        """
        Special : GETTER
        """
        p[0] = IDLMethod.Special.Getter

    def p_SpecialSetter(self, p):
        """
        Special : SETTER
        """
        p[0] = IDLMethod.Special.Setter

    def p_SpecialDeleter(self, p):
        """
        Special : DELETER
        """
        p[0] = IDLMethod.Special.Deleter

    def p_SpecialLegacyCaller(self, p):
        """
        Special : LEGACYCALLER
        """
        p[0] = IDLMethod.Special.LegacyCaller

    def p_OperationRest(self, p):
        """
        OperationRest : Type OptionalIdentifier LPAREN ArgumentList RPAREN SEMICOLON
        """
        p[0] = (p[1], p[2], p[4])

    def p_OptionalIdentifier(self, p):
        """
        OptionalIdentifier : IDENTIFIER
        """
        p[0] = IDLUnresolvedIdentifier(self.getLocation(p, 1), p[1])

    def p_OptionalIdentifierEmpty(self, p):
        """
        OptionalIdentifier :
        """
        pass

    def p_ArgumentList(self, p):
        """
        ArgumentList : Argument Arguments
        """
        p[0] = [p[1]] if p[1] else []
        p[0].extend(p[2])

    def p_ArgumentListEmpty(self, p):
        """
        ArgumentList :
        """
        p[0] = []

    def p_Arguments(self, p):
        """
        Arguments : COMMA Argument Arguments
        """
        p[0] = [p[2]] if p[2] else []
        p[0].extend(p[3])

    def p_ArgumentsEmpty(self, p):
        """
        Arguments :
        """
        p[0] = []

    def p_Argument(self, p):
        """
        Argument : ExtendedAttributeList ArgumentRest
        """
        p[0] = p[2]
        p[0].addExtendedAttributes(p[1])

    def p_ArgumentRestOptional(self, p):
        """
        ArgumentRest : OPTIONAL TypeWithExtendedAttributes ArgumentName Default
        """
        t = p[2]
        assert isinstance(t, IDLType)
        # Arg names can be reserved identifiers
        identifier = IDLUnresolvedIdentifier(
            self.getLocation(p, 3), p[3], allowForbidden=True
        )

        defaultValue = p[4]

        # We can't test t.isAny() here and give it a default value as needed,
        # since at this point t is not a fully resolved type yet (e.g. it might
        # be a typedef).  We'll handle the 'any' case in IDLArgument.complete.

        p[0] = IDLArgument(
            self.getLocation(p, 3), identifier, t, True, defaultValue, False
        )

    def p_ArgumentRest(self, p):
        """
        ArgumentRest : Type Ellipsis ArgumentName
        """
        t = p[1]
        assert isinstance(t, IDLType)
        # Arg names can be reserved identifiers
        identifier = IDLUnresolvedIdentifier(
            self.getLocation(p, 3), p[3], allowForbidden=True
        )

        variadic = p[2]

        # We can't test t.isAny() here and give it a default value as needed,
        # since at this point t is not a fully resolved type yet (e.g. it might
        # be a typedef).  We'll handle the 'any' case in IDLArgument.complete.

        # variadic implies optional
        # Any attributes that precede this may apply to the type, so
        # we configure the argument to forward type attributes down instead of producing
        # a parse error
        p[0] = IDLArgument(
            self.getLocation(p, 3),
            identifier,
            t,
            variadic,
            None,
            variadic,
            allowTypeAttributes=True,
        )

    def p_ArgumentName(self, p):
        """
        ArgumentName : IDENTIFIER
                     | ArgumentNameKeyword
        """
        p[0] = p[1]

    def p_ArgumentNameKeyword(self, p):
        """
        ArgumentNameKeyword : ASYNC
                            | ATTRIBUTE
                            | CALLBACK
                            | CONST
                            | CONSTRUCTOR
                            | DELETER
                            | DICTIONARY
                            | ENUM
                            | EXCEPTION
                            | GETTER
                            | INCLUDES
                            | INHERIT
                            | INTERFACE
                            | ITERABLE
                            | LEGACYCALLER
                            | MAPLIKE
                            | MIXIN
                            | NAMESPACE
                            | PARTIAL
                            | READONLY
                            | REQUIRED
                            | SERIALIZER
                            | SETLIKE
                            | SETTER
                            | STATIC
                            | STRINGIFIER
                            | TYPEDEF
                            | UNRESTRICTED
        """
        p[0] = p[1]

    def p_AttributeName(self, p):
        """
        AttributeName : IDENTIFIER
                      | AttributeNameKeyword
        """
        p[0] = p[1]

    def p_AttributeNameKeyword(self, p):
        """
        AttributeNameKeyword : ASYNC
                             | REQUIRED
        """
        p[0] = p[1]

    def p_Ellipsis(self, p):
        """
        Ellipsis : ELLIPSIS
        """
        p[0] = True

    def p_EllipsisEmpty(self, p):
        """
        Ellipsis :
        """
        p[0] = False

    def p_ExceptionMember(self, p):
        """
        ExceptionMember : Const
                        | ExceptionField
        """
        pass

    def p_ExceptionField(self, p):
        """
        ExceptionField : Type IDENTIFIER SEMICOLON
        """
        pass

    def p_ExtendedAttributeList(self, p):
        """
        ExtendedAttributeList : LBRACKET ExtendedAttribute ExtendedAttributes RBRACKET
        """
        p[0] = [p[2]]
        if p[3]:
            p[0].extend(p[3])

    def p_ExtendedAttributeListEmpty(self, p):
        """
        ExtendedAttributeList :
        """
        p[0] = []

    def p_ExtendedAttribute(self, p):
        """
        ExtendedAttribute : ExtendedAttributeNoArgs
                          | ExtendedAttributeArgList
                          | ExtendedAttributeIdent
                          | ExtendedAttributeWildcard
                          | ExtendedAttributeNamedArgList
                          | ExtendedAttributeIdentList
        """
        p[0] = IDLExtendedAttribute(self.getLocation(p, 1), p[1])

    def p_ExtendedAttributeEmpty(self, p):
        """
        ExtendedAttribute :
        """
        pass

    def p_ExtendedAttributes(self, p):
        """
        ExtendedAttributes : COMMA ExtendedAttribute ExtendedAttributes
        """
        p[0] = [p[2]] if p[2] else []
        p[0].extend(p[3])

    def p_ExtendedAttributesEmpty(self, p):
        """
        ExtendedAttributes :
        """
        p[0] = []

    def p_Other(self, p):
        """
        Other : INTEGER
              | FLOATLITERAL
              | IDENTIFIER
              | STRING
              | OTHER
              | ELLIPSIS
              | COLON
              | SCOPE
              | SEMICOLON
              | LT
              | EQUALS
              | GT
              | QUESTIONMARK
              | ASTERISK
              | DOMSTRING
              | BYTESTRING
              | USVSTRING
              | UTF8STRING
              | JSSTRING
              | PROMISE
              | ANY
              | BOOLEAN
              | BYTE
              | DOUBLE
              | FALSE
              | FLOAT
              | LONG
              | NULL
              | OBJECT
              | OCTET
              | OR
              | OPTIONAL
              | RECORD
              | SEQUENCE
              | SHORT
              | SYMBOL
              | TRUE
              | UNSIGNED
              | UNDEFINED
              | ArgumentNameKeyword
        """
        pass

    def p_OtherOrComma(self, p):
        """
        OtherOrComma : Other
                     | COMMA
        """
        pass

    def p_TypeSingleType(self, p):
        """
        Type : SingleType
        """
        p[0] = p[1]

    def p_TypeUnionType(self, p):
        """
        Type : UnionType Null
        """
        p[0] = self.handleNullable(p[1], p[2])

    def p_TypeWithExtendedAttributes(self, p):
        """
        TypeWithExtendedAttributes : ExtendedAttributeList Type
        """
        p[0] = p[2].withExtendedAttributes(p[1])

    def p_SingleTypeDistinguishableType(self, p):
        """
        SingleType : DistinguishableType
        """
        p[0] = p[1]

    def p_SingleTypeAnyType(self, p):
        """
        SingleType : ANY
        """
        p[0] = BuiltinTypes[IDLBuiltinType.Types.any]

    def p_SingleTypePromiseType(self, p):
        """
        SingleType : PROMISE LT Type GT
        """
        p[0] = IDLPromiseType(self.getLocation(p, 1), p[3])

    def p_UnionType(self, p):
        """
        UnionType : LPAREN UnionMemberType OR UnionMemberType UnionMemberTypes RPAREN
        """
        types = [p[2], p[4]]
        types.extend(p[5])
        p[0] = IDLUnionType(self.getLocation(p, 1), types)

    def p_UnionMemberTypeDistinguishableType(self, p):
        """
        UnionMemberType : ExtendedAttributeList DistinguishableType
        """
        p[0] = p[2].withExtendedAttributes(p[1])

    def p_UnionMemberType(self, p):
        """
        UnionMemberType : UnionType Null
        """
        p[0] = self.handleNullable(p[1], p[2])

    def p_UnionMemberTypes(self, p):
        """
        UnionMemberTypes : OR UnionMemberType UnionMemberTypes
        """
        p[0] = [p[2]]
        p[0].extend(p[3])

    def p_UnionMemberTypesEmpty(self, p):
        """
        UnionMemberTypes :
        """
        p[0] = []

    def p_DistinguishableType(self, p):
        """
        DistinguishableType : PrimitiveType Null
                            | ARRAYBUFFER Null
                            | READABLESTREAM Null
                            | OBJECT Null
                            | UNDEFINED Null
        """
        if p[1] == "object":
            type = BuiltinTypes[IDLBuiltinType.Types.object]
        elif p[1] == "ArrayBuffer":
            type = BuiltinTypes[IDLBuiltinType.Types.ArrayBuffer]
        elif p[1] == "ReadableStream":
            type = BuiltinTypes[IDLBuiltinType.Types.ReadableStream]
        elif p[1] == "undefined":
            type = BuiltinTypes[IDLBuiltinType.Types.undefined]
        else:
            type = BuiltinTypes[p[1]]

        p[0] = self.handleNullable(type, p[2])

    def p_DistinguishableTypeStringType(self, p):
        """
        DistinguishableType : StringType Null
        """
        p[0] = self.handleNullable(p[1], p[2])

    def p_DistinguishableTypeSequenceType(self, p):
        """
        DistinguishableType : SEQUENCE LT TypeWithExtendedAttributes GT Null
        """
        innerType = p[3]
        type = IDLSequenceType(self.getLocation(p, 1), innerType)
        p[0] = self.handleNullable(type, p[5])

    def p_DistinguishableTypeRecordType(self, p):
        """
        DistinguishableType : RECORD LT StringType COMMA TypeWithExtendedAttributes GT Null
        """
        keyType = p[3]
        valueType = p[5]
        type = IDLRecordType(self.getLocation(p, 1), keyType, valueType)
        p[0] = self.handleNullable(type, p[7])

    def p_DistinguishableTypeObservableArrayType(self, p):
        """
        DistinguishableType : OBSERVABLEARRAY LT TypeWithExtendedAttributes GT Null
        """
        innerType = p[3]
        type = IDLObservableArrayType(self.getLocation(p, 1), innerType)
        p[0] = self.handleNullable(type, p[5])

    def p_DistinguishableTypeScopedName(self, p):
        """
        DistinguishableType : ScopedName Null
        """
        assert isinstance(p[1], IDLUnresolvedIdentifier)

        if p[1].name == "Promise":
            raise WebIDLError(
                "Promise used without saying what it's " "parametrized over",
                [self.getLocation(p, 1)],
            )

        type = None

        try:
            if self.globalScope()._lookupIdentifier(p[1]):
                obj = self.globalScope()._lookupIdentifier(p[1])
                assert not obj.isType()
                if obj.isTypedef():
                    type = IDLTypedefType(
                        self.getLocation(p, 1), obj.innerType, obj.identifier.name
                    )
                elif obj.isCallback() and not obj.isInterface():
                    type = IDLCallbackType(obj.location, obj)
                else:
                    type = IDLWrapperType(self.getLocation(p, 1), p[1])
                p[0] = self.handleNullable(type, p[2])
                return
        except:
            pass

        type = IDLUnresolvedType(self.getLocation(p, 1), p[1])
        p[0] = self.handleNullable(type, p[2])

    def p_ConstType(self, p):
        """
        ConstType : PrimitiveType
        """
        p[0] = BuiltinTypes[p[1]]

    def p_ConstTypeIdentifier(self, p):
        """
        ConstType : IDENTIFIER
        """
        identifier = IDLUnresolvedIdentifier(self.getLocation(p, 1), p[1])

        p[0] = IDLUnresolvedType(self.getLocation(p, 1), identifier)

    def p_PrimitiveTypeUint(self, p):
        """
        PrimitiveType : UnsignedIntegerType
        """
        p[0] = p[1]

    def p_PrimitiveTypeBoolean(self, p):
        """
        PrimitiveType : BOOLEAN
        """
        p[0] = IDLBuiltinType.Types.boolean

    def p_PrimitiveTypeByte(self, p):
        """
        PrimitiveType : BYTE
        """
        p[0] = IDLBuiltinType.Types.byte

    def p_PrimitiveTypeOctet(self, p):
        """
        PrimitiveType : OCTET
        """
        p[0] = IDLBuiltinType.Types.octet

    def p_PrimitiveTypeFloat(self, p):
        """
        PrimitiveType : FLOAT
        """
        p[0] = IDLBuiltinType.Types.float

    def p_PrimitiveTypeUnrestictedFloat(self, p):
        """
        PrimitiveType : UNRESTRICTED FLOAT
        """
        p[0] = IDLBuiltinType.Types.unrestricted_float

    def p_PrimitiveTypeDouble(self, p):
        """
        PrimitiveType : DOUBLE
        """
        p[0] = IDLBuiltinType.Types.double

    def p_PrimitiveTypeUnrestictedDouble(self, p):
        """
        PrimitiveType : UNRESTRICTED DOUBLE
        """
        p[0] = IDLBuiltinType.Types.unrestricted_double

    def p_StringType(self, p):
        """
        StringType : BuiltinStringType
        """
        p[0] = BuiltinTypes[p[1]]

    def p_BuiltinStringTypeDOMString(self, p):
        """
        BuiltinStringType : DOMSTRING
        """
        p[0] = IDLBuiltinType.Types.domstring

    def p_BuiltinStringTypeBytestring(self, p):
        """
        BuiltinStringType : BYTESTRING
        """
        p[0] = IDLBuiltinType.Types.bytestring

    def p_BuiltinStringTypeUSVString(self, p):
        """
        BuiltinStringType : USVSTRING
        """
        p[0] = IDLBuiltinType.Types.usvstring

    def p_BuiltinStringTypeUTF8String(self, p):
        """
        BuiltinStringType : UTF8STRING
        """
        p[0] = IDLBuiltinType.Types.utf8string

    def p_BuiltinStringTypeJSString(self, p):
        """
        BuiltinStringType : JSSTRING
        """
        p[0] = IDLBuiltinType.Types.jsstring

    def p_UnsignedIntegerTypeUnsigned(self, p):
        """
        UnsignedIntegerType : UNSIGNED IntegerType
        """
        # Adding one to a given signed integer type gets you the unsigned type:
        p[0] = p[2] + 1

    def p_UnsignedIntegerType(self, p):
        """
        UnsignedIntegerType : IntegerType
        """
        p[0] = p[1]

    def p_IntegerTypeShort(self, p):
        """
        IntegerType : SHORT
        """
        p[0] = IDLBuiltinType.Types.short

    def p_IntegerTypeLong(self, p):
        """
        IntegerType : LONG OptionalLong
        """
        if p[2]:
            p[0] = IDLBuiltinType.Types.long_long
        else:
            p[0] = IDLBuiltinType.Types.long

    def p_OptionalLong(self, p):
        """
        OptionalLong : LONG
        """
        p[0] = True

    def p_OptionalLongEmpty(self, p):
        """
        OptionalLong :
        """
        p[0] = False

    def p_Null(self, p):
        """
        Null : QUESTIONMARK
             |
        """
        if len(p) > 1:
            p[0] = self.getLocation(p, 1)
        else:
            p[0] = None

    def p_ScopedName(self, p):
        """
        ScopedName : AbsoluteScopedName
                   | RelativeScopedName
        """
        p[0] = p[1]

    def p_AbsoluteScopedName(self, p):
        """
        AbsoluteScopedName : SCOPE IDENTIFIER ScopedNameParts
        """
        assert False
        pass

    def p_RelativeScopedName(self, p):
        """
        RelativeScopedName : IDENTIFIER ScopedNameParts
        """
        assert not p[2]  # Not implemented!

        p[0] = IDLUnresolvedIdentifier(self.getLocation(p, 1), p[1])

    def p_ScopedNameParts(self, p):
        """
        ScopedNameParts : SCOPE IDENTIFIER ScopedNameParts
        """
        assert False
        pass

    def p_ScopedNamePartsEmpty(self, p):
        """
        ScopedNameParts :
        """
        p[0] = None

    def p_ExtendedAttributeNoArgs(self, p):
        """
        ExtendedAttributeNoArgs : IDENTIFIER
        """
        p[0] = (p[1],)

    def p_ExtendedAttributeArgList(self, p):
        """
        ExtendedAttributeArgList : IDENTIFIER LPAREN ArgumentList RPAREN
        """
        p[0] = (p[1], p[3])

    def p_ExtendedAttributeIdent(self, p):
        """
        ExtendedAttributeIdent : IDENTIFIER EQUALS STRING
                               | IDENTIFIER EQUALS IDENTIFIER
        """
        p[0] = (p[1], p[3])

    def p_ExtendedAttributeWildcard(self, p):
        """
        ExtendedAttributeWildcard : IDENTIFIER EQUALS ASTERISK
        """
        p[0] = (p[1], p[3])

    def p_ExtendedAttributeNamedArgList(self, p):
        """
        ExtendedAttributeNamedArgList : IDENTIFIER EQUALS IDENTIFIER LPAREN ArgumentList RPAREN
        """
        p[0] = (p[1], p[3], p[5])

    def p_ExtendedAttributeIdentList(self, p):
        """
        ExtendedAttributeIdentList : IDENTIFIER EQUALS LPAREN IdentifierList RPAREN
        """
        p[0] = (p[1], p[4])

    def p_IdentifierList(self, p):
        """
        IdentifierList : IDENTIFIER Identifiers
        """
        idents = list(p[2])
        # This is only used for identifier-list-valued extended attributes, and if
        # we're going to restrict to IDENTIFIER here we should at least allow
        # escaping with leading '_' as usual for identifiers.
        ident = p[1]
        if ident[0] == "_":
            ident = ident[1:]
        idents.insert(0, ident)
        p[0] = idents

    def p_IdentifiersList(self, p):
        """
        Identifiers : COMMA IDENTIFIER Identifiers
        """
        idents = list(p[3])
        # This is only used for identifier-list-valued extended attributes, and if
        # we're going to restrict to IDENTIFIER here we should at least allow
        # escaping with leading '_' as usual for identifiers.
        ident = p[2]
        if ident[0] == "_":
            ident = ident[1:]
        idents.insert(0, ident)
        p[0] = idents

    def p_IdentifiersEmpty(self, p):
        """
        Identifiers :
        """
        p[0] = []

    def p_error(self, p):
        if not p:
            raise WebIDLError(
                "Syntax Error at end of file. Possibly due to missing semicolon(;), braces(}) or both",
                [self._filename],
            )
        else:
            raise WebIDLError(
                "invalid syntax",
                [Location(self.lexer, p.lineno, p.lexpos, self._filename)],
            )

    def __init__(self, outputdir="", lexer=None, use_builtin_readable_stream=True):
        Tokenizer.__init__(self, outputdir, lexer, use_builtin_readable_stream)

        logger = SqueakyCleanLogger()
        try:
            self.parser = yacc.yacc(
                module=self,
                outputdir=outputdir,
                errorlog=logger,
                debug=False,
                write_tables=False,
                # Pickling the grammar is a speedup in
                # some cases (older Python?) but a
                # significant slowdown in others.
                # We're not pickling for now, until it
                # becomes a speedup again.
                # , picklefile='WebIDLGrammar.pkl'
            )
        finally:
            logger.reportGrammarErrors()

        self._globalScope = IDLScope(BuiltinLocation("<Global Scope>"), None, None)
        self._installBuiltins(self._globalScope)
        self._productions = []

        self._filename = "<builtin>"
        self.lexer.input(Parser._builtins)
        self._filename = None

        self.parser.parse(lexer=self.lexer, tracking=True)

    def _installBuiltins(self, scope):
        assert isinstance(scope, IDLScope)

        # range omits the last value.
        for x in range(
            IDLBuiltinType.Types.ArrayBuffer, IDLBuiltinType.Types.Float64Array + 1
        ):
            builtin = BuiltinTypes[x]
            name = builtin.name
            typedef = IDLTypedef(
                BuiltinLocation("<builtin type>"), scope, builtin, name
            )

    @staticmethod
    def handleNullable(type, questionMarkLocation):
        if questionMarkLocation is not None:
            type = IDLNullableType(questionMarkLocation, type)

        return type

    def parse(self, t, filename=None):
        self.lexer.input(t)

        # for tok in iter(self.lexer.token, None):
        #    print tok

        self._filename = filename
        self._productions.extend(self.parser.parse(lexer=self.lexer, tracking=True))
        self._filename = None

    def finish(self):
        # If we have interfaces that are iterable, create their
        # iterator interfaces and add them to the productions array.
        interfaceStatements = []
        for p in self._productions:
            if isinstance(p, IDLInterface):
                interfaceStatements.append(p)

        for iface in interfaceStatements:
            iterable = None
            # We haven't run finish() on the interface yet, so we don't know
            # whether our interface is maplike/setlike/iterable or not. This
            # means we have to loop through the members to see if we have an
            # iterable member.
            for m in iface.members:
                if isinstance(m, (IDLIterable, IDLAsyncIterable)):
                    iterable = m
                    break
            if iterable and (iterable.isPairIterator() or iterable.isAsyncIterable()):

                def simpleExtendedAttr(str):
                    return IDLExtendedAttribute(iface.location, (str,))

                if isinstance(iterable, IDLAsyncIterable):
                    nextReturnType = IDLPromiseType(
                        iterable.location, BuiltinTypes[IDLBuiltinType.Types.any]
                    )
                else:
                    nextReturnType = BuiltinTypes[IDLBuiltinType.Types.object]
                nextMethod = IDLMethod(
                    iterable.location,
                    IDLUnresolvedIdentifier(iterable.location, "next"),
                    nextReturnType,
                    [],
                )
                nextMethod.addExtendedAttributes([simpleExtendedAttr("Throws")])

                methods = [nextMethod]

                if iterable.getExtendedAttribute("GenerateReturnMethod"):
                    assert isinstance(iterable, IDLAsyncIterable)

                    returnMethod = IDLMethod(
                        iterable.location,
                        IDLUnresolvedIdentifier(iterable.location, "return"),
                        IDLPromiseType(
                            iterable.location, BuiltinTypes[IDLBuiltinType.Types.any]
                        ),
                        [
                            IDLArgument(
                                iterable.location,
                                IDLUnresolvedIdentifier(
                                    BuiltinLocation("<auto-generated-identifier>"),
                                    "value",
                                ),
                                BuiltinTypes[IDLBuiltinType.Types.any],
                                optional=True,
                            ),
                        ],
                    )
                    returnMethod.addExtendedAttributes([simpleExtendedAttr("Throws")])
                    methods.append(returnMethod)

                if iterable.isIterable():
                    itr_suffix = "Iterator"
                else:
                    itr_suffix = "AsyncIterator"
                itr_ident = IDLUnresolvedIdentifier(
                    iface.location, iface.identifier.name + itr_suffix
                )
                if iterable.isIterable():
                    classNameOverride = iface.identifier.name + " Iterator"
                elif iterable.isAsyncIterable():
                    classNameOverride = iface.identifier.name + " AsyncIterator"
                itr_iface = IDLInterface(
                    iface.location,
                    self.globalScope(),
                    itr_ident,
                    None,
                    methods,
                    isKnownNonPartial=True,
                    classNameOverride=classNameOverride,
                )
                itr_iface.addExtendedAttributes(
                    [simpleExtendedAttr("LegacyNoInterfaceObject")]
                )
                # Make sure the exposure set for the iterator interface is the
                # same as the exposure set for the iterable interface, because
                # we're going to generate methods on the iterable that return
                # instances of the iterator.
                itr_iface._exposureGlobalNames = set(iface._exposureGlobalNames)
                # Always append generated iterable interfaces after the
                # interface they're a member of, otherwise nativeType generation
                # won't work correctly.
                if iterable.isIterable():
                    itr_iface.iterableInterface = iface
                else:
                    itr_iface.asyncIterableInterface = iface
                self._productions.append(itr_iface)
                iterable.iteratorType = IDLWrapperType(iface.location, itr_iface)
            if not iterable:
                # We haven't run finish() on the interface yet, so we don't know
                # whether our interface is maplike/setlike/iterable or not. This
                # means we have to loop through the members to see if we have an
                # iterable member.
                for m in iface.members:
                    if isinstance(m, IDLMaplikeOrSetlike):
                        iterable = m
                        break
                if iterable and (iterable.isSetlike() or iterable.isMaplike()):

                    def simpleExtendedAttr(str):
                        return IDLExtendedAttribute(iface.location, (str,))

                    if isinstance(iterable, IDLAsyncIterable):
                        nextReturnType = IDLPromiseType(
                            iterable.location, BuiltinTypes[IDLBuiltinType.Types.any]
                        )
                    else:
                        nextReturnType = BuiltinTypes[IDLBuiltinType.Types.object]
                    nextMethod = IDLMethod(
                        iterable.location,
                        IDLUnresolvedIdentifier(iterable.location, "next"),
                        nextReturnType,
                        [],
                    )
                    nextMethod.addExtendedAttributes([simpleExtendedAttr("Throws")])

                    methods = [nextMethod]

                    if iterable.isSetlike():
                        itr_suffix = "Setlike"
                    else:
                        itr_suffix = "Maplike"
                    itr_ident = IDLUnresolvedIdentifier(
                        iface.location, iface.identifier.name + itr_suffix
                    )
                    classNameOverride = iface.identifier.name + " " + itr_suffix
                    itr_iface = IDLInterface(
                        iface.location,
                        self.globalScope(),
                        itr_ident,
                        None,
                        methods,
                        isKnownNonPartial=True,
                        classNameOverride=classNameOverride,
                    )
                    itr_iface.addExtendedAttributes(
                        [simpleExtendedAttr("LegacyNoInterfaceObject")]
                    )
                    # Make sure the exposure set for the iterator interface is the
                    # same as the exposure set for the iterable interface, because
                    # we're going to generate methods on the iterable that return
                    # instances of the iterator.
                    itr_iface._exposureGlobalNames = set(iface._exposureGlobalNames)
                    # Always append generated iterable interfaces after the
                    # interface they're a member of, otherwise nativeType generation
                    # won't work correctly.
                    itr_iface.iterableInterface = iface
                    self._productions.append(itr_iface)
                    iterable.iteratorType = IDLWrapperType(iface.location, itr_iface)

        # Make sure we finish IDLIncludesStatements before we finish the
        # IDLInterfaces.
        # XXX khuey hates this bit and wants to nuke it from orbit.
        includesStatements = [
            p for p in self._productions if isinstance(p, IDLIncludesStatement)
        ]
        otherStatements = [
            p for p in self._productions if not isinstance(p, IDLIncludesStatement)
        ]
        for production in includesStatements:
            production.finish(self.globalScope())
        for production in otherStatements:
            production.finish(self.globalScope())

        # Do any post-finish validation we need to do
        for production in self._productions:
            production.validate()

        # De-duplicate self._productions, without modifying its order.
        seen = set()
        result = []
        for p in self._productions:
            if p not in seen:
                seen.add(p)
                result.append(p)
        return result

    def reset(self):
        return Parser(lexer=self.lexer)

    # Builtin IDL defined by WebIDL
    _builtins = """
        typedef (ArrayBufferView or ArrayBuffer) BufferSource;
    """


def main():
    # Parse arguments.
    from optparse import OptionParser

    usageString = "usage: %prog [options] files"
    o = OptionParser(usage=usageString)
    o.add_option(
        "--cachedir",
        dest="cachedir",
        default=None,
        help="Directory in which to cache lex/parse tables.",
    )
    o.add_option(
        "--verbose-errors",
        action="store_true",
        default=False,
        help="When an error happens, display the Python traceback.",
    )
    (options, args) = o.parse_args()

    if len(args) < 1:
        o.error(usageString)

    fileList = args
    baseDir = os.getcwd()

    # Parse the WebIDL.
    parser = Parser(options.cachedir)
    try:
        for filename in fileList:
            fullPath = os.path.normpath(os.path.join(baseDir, filename))
            f = open(fullPath, "rb")
            lines = f.readlines()
            f.close()
            print(fullPath)
            parser.parse("".join(lines), fullPath)
        parser.finish()
    except WebIDLError as e:
        if options.verbose_errors:
            traceback.print_exc()
        else:
            print(e)


if __name__ == "__main__":
    main()<|MERGE_RESOLUTION|>--- conflicted
+++ resolved
@@ -2410,11 +2410,8 @@
         "float32array",
         "float64array",
         "arrayBuffer",
-<<<<<<< HEAD
+        "arrayBufferView",
         "uint8clampedarray",
-=======
-        "arrayBufferView",
->>>>>>> 9a6973d6
         "dictionary",
         "enum",
         "callback",
