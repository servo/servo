/* This Source Code Form is subject to the terms of the Mozilla Public
 * License, v. 2.0. If a copy of the MPL was not distributed with this
 * file, You can obtain one at http://mozilla.org/MPL/2.0/. */

// This file is a Mako template: http://www.makotemplates.org/

// Please note that valid Rust syntax may be mangled by the Mako parser.
// For example, Vec<&Foo> will be mangled as Vec&Foo>. To work around these issues, the code
// can be escaped. In the above example, Vec<<&Foo> or Vec< &Foo> achieves the desired result of Vec<&Foo>.

<%namespace name="helpers" file="/helpers.mako.rs" />

use std::borrow::Cow;
use std::collections::HashSet;
use std::fmt;
use std::mem;
use std::ops::Deref;
use stylearc::{Arc, UniqueArc};

use app_units::Au;
#[cfg(feature = "servo")] use cssparser::{Color as CSSParserColor, RGBA};
use cssparser::{Parser, TokenSerializationType, serialize_identifier};
use error_reporting::ParseErrorReporter;
#[cfg(feature = "servo")] use euclid::side_offsets::SideOffsets2D;
use computed_values;
use context::QuirksMode;
use font_metrics::FontMetricsProvider;
#[cfg(feature = "gecko")] use gecko_bindings::bindings;
#[cfg(feature = "gecko")] use gecko_bindings::structs::{self, nsCSSPropertyID};
#[cfg(feature = "servo")] use logical_geometry::{LogicalMargin, PhysicalSide};
use logical_geometry::WritingMode;
use media_queries::Device;
use parser::{PARSING_MODE_DEFAULT, Parse, ParserContext};
use properties::animated_properties::TransitionProperty;
#[cfg(feature = "servo")] use servo_config::prefs::PREFS;
use shared_lock::StylesheetGuards;
use style_traits::{HasViewportPercentage, ToCss};
use stylesheets::{CssRuleType, Origin, UrlExtraData};
#[cfg(feature = "servo")] use values::Either;
use values::computed;
use cascade_info::CascadeInfo;
use rule_tree::StrongRuleNode;
use style_adjuster::StyleAdjuster;
#[cfg(feature = "servo")] use values::specified::BorderStyle;

pub use self::declaration_block::*;

#[cfg(feature = "gecko")]
#[macro_export]
macro_rules! property_name {
    ($s: tt) => { atom!($s) }
}

<%!
    from data import Method, Keyword, to_rust_ident, to_camel_case
    import os.path
%>

#[path="${repr(os.path.join(os.path.dirname(__file__), 'declaration_block.rs'))[1:-1]}"]
pub mod declaration_block;

/// Conversion with fewer impls than From/Into
pub trait MaybeBoxed<Out> {
    /// Convert
    fn maybe_boxed(self) -> Out;
}


/// This is where we store extra font data while
/// while computing font sizes.
#[derive(Clone, Debug)]
pub struct FontComputationData {
    /// font-size keyword values (and font-size-relative values applied
    /// to keyword values) need to preserve their identity as originating
    /// from keywords and relative font sizes. We store this information
    /// out of band in the ComputedValues. When None, the font size on the
    /// current struct was computed from a value that was not a keyword
    /// or a chain of font-size-relative values applying to successive parents
    /// terminated by a keyword. When Some, this means the font-size was derived
    /// from a keyword value or a keyword value on some ancestor with only
    /// font-size-relative keywords and regular inheritance in between. The
    /// integer stores the final ratio of the chain of font size relative values.
    /// and is 1 when there was just a keyword and no relative values.
    ///
    /// When this is Some, we compute font sizes by computing the keyword against
    /// the generic font, and then multiplying it by the ratio.
   pub font_size_keyword: Option<(longhands::font_size::KeywordSize, f32)>
}


impl FontComputationData{
        /// Assigns values for variables in struct FontComputationData
    pub fn new(font_size_keyword: Option<(longhands::font_size::KeywordSize, f32)>) -> Self {
        FontComputationData {
            font_size_keyword: font_size_keyword
        }
    }
        /// Assigns default values for variables in struct FontComputationData
   pub fn default_values() -> Self {
        FontComputationData{
            font_size_keyword: Some((Default::default(), 1.))
        }
    }
}

impl<T> MaybeBoxed<T> for T {
    #[inline]
    fn maybe_boxed(self) -> T { self }
}

impl<T> MaybeBoxed<Box<T>> for T {
    #[inline]
    fn maybe_boxed(self) -> Box<T> { Box::new(self) }
}

macro_rules! expanded {
    ( $( $name: ident: $value: expr ),+ ) => {
        expanded!( $( $name: $value, )+ )
    };
    ( $( $name: ident: $value: expr, )+ ) => {
        Longhands {
            $(
                $name: MaybeBoxed::maybe_boxed($value),
            )+
        }
    }
}

/// A module with all the code for longhand properties.
#[allow(missing_docs)]
pub mod longhands {
    use cssparser::Parser;
    use parser::{Parse, ParserContext};
    use values::specified;

    <%include file="/longhand/background.mako.rs" />
    <%include file="/longhand/border.mako.rs" />
    <%include file="/longhand/box.mako.rs" />
    <%include file="/longhand/color.mako.rs" />
    <%include file="/longhand/column.mako.rs" />
    <%include file="/longhand/counters.mako.rs" />
    <%include file="/longhand/effects.mako.rs" />
    <%include file="/longhand/font.mako.rs" />
    <%include file="/longhand/inherited_box.mako.rs" />
    <%include file="/longhand/inherited_table.mako.rs" />
    <%include file="/longhand/inherited_text.mako.rs" />
    <%include file="/longhand/list.mako.rs" />
    <%include file="/longhand/margin.mako.rs" />
    <%include file="/longhand/outline.mako.rs" />
    <%include file="/longhand/padding.mako.rs" />
    <%include file="/longhand/pointing.mako.rs" />
    <%include file="/longhand/position.mako.rs" />
    <%include file="/longhand/table.mako.rs" />
    <%include file="/longhand/text.mako.rs" />
    <%include file="/longhand/ui.mako.rs" />
    <%include file="/longhand/inherited_svg.mako.rs" />
    <%include file="/longhand/svg.mako.rs" />
    <%include file="/longhand/xul.mako.rs" />
}

macro_rules! unwrap_or_initial {
    ($prop: ident) => (unwrap_or_initial!($prop, $prop));
    ($prop: ident, $expr: expr) =>
        ($expr.unwrap_or_else(|| $prop::get_initial_specified_value()));
}

/// A module with code for all the shorthand css properties, and a few
/// serialization helpers.
#[allow(missing_docs)]
pub mod shorthands {
    use cssparser::Parser;
    use parser::{Parse, ParserContext};
    use values::specified;

    /// Parses a property for four different sides per CSS syntax.
    ///
    ///  * Zero or more than four values is invalid.
    ///  * One value sets them all
    ///  * Two values set (top, bottom) and (left, right)
    ///  * Three values set top, (left, right) and bottom
    ///  * Four values set them in order
    ///
    /// returns the values in (top, right, bottom, left) order.
    pub fn parse_four_sides<F, T>(input: &mut Parser, parse_one: F) -> Result<(T, T, T, T), ()>
        where F: Fn(&mut Parser) -> Result<T, ()>,
              T: Clone,
    {
        let top = try!(parse_one(input));
        let right;
        let bottom;
        let left;
        match input.try(|i| parse_one(i)) {
            Err(()) => {
                right = top.clone();
                bottom = top.clone();
                left = top.clone();
            }
            Ok(value) => {
                right = value;
                match input.try(|i| parse_one(i)) {
                    Err(()) => {
                        bottom = top.clone();
                        left = right.clone();
                    }
                    Ok(value) => {
                        bottom = value;
                        match input.try(|i| parse_one(i)) {
                            Err(()) => {
                                left = right.clone();
                            }
                            Ok(value) => {
                                left = value;
                            }
                        }

                    }
                }

            }
        }
        Ok((top, right, bottom, left))
    }

    <%include file="/shorthand/serialize.mako.rs" />
    <%include file="/shorthand/background.mako.rs" />
    <%include file="/shorthand/border.mako.rs" />
    <%include file="/shorthand/box.mako.rs" />
    <%include file="/shorthand/column.mako.rs" />
    <%include file="/shorthand/font.mako.rs" />
    <%include file="/shorthand/inherited_text.mako.rs" />
    <%include file="/shorthand/list.mako.rs" />
    <%include file="/shorthand/margin.mako.rs" />
    <%include file="/shorthand/mask.mako.rs" />
    <%include file="/shorthand/outline.mako.rs" />
    <%include file="/shorthand/padding.mako.rs" />
    <%include file="/shorthand/position.mako.rs" />
    <%include file="/shorthand/inherited_svg.mako.rs" />
    <%include file="/shorthand/text.mako.rs" />

    // We don't defined the 'all' shorthand using the regular helpers:shorthand
    // mechanism, since it causes some very large types to be generated.
    <% data.declare_shorthand("all",
                              [p.name for p in data.longhands if p.name not in ['direction', 'unicode-bidi']],
                              spec="https://drafts.csswg.org/css-cascade-3/#all-shorthand") %>
    pub mod all {
        use cssparser::Parser;
        use parser::ParserContext;
        use properties::{SourcePropertyDeclaration, AllShorthand, ShorthandId, UnparsedValue};
        use stylearc::Arc;

        pub fn parse_into(declarations: &mut SourcePropertyDeclaration,
                          context: &ParserContext, input: &mut Parser) -> Result<(), ()> {
            // This function is like the parse() that is generated by
            // helpers:shorthand, but since the only values for the 'all'
            // shorthand when not just a single CSS-wide keyword is one
            // with variable references, we can make this function a
            // little simpler.
            //
            // FIXME(heycam) Try to share code with the helpers:shorthand
            // definition.
            input.look_for_var_functions();
            let start = input.position();
            while let Ok(_) = input.next() {}  // Look for var()
            if input.seen_var_functions() {
                input.reset(start);
                let (first_token_type, css) = try!(
                    ::custom_properties::parse_non_custom_with_var(input));
                declarations.all_shorthand = AllShorthand::WithVariables(Arc::new(UnparsedValue {
                    css: css.into_owned(),
                    first_token_type: first_token_type,
                    url_data: context.url_data.clone(),
                    from_shorthand: Some(ShorthandId::All),
                }));
                Ok(())
            } else {
                Err(())
            }
        }
    }
}

/// A module with all the code related to animated properties.
///
/// This needs to be "included" by mako at least after all longhand modules,
/// given they populate the global data.
pub mod animated_properties {
    <%include file="/helpers/animated_properties.mako.rs" />
}

/// A set of longhand properties
#[derive(Clone, PartialEq)]
pub struct LonghandIdSet {
    storage: [u32; (${len(data.longhands)} - 1 + 32) / 32]
}

impl LonghandIdSet {
    /// Create an empty set
    #[inline]
    pub fn new() -> LonghandIdSet {
        LonghandIdSet { storage: [0; (${len(data.longhands)} - 1 + 32) / 32] }
    }

    /// Return whether the given property is in the set
    #[inline]
    pub fn contains(&self, id: LonghandId) -> bool {
        let bit = id as usize;
        (self.storage[bit / 32] & (1 << (bit % 32))) != 0
    }

    /// Add the given property to the set
    #[inline]
    pub fn insert(&mut self, id: LonghandId) {
        let bit = id as usize;
        self.storage[bit / 32] |= 1 << (bit % 32);
    }

    /// Remove the given property from the set
    #[inline]
    pub fn remove(&mut self, id: LonghandId) {
        let bit = id as usize;
        self.storage[bit / 32] &= !(1 << (bit % 32));
    }

    /// Clear all bits
    #[inline]
    pub fn clear(&mut self) {
        for cell in &mut self.storage {
            *cell = 0
        }
    }

    /// Set the corresponding bit of TransitionProperty.
    /// This function will panic if TransitionProperty::All is given.
    pub fn set_transition_property_bit(&mut self, property: &TransitionProperty) {
        match *property {
            % for prop in data.longhands:
                % if prop.animatable:
                    TransitionProperty::${prop.camel_case} => self.insert(LonghandId::${prop.camel_case}),
                % endif
            % endfor
            ref other => unreachable!("Tried to set TransitionProperty::{:?} in a PropertyBitfield", other),
        }
    }

    /// Return true if the corresponding bit of TransitionProperty is set.
    /// This function will panic if TransitionProperty::All is given.
    pub fn has_transition_property_bit(&self, property: &TransitionProperty) -> bool {
        match *property {
            % for prop in data.longhands:
                % if prop.animatable:
                    TransitionProperty::${prop.camel_case} => self.contains(LonghandId::${prop.camel_case}),
                % endif
            % endfor
            ref other => unreachable!("Tried to get TransitionProperty::{:?} in a PropertyBitfield", other),
        }
    }
}

/// A specialized set of PropertyDeclarationId
pub struct PropertyDeclarationIdSet {
    longhands: LonghandIdSet,

    // FIXME: Use a HashSet instead? This Vec is usually small, so linear scan might be ok.
    custom: Vec<::custom_properties::Name>,
}

impl PropertyDeclarationIdSet {
    /// Empty set
    pub fn new() -> Self {
        PropertyDeclarationIdSet {
            longhands: LonghandIdSet::new(),
            custom: Vec::new(),
        }
    }

    /// Returns whether the given ID is in the set
    pub fn contains(&mut self, id: PropertyDeclarationId) -> bool {
        match id {
            PropertyDeclarationId::Longhand(id) => self.longhands.contains(id),
            PropertyDeclarationId::Custom(name) => self.custom.contains(name),
        }
    }

    /// Insert the given ID in the set
    pub fn insert(&mut self, id: PropertyDeclarationId) {
        match id {
            PropertyDeclarationId::Longhand(id) => self.longhands.insert(id),
            PropertyDeclarationId::Custom(name) => {
                if !self.custom.contains(name) {
                    self.custom.push(name.clone())
                }
            }
        }
    }
}

% for property in data.longhands:
    % if not property.derived_from:
        /// Perform CSS variable substitution if needed, and execute `f` with
        /// the resulting declared value.
        #[allow(non_snake_case)]
        fn substitute_variables_${property.ident}<F>(
            % if property.boxed:
                value: &DeclaredValue<Box<longhands::${property.ident}::SpecifiedValue>>,
            % else:
                value: &DeclaredValue<longhands::${property.ident}::SpecifiedValue>,
            % endif
            custom_properties: &Option<Arc<::custom_properties::ComputedValuesMap>>,
            f: F,
            error_reporter: &ParseErrorReporter,
            quirks_mode: QuirksMode)
            % if property.boxed:
                where F: FnOnce(&DeclaredValue<Box<longhands::${property.ident}::SpecifiedValue>>)
            % else:
                where F: FnOnce(&DeclaredValue<longhands::${property.ident}::SpecifiedValue>)
            % endif
        {
            if let DeclaredValue::WithVariables(ref with_variables) = *value {
                substitute_variables_${property.ident}_slow(&with_variables.css,
                                                            with_variables.first_token_type,
                                                            &with_variables.url_data,
                                                            with_variables.from_shorthand,
                                                            custom_properties,
                                                            f,
                                                            error_reporter,
                                                            quirks_mode);
            } else {
                f(value);
            }
        }

        #[allow(non_snake_case)]
        #[inline(never)]
        fn substitute_variables_${property.ident}_slow<F>(
                css: &String,
                first_token_type: TokenSerializationType,
                url_data: &UrlExtraData,
                from_shorthand: Option<ShorthandId>,
                custom_properties: &Option<Arc<::custom_properties::ComputedValuesMap>>,
                f: F,
                error_reporter: &ParseErrorReporter,
                quirks_mode: QuirksMode)
                % if property.boxed:
                    where F: FnOnce(&DeclaredValue<Box<longhands::${property.ident}::SpecifiedValue>>)
                % else:
                    where F: FnOnce(&DeclaredValue<longhands::${property.ident}::SpecifiedValue>)
                % endif
        {
            f(&
                ::custom_properties::substitute(css, first_token_type, custom_properties)
                .and_then(|css| {
                    // As of this writing, only the base URL is used for property values:
                    //
                    // FIXME(pcwalton): Cloning the error reporter is slow! But so are custom
                    // properties, so whatever...
                    let context = ParserContext::new(Origin::Author,
                                                     url_data,
                                                     error_reporter,
                                                     None,
                                                     PARSING_MODE_DEFAULT,
                                                     quirks_mode);
                    Parser::new(&css).parse_entirely(|input| {
                        match from_shorthand {
                            None => {
                                longhands::${property.ident}
                                         ::parse_specified(&context, input).map(DeclaredValueOwned::Value)
                            }
                            Some(ShorthandId::All) => {
                                // No need to parse the 'all' shorthand as anything other than a CSS-wide
                                // keyword, after variable substitution.
                                Err(())
                            }
                            % for shorthand in data.shorthands_except_all():
                                % if property in shorthand.sub_properties:
                                    Some(ShorthandId::${shorthand.camel_case}) => {
                                        shorthands::${shorthand.ident}::parse_value(&context, input)
                                        .map(|result| {
                                            DeclaredValueOwned::Value(result.${property.ident})
                                        })
                                    }
                                % endif
                            % endfor
                            _ => unreachable!()
                        }
                    })
                })
                .unwrap_or(
                    // Invalid at computed-value time.
                    DeclaredValueOwned::CSSWideKeyword(
                        % if property.style_struct.inherited:
                            CSSWideKeyword::Inherit
                        % else:
                            CSSWideKeyword::Initial
                        % endif
                    )
                ).borrow()
            );
        }
    % endif
% endfor

/// An enum to represent a CSS Wide keyword.
#[derive(Copy, Clone, PartialEq, Eq, Debug)]
#[cfg_attr(feature = "servo", derive(HeapSizeOf))]
pub enum CSSWideKeyword {
    /// The `initial` keyword.
    Initial,
    /// The `inherit` keyword.
    Inherit,
    /// The `unset` keyword.
    Unset,
}

impl CSSWideKeyword {
    fn to_str(&self) -> &'static str {
        match *self {
            CSSWideKeyword::Initial => "initial",
            CSSWideKeyword::Inherit => "inherit",
            CSSWideKeyword::Unset => "unset",
        }
    }

    /// Takes the result of cssparser::Parser::expect_ident() and converts it
    /// to a CSSWideKeyword.
    pub fn from_ident<'i>(ident: &Cow<'i, str>) -> Option<Self> {
        match_ignore_ascii_case! { ident,
            // If modifying this set of keyword, also update values::CustomIdent::from_ident
            "initial" => Some(CSSWideKeyword::Initial),
            "inherit" => Some(CSSWideKeyword::Inherit),
            "unset" => Some(CSSWideKeyword::Unset),
            _ => None
        }
    }
}

impl ToCss for CSSWideKeyword {
    fn to_css<W>(&self, dest: &mut W) -> fmt::Result where W: fmt::Write {
        dest.write_str(self.to_str())
    }
}

impl Parse for CSSWideKeyword {
    fn parse(_context: &ParserContext, input: &mut Parser) -> Result<Self, ()> {
        let ident = input.expect_ident()?;
        input.expect_exhausted()?;
        CSSWideKeyword::from_ident(&ident).ok_or(())
    }
}

bitflags! {
    /// A set of flags for properties.
    pub flags PropertyFlags: u8 {
        /// This property requires a stacking context.
        const CREATES_STACKING_CONTEXT = 1 << 0,
        /// This property has values that can establish a containing block for
        /// fixed positioned and absolutely positioned elements.
        const FIXPOS_CB = 1 << 1,
        /// This property has values that can establish a containing block for
        /// absolutely positioned elements.
        const ABSPOS_CB = 1 << 2,
        /// This shorthand property is an alias of another property.
        const SHORTHAND_ALIAS_PROPERTY = 1 << 3,
    }
}

/// An identifier for a given longhand property.
#[derive(Clone, Copy, Eq, PartialEq, Debug)]
#[cfg_attr(feature = "servo", derive(HeapSizeOf))]
pub enum LonghandId {
    % for i, property in enumerate(data.longhands):
        /// ${property.name}
        ${property.camel_case} = ${i},
    % endfor
}

impl LonghandId {
    /// Get the name of this longhand property.
    pub fn name(&self) -> &'static str {
        match *self {
            % for property in data.longhands:
                LonghandId::${property.camel_case} => "${property.name}",
            % endfor
        }
    }

    /// If this is a logical property, return the corresponding physical one in the given writing mode.
    /// Otherwise, return unchanged.
    pub fn to_physical(&self, wm: WritingMode) -> Self {
        match *self {
            % for property in data.longhands:
                % if property.logical:
                    LonghandId::${property.camel_case} => {
                        <%helpers:logical_setter_helper name="${property.name}">
                            <%def name="inner(physical_ident)">
                                LonghandId::${to_camel_case(physical_ident)}
                            </%def>
                        </%helpers:logical_setter_helper>
                    }
                % endif
            % endfor
            _ => *self
        }
    }

    /// Returns PropertyFlags for given longhand property.
    pub fn flags(&self) -> PropertyFlags {
        match *self {
            % for property in data.longhands:
                LonghandId::${property.camel_case} =>
                    % for flag in property.flags:
                        ${flag} |
                    % endfor
                    PropertyFlags::empty(),
            % endfor
        }
    }

    /// Only a few properties are allowed to depend on the visited state of
    /// links. When cascading visited styles, we can save time by only
    /// processing these properties.
    fn is_visited_dependent(&self) -> bool {
        matches!(*self,
            % if product == "gecko":
            LonghandId::ColumnRuleColor |
            LonghandId::TextEmphasisColor |
            LonghandId::WebkitTextFillColor |
            LonghandId::WebkitTextStrokeColor |
            LonghandId::TextDecorationColor |
            LonghandId::Fill |
            LonghandId::Stroke |
            LonghandId::CaretColor |
            % endif
            LonghandId::Color |
            LonghandId::BackgroundColor |
            LonghandId::BorderTopColor |
            LonghandId::BorderRightColor |
            LonghandId::BorderBottomColor |
            LonghandId::BorderLeftColor |
            LonghandId::OutlineColor
        )
    }

    /// The computed value of some properties depends on the (sometimes
    /// computed) value of *other* properties.
    ///
    /// So we classify properties into "early" and "other", such that the only
    /// dependencies can be from "other" to "early".
    ///
    /// Unfortunately, it’s not easy to check that this classification is
    /// correct.
    fn is_early_property(&self) -> bool {
        matches!(*self,
            % if product == 'gecko':
            LonghandId::TextOrientation |
            LonghandId::AnimationName |
            LonghandId::TransitionProperty |
            LonghandId::XLang |
            LonghandId::MozScriptLevel |
            % endif
            LonghandId::FontSize |
            LonghandId::FontFamily |
            LonghandId::Color |
            LonghandId::TextDecorationLine |
            LonghandId::WritingMode |
            LonghandId::Direction
        )
    }
}

/// An identifier for a given shorthand property.
#[derive(Clone, Copy, Eq, PartialEq, Debug)]
#[cfg_attr(feature = "servo", derive(HeapSizeOf))]
pub enum ShorthandId {
    % for property in data.shorthands:
        /// ${property.name}
        ${property.camel_case},
    % endfor
}

impl ToCss for ShorthandId {
    fn to_css<W>(&self, dest: &mut W) -> fmt::Result
        where W: fmt::Write,
    {
        dest.write_str(self.name())
    }
}

impl ShorthandId {
    /// Get the name for this shorthand property.
    pub fn name(&self) -> &'static str {
        match *self {
            % for property in data.shorthands:
                ShorthandId::${property.camel_case} => "${property.name}",
            % endfor
        }
    }

    /// Get the longhand ids that form this shorthand.
    pub fn longhands(&self) -> &'static [LonghandId] {
        % for property in data.shorthands:
            static ${property.ident.upper()}: &'static [LonghandId] = &[
                % for sub in property.sub_properties:
                    LonghandId::${sub.camel_case},
                % endfor
            ];
        % endfor
        match *self {
            % for property in data.shorthands:
                ShorthandId::${property.camel_case} => ${property.ident.upper()},
            % endfor
        }
    }

    /// Try to serialize the given declarations as this shorthand.
    ///
    /// Returns an error if writing to the stream fails, or if the declarations
    /// do not map to a shorthand.
    pub fn longhands_to_css<'a, W, I>(&self, declarations: I, dest: &mut W) -> fmt::Result
        where W: fmt::Write,
              I: Iterator<Item=&'a PropertyDeclaration>,
    {
        match *self {
            ShorthandId::All => {
                // No need to try to serialize the declarations as the 'all'
                // shorthand, since it only accepts CSS-wide keywords (and
                // variable references), which will be handled in
                // get_shorthand_appendable_value.
                Err(fmt::Error)
            }
            % for property in data.shorthands_except_all():
                ShorthandId::${property.camel_case} => {
                    match shorthands::${property.ident}::LonghandsToSerialize::from_iter(declarations) {
                        Ok(longhands) => longhands.to_css(dest),
                        Err(_) => Err(fmt::Error)
                    }
                },
            % endfor
        }
    }

    /// Finds and returns an appendable value for the given declarations.
    ///
    /// Returns the optional appendable value.
    pub fn get_shorthand_appendable_value<'a, I>(self,
                                                 declarations: I)
                                                 -> Option<AppendableValue<'a, I::IntoIter>>
        where I: IntoIterator<Item=&'a PropertyDeclaration>,
              I::IntoIter: Clone,
    {
        let declarations = declarations.into_iter();

        // Only cloning iterators (a few pointers each) not declarations.
        let mut declarations2 = declarations.clone();
        let mut declarations3 = declarations.clone();

        let first_declaration = match declarations2.next() {
            Some(declaration) => declaration,
            None => return None
        };

        // https://drafts.csswg.org/css-variables/#variables-in-shorthands
        if let Some(css) = first_declaration.with_variables_from_shorthand(self) {
            if declarations2.all(|d| d.with_variables_from_shorthand(self) == Some(css)) {
               return Some(AppendableValue::Css {
                   css: css,
                   with_variables: true,
               });
            }
            return None;
        }

        // Check whether they are all the same CSS-wide keyword.
        if let Some(keyword) = first_declaration.get_css_wide_keyword() {
            if declarations2.all(|d| d.get_css_wide_keyword() == Some(keyword)) {
                return Some(AppendableValue::Css {
                    css: keyword.to_str(),
                    with_variables: false,
                });
            }
            return None;
        }

        // Check whether all declarations can be serialized as part of shorthand.
        if declarations3.all(|d| d.may_serialize_as_part_of_shorthand()) {
            return Some(AppendableValue::DeclarationsForShorthand(self, declarations));
        }

        None
    }

    /// Returns PropertyFlags for given shorthand property.
    pub fn flags(&self) -> PropertyFlags {
        match *self {
            % for property in data.shorthands:
                ShorthandId::${property.camel_case} =>
                    % for flag in property.flags:
                        ${flag} |
                    % endfor
                    PropertyFlags::empty(),
            % endfor
        }
    }
}

/// Servo's representation of a declared value for a given `T`, which is the
/// declared value for that property.
#[derive(Clone, PartialEq, Eq, Debug)]
pub enum DeclaredValue<'a, T: 'a> {
    /// A known specified value from the stylesheet.
    Value(&'a T),
    /// An unparsed value that contains `var()` functions.
    WithVariables(&'a Arc<UnparsedValue>),
    /// An CSS-wide keyword.
    CSSWideKeyword(CSSWideKeyword),
}

/// A variant of DeclaredValue that owns its data. This separation exists so
/// that PropertyDeclaration can avoid embedding a DeclaredValue (and its
/// extra discriminant word) and synthesize dependent DeclaredValues for
/// PropertyDeclaration instances as needed.
#[derive(Clone, PartialEq, Eq, Debug)]
pub enum DeclaredValueOwned<T> {
    /// A known specified value from the stylesheet.
    Value(T),
    /// An unparsed value that contains `var()` functions.
    WithVariables(Arc<UnparsedValue>),
    /// An CSS-wide keyword.
    CSSWideKeyword(CSSWideKeyword),
}

impl<T> DeclaredValueOwned<T> {
    /// Creates a dependent DeclaredValue from this DeclaredValueOwned.
    fn borrow(&self) -> DeclaredValue<T> {
        match *self {
            DeclaredValueOwned::Value(ref v) => DeclaredValue::Value(v),
            DeclaredValueOwned::WithVariables(ref v) => DeclaredValue::WithVariables(v),
            DeclaredValueOwned::CSSWideKeyword(v) => DeclaredValue::CSSWideKeyword(v),
        }
    }
}

/// An unparsed property value that contains `var()` functions.
#[derive(PartialEq, Eq, Debug)]
pub struct UnparsedValue {
    /// The css serialization for this value.
    css: String,
    /// The first token type for this serialization.
    first_token_type: TokenSerializationType,
    /// The url data for resolving url values.
    url_data: UrlExtraData,
    /// The shorthand this came from.
    from_shorthand: Option<ShorthandId>,
}

impl<'a, T: HasViewportPercentage> HasViewportPercentage for DeclaredValue<'a, T> {
    fn has_viewport_percentage(&self) -> bool {
        match *self {
            DeclaredValue::Value(ref v) => v.has_viewport_percentage(),
            DeclaredValue::WithVariables(_) => {
                panic!("DeclaredValue::has_viewport_percentage without \
                        resolving variables!")
            },
            DeclaredValue::CSSWideKeyword(_) => false,
        }
    }
}

impl<'a, T: ToCss> ToCss for DeclaredValue<'a, T> {
    fn to_css<W>(&self, dest: &mut W) -> fmt::Result
        where W: fmt::Write,
    {
        match *self {
            DeclaredValue::Value(ref inner) => inner.to_css(dest),
            DeclaredValue::WithVariables(ref with_variables) => {
                // https://drafts.csswg.org/css-variables/#variables-in-shorthands
                if with_variables.from_shorthand.is_none() {
                    dest.write_str(&*with_variables.css)?
                }
                Ok(())
            },
            DeclaredValue::CSSWideKeyword(ref keyword) => keyword.to_css(dest),
        }
    }
}

/// An identifier for a given property declaration, which can be either a
/// longhand or a custom property.
#[derive(PartialEq, Clone, Copy)]
#[cfg_attr(feature = "servo", derive(HeapSizeOf))]
pub enum PropertyDeclarationId<'a> {
    /// A longhand.
    Longhand(LonghandId),
    /// A custom property declaration.
    Custom(&'a ::custom_properties::Name),
}

impl<'a> ToCss for PropertyDeclarationId<'a> {
    fn to_css<W>(&self, dest: &mut W) -> fmt::Result
        where W: fmt::Write,
    {
        match *self {
            PropertyDeclarationId::Longhand(id) => dest.write_str(id.name()),
            PropertyDeclarationId::Custom(_) => {
                serialize_identifier(&self.name(), dest)
            }
        }
    }
}

impl<'a> PropertyDeclarationId<'a> {
    /// Whether a given declaration id is either the same as `other`, or a
    /// longhand of it.
    pub fn is_or_is_longhand_of(&self, other: &PropertyId) -> bool {
        match *self {
            PropertyDeclarationId::Longhand(id) => {
                match *other {
                    PropertyId::Longhand(other_id) => id == other_id,
                    PropertyId::Shorthand(shorthand) => shorthand.longhands().contains(&id),
                    PropertyId::Custom(_) => false,
                }
            }
            PropertyDeclarationId::Custom(name) => {
                matches!(*other, PropertyId::Custom(ref other_name) if name == other_name)
            }
        }
    }

    /// Whether a given declaration id is a longhand belonging to this
    /// shorthand.
    pub fn is_longhand_of(&self, shorthand: ShorthandId) -> bool {
        match *self {
            PropertyDeclarationId::Longhand(ref id) => shorthand.longhands().contains(id),
            _ => false,
        }
    }

    /// Returns the name of the property without CSS escaping.
    pub fn name(&self) -> Cow<'static, str> {
        match *self {
            PropertyDeclarationId::Longhand(id) => id.name().into(),
            PropertyDeclarationId::Custom(name) => {
                use std::fmt::Write;
                let mut s = String::new();
                write!(&mut s, "--{}", name).unwrap();
                s.into()
            }
        }
    }
}

/// Servo's representation of a CSS property, that is, either a longhand, a
/// shorthand, or a custom property.
#[derive(Eq, PartialEq, Clone)]
pub enum PropertyId {
    /// A longhand property.
    Longhand(LonghandId),
    /// A shorthand property.
    Shorthand(ShorthandId),
    /// A custom property.
    Custom(::custom_properties::Name),
}

impl fmt::Debug for PropertyId {
    fn fmt(&self, formatter: &mut fmt::Formatter) -> fmt::Result {
        self.to_css(formatter)
    }
}

impl ToCss for PropertyId {
    fn to_css<W>(&self, dest: &mut W) -> fmt::Result
        where W: fmt::Write,
    {
        match *self {
            PropertyId::Longhand(id) => dest.write_str(id.name()),
            PropertyId::Shorthand(id) => dest.write_str(id.name()),
            PropertyId::Custom(_) => {
                serialize_identifier(&self.name(), dest)
            }
        }
    }
}

impl PropertyId {
    /// Returns a given property from the string `s`.
    ///
    /// Returns Err(()) for unknown non-custom properties
    pub fn parse(property_name: Cow<str>) -> Result<Self, ()> {
        if let Ok(name) = ::custom_properties::parse_name(&property_name) {
            return Ok(PropertyId::Custom(::custom_properties::Name::from(name)))
        }

        // FIXME(https://github.com/rust-lang/rust/issues/33156): remove this enum and use PropertyId
        // when stable Rust allows destructors in statics.
        pub enum StaticId {
            Longhand(LonghandId),
            Shorthand(ShorthandId),
        }
        ascii_case_insensitive_phf_map! {
            static_id -> StaticId = {
                % for (kind, properties) in [("Longhand", data.longhands), ("Shorthand", data.shorthands)]:
                    % for property in properties:
                        % for name in [property.name] + property.alias:
                            "${name}" => StaticId::${kind}(${kind}Id::${property.camel_case}),
                        % endfor
                    % endfor
                % endfor
            }
        }
        match static_id(&property_name) {
            Some(&StaticId::Longhand(id)) => Ok(PropertyId::Longhand(id)),
            Some(&StaticId::Shorthand(id)) => Ok(PropertyId::Shorthand(id)),
            None => Err(()),
        }
    }

    /// Returns a property id from Gecko's nsCSSPropertyID.
    #[cfg(feature = "gecko")]
    #[allow(non_upper_case_globals)]
    pub fn from_nscsspropertyid(id: nsCSSPropertyID) -> Result<Self, ()> {
        use gecko_bindings::structs::*;
        match id {
            % for property in data.longhands:
                ${helpers.to_nscsspropertyid(property.ident)} => {
                    Ok(PropertyId::Longhand(LonghandId::${property.camel_case}))
                }
                % for alias in property.alias:
                    ${helpers.alias_to_nscsspropertyid(alias)} => {
                        Ok(PropertyId::Longhand(LonghandId::${property.camel_case}))
                    }
                % endfor
            % endfor
            % for property in data.shorthands:
                ${helpers.to_nscsspropertyid(property.ident)} => {
                    Ok(PropertyId::Shorthand(ShorthandId::${property.camel_case}))
                }
                % for alias in property.alias:
                    ${helpers.alias_to_nscsspropertyid(alias)} => {
                        Ok(PropertyId::Shorthand(ShorthandId::${property.camel_case}))
                    }
                % endfor
            % endfor
            _ => Err(())
        }
    }

    /// Returns an nsCSSPropertyID.
    #[cfg(feature = "gecko")]
    #[allow(non_upper_case_globals)]
    pub fn to_nscsspropertyid(&self) -> Result<nsCSSPropertyID, ()> {
        use gecko_bindings::structs::*;

        match *self {
            PropertyId::Longhand(id) => match id {
                % for property in data.longhands:
                    LonghandId::${property.camel_case} => {
                        Ok(${helpers.to_nscsspropertyid(property.ident)})
                    }
                % endfor
            },
            PropertyId::Shorthand(id) => match id {
                % for property in data.shorthands:
                    ShorthandId::${property.camel_case} => {
                        Ok(${helpers.to_nscsspropertyid(property.ident)})
                    }
                % endfor
            },
            _ => Err(())
        }
    }

    /// Given this property id, get it either as a shorthand or as a
    /// `PropertyDeclarationId`.
    pub fn as_shorthand(&self) -> Result<ShorthandId, PropertyDeclarationId> {
        match *self {
            PropertyId::Shorthand(id) => Ok(id),
            PropertyId::Longhand(id) => Err(PropertyDeclarationId::Longhand(id)),
            PropertyId::Custom(ref name) => Err(PropertyDeclarationId::Custom(name)),
        }
    }

    /// Returns the name of the property without CSS escaping.
    pub fn name(&self) -> Cow<'static, str> {
        match *self {
            PropertyId::Shorthand(id) => id.name().into(),
            PropertyId::Longhand(id) => id.name().into(),
            PropertyId::Custom(ref name) => {
                use std::fmt::Write;
                let mut s = String::new();
                write!(&mut s, "--{}", name).unwrap();
                s.into()
            }
        }
    }
}

/// Servo's representation for a property declaration.
#[derive(PartialEq, Clone)]
pub enum PropertyDeclaration {
    % for property in data.longhands:
        /// ${property.name}
        % if property.boxed:
            ${property.camel_case}(Box<longhands::${property.ident}::SpecifiedValue>),
        % else:
            ${property.camel_case}(longhands::${property.ident}::SpecifiedValue),
        % endif
    % endfor
    /// A css-wide keyword.
    CSSWideKeyword(LonghandId, CSSWideKeyword),
    /// An unparsed value that contains `var()` functions.
    WithVariables(LonghandId, Arc<UnparsedValue>),
    /// A custom property declaration, with the property name and the declared
    /// value.
    Custom(::custom_properties::Name, DeclaredValueOwned<Box<::custom_properties::SpecifiedValue>>),
}

impl HasViewportPercentage for PropertyDeclaration {
    fn has_viewport_percentage(&self) -> bool {
        match *self {
            % for property in data.longhands:
                PropertyDeclaration::${property.camel_case}(ref val) => {
                    val.has_viewport_percentage()
                },
            % endfor
            PropertyDeclaration::WithVariables(..) => {
                panic!("DeclaredValue::has_viewport_percentage without \
                        resolving variables!")
            },
            PropertyDeclaration::CSSWideKeyword(..) => false,
            PropertyDeclaration::Custom(_, ref val) => {
                val.borrow().has_viewport_percentage()
            }
        }
    }
}

/// The result of parsing a property declaration.
#[derive(Eq, PartialEq, Copy, Clone)]
pub enum PropertyDeclarationParseError {
    /// The property declaration was for an unknown property.
    UnknownProperty,
    /// The property declaration was for a disabled experimental property.
    ExperimentalProperty,
    /// The property declaration contained an invalid value.
    InvalidValue,
    /// The declaration contained an animation property, and we were parsing
    /// this as a keyframe block (so that property should be ignored).
    ///
    /// See: https://drafts.csswg.org/css-animations/#keyframes
    AnimationPropertyInKeyframeBlock,
    /// The property is not allowed within a page rule.
    NotAllowedInPageRule,
}

impl fmt::Debug for PropertyDeclaration {
    fn fmt(&self, f: &mut fmt::Formatter) -> fmt::Result {
        try!(self.id().to_css(f));
        try!(f.write_str(": "));
        self.to_css(f)
    }
}

impl ToCss for PropertyDeclaration {
    fn to_css<W>(&self, dest: &mut W) -> fmt::Result
        where W: fmt::Write,
    {
        match *self {
            % for property in data.longhands:
                % if not property.derived_from:
                    PropertyDeclaration::${property.camel_case}(ref value) =>
                        value.to_css(dest),
                % endif
            % endfor
            PropertyDeclaration::CSSWideKeyword(_, keyword) => keyword.to_css(dest),
            PropertyDeclaration::WithVariables(_, ref with_variables) => {
                // https://drafts.csswg.org/css-variables/#variables-in-shorthands
                match with_variables.from_shorthand {
                    // Normally, we shouldn't be printing variables here if they came from
                    // shorthands. But we should allow properties that came from shorthand
                    // aliases. That also matches with the Gecko behavior.
                    Some(shorthand) if shorthand.flags().contains(SHORTHAND_ALIAS_PROPERTY) =>
                        dest.write_str(&*with_variables.css)?,
                    None => dest.write_str(&*with_variables.css)?,
                    _ => {},
                }
                Ok(())
            },
            PropertyDeclaration::Custom(_, ref value) => value.borrow().to_css(dest),
            % if any(property.derived_from for property in data.longhands):
                _ => Err(fmt::Error),
            % endif
        }
    }
}

<%def name="property_pref_check(property)">
    % if property.experimental and product == "servo":
        if !PREFS.get("${property.experimental}")
            .as_boolean().unwrap_or(false) {
            return Err(PropertyDeclarationParseError::ExperimentalProperty)
        }
    % endif
    % if product == "gecko":
        <%
            # gecko can't use the identifier `float`
            # and instead uses `float_`
            # XXXManishearth make this an attr on the property
            # itself?
            pref_ident = property.ident
            if pref_ident == "float":
                pref_ident = "float_"
        %>
        if structs::root::mozilla::SERVO_PREF_ENABLED_${pref_ident} {
            let id = structs::${helpers.to_nscsspropertyid(property.ident)};
            let enabled = unsafe { bindings::Gecko_PropertyId_IsPrefEnabled(id) };
            if !enabled {
                return Err(PropertyDeclarationParseError::ExperimentalProperty)
            }
        }
    % endif
</%def>

impl PropertyDeclaration {
    /// Given a property declaration, return the property declaration id.
    pub fn id(&self) -> PropertyDeclarationId {
        match *self {
            PropertyDeclaration::Custom(ref name, _) => {
                return PropertyDeclarationId::Custom(name)
            }
            PropertyDeclaration::CSSWideKeyword(id, _) |
            PropertyDeclaration::WithVariables(id, _) => {
                return PropertyDeclarationId::Longhand(id)
            }
            _ => {}
        }
        let longhand_id = match *self {
            % for property in data.longhands:
                PropertyDeclaration::${property.camel_case}(..) => {
                    LonghandId::${property.camel_case}
                }
            % endfor
            PropertyDeclaration::CSSWideKeyword(..) |
            PropertyDeclaration::WithVariables(..) |
            PropertyDeclaration::Custom(..) => {
                debug_assert!(false, "unreachable");
                // This value is never used, but having an expression of the same "shape"
                // as for other variants helps the optimizer compile this `match` expression
                // to a lookup table.
                LonghandId::BackgroundColor
            }
        };
        PropertyDeclarationId::Longhand(longhand_id)
    }

    fn with_variables_from_shorthand(&self, shorthand: ShorthandId) -> Option< &str> {
        match *self {
            PropertyDeclaration::WithVariables(_, ref with_variables) => {
                if let Some(s) = with_variables.from_shorthand {
                    if s == shorthand {
                        Some(&*with_variables.css)
                    } else { None }
                } else {
                    // Normally, longhand property that doesn't come from a shorthand
                    // should return None here. But we return Some to longhands if they
                    // came from a shorthand alias. Because for example, we should be able to
                    // get -moz-transform's value from transform.
                    if shorthand.flags().contains(SHORTHAND_ALIAS_PROPERTY) {
                        return Some(&*with_variables.css);
                    }
                    None
                }
            },
            _ => None,
        }
    }

    /// Returns a CSS-wide keyword if the declaration's value is one.
    pub fn get_css_wide_keyword(&self) -> Option<CSSWideKeyword> {
        match *self {
            PropertyDeclaration::CSSWideKeyword(_, keyword) => Some(keyword),
            _ => None,
        }
    }

    /// Returns whether the declaration may be serialized as part of a shorthand.
    ///
    /// This method returns false if this declaration contains variable or has a
    /// CSS-wide keyword value, since these values cannot be serialized as part
    /// of a shorthand.
    ///
    /// Caller should check `with_variables_from_shorthand()` and whether all
    /// needed declarations has the same CSS-wide keyword first.
    ///
    /// Note that, serialization of a shorthand may still fail because of other
    /// property-specific requirement even when this method returns true for all
    /// the longhand declarations.
    pub fn may_serialize_as_part_of_shorthand(&self) -> bool {
        match *self {
            PropertyDeclaration::CSSWideKeyword(..) |
            PropertyDeclaration::WithVariables(..) => false,
            PropertyDeclaration::Custom(..) =>
                unreachable!("Serializing a custom property as part of shorthand?"),
            _ => true,
        }
    }

    /// Return whether the value is stored as it was in the CSS source,
    /// preserving whitespace (as opposed to being parsed into a more abstract
    /// data structure).
    ///
    /// This is the case of custom properties and values that contain
    /// unsubstituted variables.
    pub fn value_is_unparsed(&self) -> bool {
      match *self {
          PropertyDeclaration::WithVariables(..) => true,
          PropertyDeclaration::Custom(_, ref value) => {
            !matches!(value.borrow(), DeclaredValue::CSSWideKeyword(..))
          }
          _ => false,
      }
    }

    /// The shorthands that this longhand is part of.
    pub fn shorthands(&self) -> &'static [ShorthandId] {
        // first generate longhand to shorthands lookup map
        <%
            longhand_to_shorthand_map = {}
            for shorthand in data.shorthands:
                for sub_property in shorthand.sub_properties:
                    if sub_property.ident not in longhand_to_shorthand_map:
                        longhand_to_shorthand_map[sub_property.ident] = []

                    longhand_to_shorthand_map[sub_property.ident].append(shorthand.camel_case)

            for shorthand_list in longhand_to_shorthand_map.itervalues():
                shorthand_list.sort()
        %>

        // based on lookup results for each longhand, create result arrays
        % for property in data.longhands:
            static ${property.ident.upper()}: &'static [ShorthandId] = &[
                % for shorthand in longhand_to_shorthand_map.get(property.ident, []):
                    ShorthandId::${shorthand},
                % endfor
            ];
        % endfor

        match *self {
            % for property in data.longhands:
                PropertyDeclaration::${property.camel_case}(_) => ${property.ident.upper()},
            % endfor
            PropertyDeclaration::CSSWideKeyword(id, _) |
            PropertyDeclaration::WithVariables(id, _) => match id {
                % for property in data.longhands:
                    LonghandId::${property.camel_case} => ${property.ident.upper()},
                % endfor
            },
            PropertyDeclaration::Custom(_, _) => &[]
        }
    }

    /// Returns true if this property is one of the animable properties, false
    /// otherwise.
    pub fn is_animatable(&self) -> bool {
        match *self {
            % for property in data.longhands:
            PropertyDeclaration::${property.camel_case}(_) => {
                % if property.animatable:
                    true
                % else:
                    false
                % endif
            }
            % endfor
            PropertyDeclaration::CSSWideKeyword(id, _) |
            PropertyDeclaration::WithVariables(id, _) => match id {
                % for property in data.longhands:
                LonghandId::${property.camel_case} => {
                    % if property.animatable:
                        true
                    % else:
                        false
                    % endif
                }
                % endfor
            },
            PropertyDeclaration::Custom(..) => false,
        }
    }

    /// The `context` parameter controls this:
    ///
    /// https://drafts.csswg.org/css-animations/#keyframes
    /// > The <declaration-list> inside of <keyframe-block> accepts any CSS property
    /// > except those defined in this specification,
    /// > but does accept the `animation-play-state` property and interprets it specially.
    ///
    /// This will not actually parse Importance values, and will always set things
    /// to Importance::Normal. Parsing Importance values is the job of PropertyDeclarationParser,
    /// we only set them here so that we don't have to reallocate
    pub fn parse_into(declarations: &mut SourcePropertyDeclaration,
                      id: PropertyId, context: &ParserContext, input: &mut Parser)
                      -> Result<(), PropertyDeclarationParseError> {
        assert!(declarations.is_empty());
        let rule_type = context.rule_type();
        debug_assert!(rule_type == CssRuleType::Keyframe ||
                      rule_type == CssRuleType::Page ||
                      rule_type == CssRuleType::Style,
                      "Declarations are only expected inside a keyframe, page, or style rule.");
        match id {
            PropertyId::Custom(name) => {
                let value = match input.try(|i| CSSWideKeyword::parse(context, i)) {
                    Ok(keyword) => DeclaredValueOwned::CSSWideKeyword(keyword),
                    Err(()) => match ::custom_properties::SpecifiedValue::parse(context, input) {
                        Ok(value) => DeclaredValueOwned::Value(value),
                        Err(()) => return Err(PropertyDeclarationParseError::InvalidValue),
                    }
                };
                declarations.push(PropertyDeclaration::Custom(name, value));
                Ok(())
            }
            PropertyId::Longhand(id) => match id {
            % for property in data.longhands:
                LonghandId::${property.camel_case} => {
                    % if not property.derived_from:
                        % if not property.allowed_in_keyframe_block:
                            if rule_type == CssRuleType::Keyframe {
                                return Err(PropertyDeclarationParseError::AnimationPropertyInKeyframeBlock)
                            }
                        % endif
                        % if property.internal:
                            if context.stylesheet_origin != Origin::UserAgent {
                                return Err(PropertyDeclarationParseError::UnknownProperty)
                            }
                        % endif
                        % if not property.allowed_in_page_rule:
                            if rule_type == CssRuleType::Page {
                                return Err(PropertyDeclarationParseError::NotAllowedInPageRule)
                            }
                        % endif

                        ${property_pref_check(property)}

                        match longhands::${property.ident}::parse_declared(context, input) {
                            Ok(value) => {
                                declarations.push(value);
                                Ok(())
                            },
                            Err(()) => Err(PropertyDeclarationParseError::InvalidValue),
                        }
                    % else:
                        Err(PropertyDeclarationParseError::UnknownProperty)
                    % endif
                }
            % endfor
            },
            PropertyId::Shorthand(id) => match id {
            % for shorthand in data.shorthands:
                ShorthandId::${shorthand.camel_case} => {
                    % if not shorthand.allowed_in_keyframe_block:
                        if rule_type == CssRuleType::Keyframe {
                            return Err(PropertyDeclarationParseError::AnimationPropertyInKeyframeBlock)
                        }
                    % endif
                    % if shorthand.internal:
                        if context.stylesheet_origin != Origin::UserAgent {
                            return Err(PropertyDeclarationParseError::UnknownProperty)
                        }
                    % endif
                    % if not shorthand.allowed_in_page_rule:
                        if rule_type == CssRuleType::Page {
                            return Err(PropertyDeclarationParseError::NotAllowedInPageRule)
                        }
                    % endif

                    ${property_pref_check(shorthand)}

                    match input.try(|i| CSSWideKeyword::parse(context, i)) {
                        Ok(keyword) => {
                            % if shorthand.name == "all":
                                declarations.all_shorthand = AllShorthand::CSSWideKeyword(keyword);
                            % else:
                                % for sub_property in shorthand.sub_properties:
                                    declarations.push(PropertyDeclaration::CSSWideKeyword(
                                        LonghandId::${sub_property.camel_case},
                                        keyword,
                                    ));
                                % endfor
                            % endif
                            Ok(())
                        },
                        Err(()) => {
                            shorthands::${shorthand.ident}::parse_into(declarations, context, input)
                                .map_err(|()| PropertyDeclarationParseError::InvalidValue)
                        }
                    }
                }
            % endfor
            }
        }
    }
}

const MAX_SUB_PROPERTIES_PER_SHORTHAND_EXCEPT_ALL: usize =
    ${max(len(s.sub_properties) for s in data.shorthands_except_all())};

type SourcePropertyDeclarationArray =
    [PropertyDeclaration; MAX_SUB_PROPERTIES_PER_SHORTHAND_EXCEPT_ALL];

/// A stack-allocated vector of `PropertyDeclaration`
/// large enough to parse one CSS `key: value` declaration.
/// (Shorthands expand to multiple `PropertyDeclaration`s.)
pub struct SourcePropertyDeclaration {
    declarations: ::arrayvec::ArrayVec<SourcePropertyDeclarationArray>,

    /// Stored separately to keep MAX_SUB_PROPERTIES_PER_SHORTHAND_EXCEPT_ALL smaller.
    all_shorthand: AllShorthand,
}

impl SourcePropertyDeclaration {
    /// Create one. It’s big, try not to move it around.
    #[inline]
    pub fn new() -> Self {
        SourcePropertyDeclaration {
            declarations: ::arrayvec::ArrayVec::new(),
            all_shorthand: AllShorthand::NotSet,
        }
    }

    /// Similar to Vec::drain: leaves this empty when the return value is dropped.
    pub fn drain(&mut self) -> SourcePropertyDeclarationDrain {
        SourcePropertyDeclarationDrain {
            declarations: self.declarations.drain(..),
            all_shorthand: mem::replace(&mut self.all_shorthand, AllShorthand::NotSet),
        }
    }

    /// Reset to initial state
    pub fn clear(&mut self) {
        self.declarations.clear();
        self.all_shorthand = AllShorthand::NotSet;
    }

    fn is_empty(&self) -> bool {
        self.declarations.is_empty() && matches!(self.all_shorthand, AllShorthand::NotSet)
    }

    fn push(&mut self, declaration: PropertyDeclaration) {
        let over_capacity = self.declarations.push(declaration).is_some();
        debug_assert!(!over_capacity);
    }
}

/// Return type of SourcePropertyDeclaration::drain
pub struct SourcePropertyDeclarationDrain<'a> {
    declarations: ::arrayvec::Drain<'a, SourcePropertyDeclarationArray>,
    all_shorthand: AllShorthand,
}

enum AllShorthand {
    NotSet,
    CSSWideKeyword(CSSWideKeyword),
    WithVariables(Arc<UnparsedValue>)
}

#[cfg(feature = "gecko")]
pub use gecko_properties::style_structs;

/// The module where all the style structs are defined.
#[cfg(feature = "servo")]
pub mod style_structs {
    use app_units::Au;
    use fnv::FnvHasher;
    use super::longhands;
    use std::hash::{Hash, Hasher};
    use logical_geometry::WritingMode;

    % for style_struct in data.active_style_structs():
        % if style_struct.name == "Font":
        #[derive(Clone, Debug)]
        % else:
        #[derive(PartialEq, Clone, Debug)]
        % endif
        #[cfg_attr(feature = "servo", derive(HeapSizeOf))]
        /// The ${style_struct.name} style struct.
        pub struct ${style_struct.name} {
            % for longhand in style_struct.longhands:
                /// The ${longhand.name} computed value.
                pub ${longhand.ident}: longhands::${longhand.ident}::computed_value::T,
            % endfor
            % if style_struct.name == "Font":
                /// The font hash, used for font caching.
                pub hash: u64,
            % endif
        }
        % if style_struct.name == "Font":

        impl PartialEq for ${style_struct.name} {
            fn eq(&self, other: &${style_struct.name}) -> bool {
                self.hash == other.hash
                % for longhand in style_struct.longhands:
                    && self.${longhand.ident} == other.${longhand.ident}
                % endfor
            }
        }
        % endif

        impl ${style_struct.name} {
            % for longhand in style_struct.longhands:
                % if longhand.logical:
                    ${helpers.logical_setter(name=longhand.name)}
                % else:
                    % if longhand.is_vector:
                        /// Set ${longhand.name}.
                        #[allow(non_snake_case)]
                        #[inline]
                        pub fn set_${longhand.ident}<I>(&mut self, v: I)
                            where I: IntoIterator<Item = longhands::${longhand.ident}
                                                                  ::computed_value::single_value::T>,
                                  I::IntoIter: ExactSizeIterator
                        {
                            self.${longhand.ident} = longhands::${longhand.ident}::computed_value
                                                              ::T(v.into_iter().collect());
                        }
                    % else:
                        /// Set ${longhand.name}.
                        #[allow(non_snake_case)]
                        #[inline]
                        pub fn set_${longhand.ident}(&mut self, v: longhands::${longhand.ident}::computed_value::T) {
                            self.${longhand.ident} = v;
                        }
                    % endif
                    /// Set ${longhand.name} from other struct.
                    #[allow(non_snake_case)]
                    #[inline]
                    pub fn copy_${longhand.ident}_from(&mut self, other: &Self) {
                        self.${longhand.ident} = other.${longhand.ident}.clone();
                    }
                    % if longhand.need_clone:
                        /// Get the computed value for ${longhand.name}.
                        #[allow(non_snake_case)]
                        #[inline]
                        pub fn clone_${longhand.ident}(&self) -> longhands::${longhand.ident}::computed_value::T {
                            self.${longhand.ident}.clone()
                        }
                    % endif
                % endif
                % if longhand.need_index:
                    /// If this longhand is indexed, get the number of elements.
                    #[allow(non_snake_case)]
                    pub fn ${longhand.ident}_count(&self) -> usize {
                        self.${longhand.ident}.0.len()
                    }

                    /// If this longhand is indexed, get the element at given
                    /// index.
                    #[allow(non_snake_case)]
                    pub fn ${longhand.ident}_at(&self, index: usize)
                        -> longhands::${longhand.ident}::computed_value::SingleComputedValue {
                        self.${longhand.ident}.0[index].clone()
                    }
                % endif
            % endfor
            % if style_struct.name == "Border":
                % for side in ["top", "right", "bottom", "left"]:
                    /// Whether the border-${side} property has nonzero width.
                    #[allow(non_snake_case)]
                    pub fn border_${side}_has_nonzero_width(&self) -> bool {
                        self.border_${side}_width != ::app_units::Au(0)
                    }
                % endfor
            % elif style_struct.name == "Font":
                /// Computes a font hash in order to be able to cache fonts
                /// effectively in GFX and layout.
                pub fn compute_font_hash(&mut self) {
                    // Corresponds to the fields in
                    // `gfx::font_template::FontTemplateDescriptor`.
                    let mut hasher: FnvHasher = Default::default();
                    hasher.write_u16(self.font_weight as u16);
                    self.font_stretch.hash(&mut hasher);
                    self.font_family.hash(&mut hasher);
                    self.hash = hasher.finish()
                }

                /// (Servo does not handle MathML, so this just calls copy_font_size_from)
                pub fn inherit_font_size_from(&mut self, parent: &Self,
                                              _: Option<Au>) -> bool {
                    self.copy_font_size_from(parent);
                    false
                }
                /// (Servo does not handle MathML, so this just calls set_font_size)
                pub fn apply_font_size(&mut self,
                                       v: longhands::font_size::computed_value::T,
                                       _: &Self) -> Option<Au> {
                    self.set_font_size(v);
                    None
                }
                /// (Servo does not handle MathML, so this does nothing)
                pub fn apply_unconstrained_font_size(&mut self, _: Au) {
                }

            % elif style_struct.name == "Outline":
                /// Whether the outline-width property is non-zero.
                #[inline]
                pub fn outline_has_nonzero_width(&self) -> bool {
                    self.outline_width != ::app_units::Au(0)
                }
            % elif style_struct.name == "Text":
                /// Whether the text decoration has an underline.
                #[inline]
                pub fn has_underline(&self) -> bool {
                    self.text_decoration_line.contains(longhands::text_decoration_line::UNDERLINE)
                }

                /// Whether the text decoration has an overline.
                #[inline]
                pub fn has_overline(&self) -> bool {
                    self.text_decoration_line.contains(longhands::text_decoration_line::OVERLINE)
                }

                /// Whether the text decoration has a line through.
                #[inline]
                pub fn has_line_through(&self) -> bool {
                    self.text_decoration_line.contains(longhands::text_decoration_line::LINE_THROUGH)
                }
            % elif style_struct.name == "Box":
                /// Sets the display property, but without touching
                /// __servo_display_for_hypothetical_box, except when the
                /// adjustment comes from root or item display fixups.
                pub fn set_adjusted_display(&mut self,
                                            dpy: longhands::display::computed_value::T,
                                            is_item_or_root: bool) {
                    self.set_display(dpy);
                    if is_item_or_root {
                        self.set__servo_display_for_hypothetical_box(dpy);
                    }
                }
            % endif
        }

    % endfor
}

% for style_struct in data.active_style_structs():
    impl style_structs::${style_struct.name} {
        % for longhand in style_struct.longhands:
            % if longhand.need_index:
                /// Iterate over the values of ${longhand.name}.
                #[allow(non_snake_case)]
                #[inline]
                pub fn ${longhand.ident}_iter(&self) -> ${longhand.camel_case}Iter {
                    ${longhand.camel_case}Iter {
                        style_struct: self,
                        current: 0,
                        max: self.${longhand.ident}_count(),
                    }
                }

                /// Get a value mod `index` for the property ${longhand.name}.
                #[allow(non_snake_case)]
                #[inline]
                pub fn ${longhand.ident}_mod(&self, index: usize)
                    -> longhands::${longhand.ident}::computed_value::SingleComputedValue {
                    self.${longhand.ident}_at(index % self.${longhand.ident}_count())
                }
            % endif
        % endfor

        % if style_struct.name == "Box":
            /// Returns whether there is any animation specified with
            /// animation-name other than `none`.
            pub fn specifies_animations(&self) -> bool {
                self.animation_name_iter().any(|name| name.0.is_some())
            }

            /// Returns whether there are any transitions specified.
            #[cfg(feature = "servo")]
            pub fn specifies_transitions(&self) -> bool {
                self.transition_property_count() > 0
            }
        % endif
    }

    % for longhand in style_struct.longhands:
        % if longhand.need_index:
            /// An iterator over the values of the ${longhand.name} properties.
            pub struct ${longhand.camel_case}Iter<'a> {
                style_struct: &'a style_structs::${style_struct.name},
                current: usize,
                max: usize,
            }

            impl<'a> Iterator for ${longhand.camel_case}Iter<'a> {
                type Item = longhands::${longhand.ident}::computed_value::SingleComputedValue;

                fn next(&mut self) -> Option<Self::Item> {
                    self.current += 1;
                    if self.current <= self.max {
                        Some(self.style_struct.${longhand.ident}_at(self.current - 1))
                    } else {
                        None
                    }
                }
            }
        % endif
    % endfor
% endfor


#[cfg(feature = "gecko")]
pub use gecko_properties::ComputedValues;

/// A legacy alias for a servo-version of ComputedValues. Should go away soon.
#[cfg(feature = "servo")]
pub type ServoComputedValues = ComputedValues;

/// The struct that Servo uses to represent computed values.
///
/// This struct contains an immutable atomically-reference-counted pointer to
/// every kind of style struct.
///
/// When needed, the structs may be copied in order to get mutated.
#[cfg(feature = "servo")]
#[cfg_attr(feature = "servo", derive(Clone, Debug))]
pub struct ComputedValues {
    % for style_struct in data.active_style_structs():
        ${style_struct.ident}: Arc<style_structs::${style_struct.name}>,
    % endfor
    custom_properties: Option<Arc<::custom_properties::ComputedValuesMap>>,
    /// The writing mode of this computed values struct.
    pub writing_mode: WritingMode,
    /// The root element's computed font size.
    pub root_font_size: Au,
    /// The keyword behind the current font-size property, if any
<<<<<<< HEAD
    pub font_computation_data: FontComputationData,
=======
    pub font_size_keyword: Option<(longhands::font_size::KeywordSize, f32)>,

    /// The element's computed values if visited, only computed if there's a
    /// relevant link for this element. A element's "relevant link" is the
    /// element being matched if it is a link or the nearest ancestor link.
    visited_style: Option<Arc<ComputedValues>>,
>>>>>>> 3c267d7f
}

#[cfg(feature = "servo")]
impl ComputedValues {
    /// Construct a `ComputedValues` instance.
    pub fn new(custom_properties: Option<Arc<::custom_properties::ComputedValuesMap>>,
               writing_mode: WritingMode,
               root_font_size: Au,
               font_size_keyword: Option<(longhands::font_size::KeywordSize, f32)>,
               visited_style: Option<Arc<ComputedValues>>,
            % for style_struct in data.active_style_structs():
               ${style_struct.ident}: Arc<style_structs::${style_struct.name}>,
            % endfor
    ) -> Self {
        ComputedValues {
            custom_properties: custom_properties,
            writing_mode: writing_mode,
            root_font_size: root_font_size,
<<<<<<< HEAD
            font_computation_data: FontComputationData::new(font_size_keyword),
=======
            font_size_keyword: font_size_keyword,
            visited_style: visited_style,
>>>>>>> 3c267d7f
        % for style_struct in data.active_style_structs():
            ${style_struct.ident}: ${style_struct.ident},
        % endfor
        }
    }

    /// Get the initial computed values.
    pub fn initial_values() -> &'static Self { &*INITIAL_SERVO_VALUES }

    % for style_struct in data.active_style_structs():
        /// Clone the ${style_struct.name} struct.
        #[inline]
        pub fn clone_${style_struct.name_lower}(&self) -> Arc<style_structs::${style_struct.name}> {
            self.${style_struct.ident}.clone()
        }

        /// Get a immutable reference to the ${style_struct.name} struct.
        #[inline]
        pub fn get_${style_struct.name_lower}(&self) -> &style_structs::${style_struct.name} {
            &self.${style_struct.ident}
        }

        /// Gets an immutable reference to the refcounted value that wraps
        /// `${style_struct.name}`.
        pub fn ${style_struct.name_lower}_arc(&self) -> &Arc<style_structs::${style_struct.name}> {
            &self.${style_struct.ident}
        }

        /// Get a mutable reference to the ${style_struct.name} struct.
        #[inline]
        pub fn mutate_${style_struct.name_lower}(&mut self) -> &mut style_structs::${style_struct.name} {
            Arc::make_mut(&mut self.${style_struct.ident})
        }
    % endfor

    /// Gets a reference to the visited computed values, if any.
    pub fn get_visited_style(&self) -> Option<<&Arc<ComputedValues>> {
        self.visited_style.as_ref()
    }

    /// Gets a reference to the visited computed values. Panic if the element
    /// does not have visited computed values.
    pub fn visited_style(&self) -> &Arc<ComputedValues> {
        self.get_visited_style().unwrap()
    }

    /// Clone the visited computed values Arc.  Used for inheriting parent styles
    /// in StyleBuilder::for_inheritance.
    pub fn clone_visited_style(&self) -> Option<Arc<ComputedValues>> {
        self.visited_style.clone()
    }

    /// Get the custom properties map if necessary.
    ///
    /// Cloning the Arc here is fine because it only happens in the case where
    /// we have custom properties, and those are both rare and expensive.
    fn custom_properties(&self) -> Option<Arc<::custom_properties::ComputedValuesMap>> {
        self.custom_properties.clone()
    }

    /// Whether this style has a -moz-binding value. This is always false for
    /// Servo for obvious reasons.
    pub fn has_moz_binding(&self) -> bool { false }

    /// Returns whether this style's display value is equal to contents.
    ///
    /// Since this isn't supported in Servo, this is always false for Servo.
    pub fn is_display_contents(&self) -> bool { false }

    #[inline]
    /// Returns whether the "content" property for the given style is completely
    /// ineffective, and would yield an empty `::before` or `::after`
    /// pseudo-element.
    pub fn ineffective_content_property(&self) -> bool {
        use properties::longhands::content::computed_value::T;
        match self.get_counters().content {
            T::Normal | T::None => true,
            T::Items(ref items) => items.is_empty(),
        }
    }

    /// Whether the current style is multicolumn.
    #[inline]
    pub fn is_multicol(&self) -> bool {
        let style = self.get_column();
        match style.column_width {
            Either::First(_width) => true,
            Either::Second(_auto) => match style.column_count {
                Either::First(_n) => true,
                Either::Second(_auto) => false,
            }
        }
    }

    /// Resolves the currentColor keyword.
    ///
    /// Any color value from computed values (except for the 'color' property
    /// itself) should go through this method.
    ///
    /// Usage example:
    /// let top_color = style.resolve_color(style.Border.border_top_color);
    #[inline]
    pub fn resolve_color(&self, color: CSSParserColor) -> RGBA {
        match color {
            CSSParserColor::RGBA(rgba) => rgba,
            CSSParserColor::CurrentColor => self.get_color().color,
        }
    }

    /// Get the logical computed inline size.
    #[inline]
    pub fn content_inline_size(&self) -> computed::LengthOrPercentageOrAuto {
        let position_style = self.get_position();
        if self.writing_mode.is_vertical() {
            position_style.height
        } else {
            position_style.width
        }
    }

    /// Get the logical computed block size.
    #[inline]
    pub fn content_block_size(&self) -> computed::LengthOrPercentageOrAuto {
        let position_style = self.get_position();
        if self.writing_mode.is_vertical() { position_style.width } else { position_style.height }
    }

    /// Get the logical computed min inline size.
    #[inline]
    pub fn min_inline_size(&self) -> computed::LengthOrPercentage {
        let position_style = self.get_position();
        if self.writing_mode.is_vertical() { position_style.min_height } else { position_style.min_width }
    }

    /// Get the logical computed min block size.
    #[inline]
    pub fn min_block_size(&self) -> computed::LengthOrPercentage {
        let position_style = self.get_position();
        if self.writing_mode.is_vertical() { position_style.min_width } else { position_style.min_height }
    }

    /// Get the logical computed max inline size.
    #[inline]
    pub fn max_inline_size(&self) -> computed::LengthOrPercentageOrNone {
        let position_style = self.get_position();
        if self.writing_mode.is_vertical() { position_style.max_height } else { position_style.max_width }
    }

    /// Get the logical computed max block size.
    #[inline]
    pub fn max_block_size(&self) -> computed::LengthOrPercentageOrNone {
        let position_style = self.get_position();
        if self.writing_mode.is_vertical() { position_style.max_width } else { position_style.max_height }
    }

    /// Get the logical computed padding for this writing mode.
    #[inline]
    pub fn logical_padding(&self) -> LogicalMargin<computed::LengthOrPercentage> {
        let padding_style = self.get_padding();
        LogicalMargin::from_physical(self.writing_mode, SideOffsets2D::new(
            padding_style.padding_top,
            padding_style.padding_right,
            padding_style.padding_bottom,
            padding_style.padding_left,
        ))
    }

    /// Get the logical border width
    #[inline]
    pub fn border_width_for_writing_mode(&self, writing_mode: WritingMode) -> LogicalMargin<Au> {
        let border_style = self.get_border();
        LogicalMargin::from_physical(writing_mode, SideOffsets2D::new(
            border_style.border_top_width,
            border_style.border_right_width,
            border_style.border_bottom_width,
            border_style.border_left_width,
        ))
    }

    /// Gets the logical computed border widths for this style.
    #[inline]
    pub fn logical_border_width(&self) -> LogicalMargin<Au> {
        self.border_width_for_writing_mode(self.writing_mode)
    }

    /// Gets the logical computed margin from this style.
    #[inline]
    pub fn logical_margin(&self) -> LogicalMargin<computed::LengthOrPercentageOrAuto> {
        let margin_style = self.get_margin();
        LogicalMargin::from_physical(self.writing_mode, SideOffsets2D::new(
            margin_style.margin_top,
            margin_style.margin_right,
            margin_style.margin_bottom,
            margin_style.margin_left,
        ))
    }

    /// Gets the logical position from this style.
    #[inline]
    pub fn logical_position(&self) -> LogicalMargin<computed::LengthOrPercentageOrAuto> {
        // FIXME(SimonSapin): should be the writing mode of the containing block, maybe?
        let position_style = self.get_position();
        LogicalMargin::from_physical(self.writing_mode, SideOffsets2D::new(
            position_style.top,
            position_style.right,
            position_style.bottom,
            position_style.left,
        ))
    }

    /// Return true if the effects force the transform style to be Flat
    pub fn overrides_transform_style(&self) -> bool {
        use computed_values::mix_blend_mode;

        let effects = self.get_effects();
        // TODO(gw): Add clip-path, isolation, mask-image, mask-border-source when supported.
        effects.opacity < 1.0 ||
           !effects.filter.is_empty() ||
           !effects.clip.is_auto() ||
           effects.mix_blend_mode != mix_blend_mode::T::normal
    }

    /// https://drafts.csswg.org/css-transforms/#grouping-property-values
    pub fn get_used_transform_style(&self) -> computed_values::transform_style::T {
        use computed_values::transform_style;

        let box_ = self.get_box();

        if self.overrides_transform_style() {
            transform_style::T::flat
        } else {
            // Return the computed value if not overridden by the above exceptions
            box_.transform_style
        }
    }

    /// Whether given this transform value, the compositor would require a
    /// layer.
    pub fn transform_requires_layer(&self) -> bool {
        // Check if the transform matrix is 2D or 3D
        if let Some(ref transform_list) = self.get_box().transform.0 {
            for transform in transform_list {
                match *transform {
                    computed_values::transform::ComputedOperation::Perspective(..) => {
                        return true;
                    }
                    computed_values::transform::ComputedOperation::Matrix(m) => {
                        // See http://dev.w3.org/csswg/css-transforms/#2d-matrix
                        if m.m31 != 0.0 || m.m32 != 0.0 ||
                           m.m13 != 0.0 || m.m23 != 0.0 ||
                           m.m43 != 0.0 || m.m14 != 0.0 ||
                           m.m24 != 0.0 || m.m34 != 0.0 ||
                           m.m33 != 1.0 || m.m44 != 1.0 {
                            return true;
                        }
                    }
                    computed_values::transform::ComputedOperation::Translate(_, _, z) => {
                        if z != Au(0) {
                            return true;
                        }
                    }
                    _ => {}
                }
            }
        }

        // Neither perspective nor transform present
        false
    }

    /// Serializes the computed value of this property as a string.
    pub fn computed_value_to_string(&self, property: PropertyDeclarationId) -> String {
        match property {
            % for style_struct in data.active_style_structs():
                % for longhand in style_struct.longhands:
                    PropertyDeclarationId::Longhand(LonghandId::${longhand.camel_case}) => {
                        self.${style_struct.ident}.${longhand.ident}.to_css_string()
                    }
                % endfor
            % endfor
            PropertyDeclarationId::Custom(name) => {
                self.custom_properties
                    .as_ref()
                    .and_then(|map| map.get(name))
                    .map(|value| value.to_css_string())
                    .unwrap_or(String::new())
            }
        }
    }
}

/// Return a WritingMode bitflags from the relevant CSS properties.
pub fn get_writing_mode(inheritedbox_style: &style_structs::InheritedBox) -> WritingMode {
    use logical_geometry;
    let mut flags = WritingMode::empty();
    match inheritedbox_style.clone_direction() {
        computed_values::direction::T::ltr => {},
        computed_values::direction::T::rtl => {
            flags.insert(logical_geometry::FLAG_RTL);
        },
    }
    match inheritedbox_style.clone_writing_mode() {
        computed_values::writing_mode::T::horizontal_tb => {},
        computed_values::writing_mode::T::vertical_rl => {
            flags.insert(logical_geometry::FLAG_VERTICAL);
        },
        computed_values::writing_mode::T::vertical_lr => {
            flags.insert(logical_geometry::FLAG_VERTICAL);
            flags.insert(logical_geometry::FLAG_VERTICAL_LR);
        },
        % if product == "gecko":
        computed_values::writing_mode::T::sideways_rl => {
            flags.insert(logical_geometry::FLAG_VERTICAL);
            flags.insert(logical_geometry::FLAG_SIDEWAYS);
        },
        computed_values::writing_mode::T::sideways_lr => {
            flags.insert(logical_geometry::FLAG_VERTICAL);
            flags.insert(logical_geometry::FLAG_VERTICAL_LR);
            flags.insert(logical_geometry::FLAG_LINE_INVERTED);
            flags.insert(logical_geometry::FLAG_SIDEWAYS);
        },
        % endif
    }
    % if product == "gecko":
    // If FLAG_SIDEWAYS is already set, this means writing-mode is either
    // sideways-rl or sideways-lr, and for both of these values,
    // text-orientation has no effect.
    if !flags.intersects(logical_geometry::FLAG_SIDEWAYS) {
        match inheritedbox_style.clone_text_orientation() {
            computed_values::text_orientation::T::mixed => {},
            computed_values::text_orientation::T::upright => {
                flags.insert(logical_geometry::FLAG_UPRIGHT);
            },
            computed_values::text_orientation::T::sideways => {
                flags.insert(logical_geometry::FLAG_SIDEWAYS);
            },
        }
    }
    % endif
    flags
}

/// A reference to a style struct of the parent, or our own style struct.
pub enum StyleStructRef<'a, T: 'a> {
    /// A borrowed struct from the parent, for example, for inheriting style.
    Borrowed(&'a Arc<T>),
    /// An owned struct, that we've already mutated.
    Owned(UniqueArc<T>),
    /// Temporarily vacated, will panic if accessed
    Vacated,
}

impl<'a, T: 'a> StyleStructRef<'a, T>
    where T: Clone,
{
    /// Ensure a mutable reference of this value exists, either cloning the
    /// borrowed value, or returning the owned one.
    pub fn mutate(&mut self) -> &mut T {
        if let StyleStructRef::Borrowed(v) = *self {
            *self = StyleStructRef::Owned(UniqueArc::new((**v).clone()));
        }

        match *self {
            StyleStructRef::Owned(ref mut v) => v,
            StyleStructRef::Borrowed(..) => unreachable!(),
            StyleStructRef::Vacated => panic!("Accessed vacated style struct")
        }
    }

    /// Extract a unique Arc from this struct, vacating it.
    ///
    /// The vacated state is a transient one, please put the Arc back
    /// when done via `put()`. This function is to be used to separate
    /// the struct being mutated from the computed context
    pub fn take(&mut self) -> UniqueArc<T> {
        use std::mem::replace;
        let inner = replace(self, StyleStructRef::Vacated);

        match inner {
            StyleStructRef::Owned(arc) => arc,
            StyleStructRef::Borrowed(arc) => UniqueArc::new((**arc).clone()),
            StyleStructRef::Vacated => panic!("Accessed vacated style struct"),
        }
    }

    /// Replace vacated ref with an arc
    pub fn put(&mut self, arc: UniqueArc<T>) {
        debug_assert!(matches!(*self, StyleStructRef::Vacated));
        *self = StyleStructRef::Owned(arc);
    }

    /// Get a mutable reference to the owned struct, or `None` if the struct
    /// hasn't been mutated.
    pub fn get_if_mutated(&mut self) -> Option<<&mut T> {
        match *self {
            StyleStructRef::Owned(ref mut v) => Some(v),
            StyleStructRef::Borrowed(..) => None,
            StyleStructRef::Vacated => panic!("Accessed vacated style struct")
        }
    }

    /// Returns an `Arc` to the internal struct, constructing one if
    /// appropriate.
    pub fn build(self) -> Arc<T> {
        match self {
            StyleStructRef::Owned(v) => v.shareable(),
            StyleStructRef::Borrowed(v) => v.clone(),
            StyleStructRef::Vacated => panic!("Accessed vacated style struct")
        }
    }
}

impl<'a, T: 'a> Deref for StyleStructRef<'a, T> {
    type Target = T;

    fn deref(&self) -> &T {
        match *self {
            StyleStructRef::Owned(ref v) => &**v,
            StyleStructRef::Borrowed(v) => &**v,
            StyleStructRef::Vacated => panic!("Accessed vacated style struct")
        }
    }
}

/// A type used to compute a struct with minimal overhead.
///
/// This allows holding references to the parent/default computed values without
/// actually cloning them, until we either build the style, or mutate the
/// inherited value.
pub struct StyleBuilder<'a> {
    custom_properties: Option<Arc<::custom_properties::ComputedValuesMap>>,
    /// The writing mode flags.
    ///
    /// TODO(emilio): Make private.
    pub writing_mode: WritingMode,
    /// The font size of the root element.
    pub root_font_size: Au,
    /// The keyword behind the current font-size property, if any.
    pub font_size_keyword: Option<(longhands::font_size::KeywordSize, f32)>,
    /// The element's style if visited, only computed if there's a relevant link
    /// for this element.  A element's "relevant link" is the element being
    /// matched if it is a link or the nearest ancestor link.
    visited_style: Option<Arc<ComputedValues>>,
    % for style_struct in data.active_style_structs():
        ${style_struct.ident}: StyleStructRef<'a, style_structs::${style_struct.name}>,
    % endfor
}

impl<'a> StyleBuilder<'a> {
    /// Trivially construct a `StyleBuilder`.
    pub fn new(
        custom_properties: Option<Arc<::custom_properties::ComputedValuesMap>>,
        writing_mode: WritingMode,
        root_font_size: Au,
        font_size_keyword: Option<(longhands::font_size::KeywordSize, f32)>,
        visited_style: Option<Arc<ComputedValues>>,
        % for style_struct in data.active_style_structs():
            ${style_struct.ident}: &'a Arc<style_structs::${style_struct.name}>,
        % endfor
    ) -> Self {
        StyleBuilder {
            custom_properties: custom_properties,
            writing_mode: writing_mode,
            root_font_size: root_font_size,
            font_size_keyword: font_size_keyword,
            visited_style: visited_style,
        % for style_struct in data.active_style_structs():
            ${style_struct.ident}: StyleStructRef::Borrowed(${style_struct.ident}),
        % endfor
        }
    }

    /// Creates a StyleBuilder holding only references to the structs of `s`, in
    /// order to create a derived style.
    pub fn for_derived_style(s: &'a ComputedValues) -> Self {
        Self::for_inheritance(s, s)
    }

    /// Inherits style from the parent element, accounting for the default
    /// computed values that need to be provided as well.
    pub fn for_inheritance(parent: &'a ComputedValues, default: &'a ComputedValues) -> Self {
        Self::new(parent.custom_properties(),
                  parent.writing_mode,
                  parent.root_font_size,
<<<<<<< HEAD
                  parent.font_computation_data.font_size_keyword,
=======
                  parent.font_size_keyword,
                  parent.clone_visited_style(),
>>>>>>> 3c267d7f
                  % for style_struct in data.active_style_structs():
                  % if style_struct.inherited:
                  parent.${style_struct.name_lower}_arc(),
                  % else:
                  default.${style_struct.name_lower}_arc(),
                  % endif
                  % endfor
        )
    }


    % for style_struct in data.active_style_structs():
        /// Gets an immutable view of the current `${style_struct.name}` style.
        pub fn get_${style_struct.name_lower}(&self) -> &style_structs::${style_struct.name} {
            &self.${style_struct.ident}
        }

        /// Gets a mutable view of the current `${style_struct.name}` style.
        pub fn mutate_${style_struct.name_lower}(&mut self) -> &mut style_structs::${style_struct.name} {
            self.${style_struct.ident}.mutate()
        }

        /// Gets a mutable view of the current `${style_struct.name}` style.
        pub fn take_${style_struct.name_lower}(&mut self) -> UniqueArc<style_structs::${style_struct.name}> {
            self.${style_struct.ident}.take()
        }

        /// Gets a mutable view of the current `${style_struct.name}` style.
        pub fn put_${style_struct.name_lower}(&mut self, s: UniqueArc<style_structs::${style_struct.name}>) {
            self.${style_struct.ident}.put(s)
        }

        /// Gets a mutable view of the current `${style_struct.name}` style,
        /// only if it's been mutated before.
        pub fn get_${style_struct.name_lower}_if_mutated(&mut self)
                                                         -> Option<<&mut style_structs::${style_struct.name}> {
            self.${style_struct.ident}.get_if_mutated()
        }
    % endfor

    /// Returns whether this computed style represents a floated object.
    pub fn floated(&self) -> bool {
        self.get_box().clone_float() != longhands::float::computed_value::T::none
    }

    /// Returns whether this computed style represents an out of flow-positioned
    /// object.
    pub fn out_of_flow_positioned(&self) -> bool {
        use properties::longhands::position::computed_value::T as position;
        matches!(self.get_box().clone_position(),
                 position::absolute | position::fixed)
    }

    /// Whether this style has a top-layer style. That's implemented in Gecko
    /// via the -moz-top-layer property, but servo doesn't have any concept of a
    /// top layer (yet, it's needed for fullscreen).
    #[cfg(feature = "servo")]
    pub fn in_top_layer(&self) -> bool { false }

    /// Whether this style has a top-layer style.
    #[cfg(feature = "gecko")]
    pub fn in_top_layer(&self) -> bool {
        matches!(self.get_box().clone__moz_top_layer(),
                 longhands::_moz_top_layer::computed_value::T::top)
    }


    /// Turns this `StyleBuilder` into a proper `ComputedValues` instance.
    pub fn build(self) -> ComputedValues {
        ComputedValues::new(self.custom_properties,
                            self.writing_mode,
                            self.root_font_size,
                            self.font_size_keyword,
                            self.visited_style,
                            % for style_struct in data.active_style_structs():
                            self.${style_struct.ident}.build(),
                            % endfor
        )
    }

    /// Get the custom properties map if necessary.
    ///
    /// Cloning the Arc here is fine because it only happens in the case where
    /// we have custom properties, and those are both rare and expensive.
    fn custom_properties(&self) -> Option<Arc<::custom_properties::ComputedValuesMap>> {
        self.custom_properties.clone()
    }
}

#[cfg(feature = "servo")]
pub use self::lazy_static_module::INITIAL_SERVO_VALUES;

// Use a module to work around #[cfg] on lazy_static! not being applied to every generated item.
#[cfg(feature = "servo")]
#[allow(missing_docs)]
mod lazy_static_module {
    use logical_geometry::WritingMode;
    use stylearc::Arc;
    use super::{ComputedValues, longhands, style_structs, FontComputationData};

    /// The initial values for all style structs as defined by the specification.
    lazy_static! {
        pub static ref INITIAL_SERVO_VALUES: ComputedValues = ComputedValues {
            % for style_struct in data.active_style_structs():
                ${style_struct.ident}: Arc::new(style_structs::${style_struct.name} {
                    % for longhand in style_struct.longhands:
                        ${longhand.ident}: longhands::${longhand.ident}::get_initial_value(),
                    % endfor
                    % if style_struct.name == "Font":
                        hash: 0,
                    % endif
                }),
            % endfor
            custom_properties: None,
            writing_mode: WritingMode::empty(),
            root_font_size: longhands::font_size::get_initial_value(),
<<<<<<< HEAD
            font_computation_data: FontComputationData::default_values()
=======
            font_size_keyword: Some((Default::default(), 1.)),
            visited_style: None,
>>>>>>> 3c267d7f
        };
    }
}

/// A per-longhand function that performs the CSS cascade for that longhand.
pub type CascadePropertyFn =
    extern "Rust" fn(declaration: &PropertyDeclaration,
                     inherited_style: &ComputedValues,
                     default_style: &ComputedValues,
                     context: &mut computed::Context,
                     cacheable: &mut bool,
                     cascade_info: &mut Option<<&mut CascadeInfo>,
                     error_reporter: &ParseErrorReporter);

/// A per-longhand array of functions to perform the CSS cascade on each of
/// them, effectively doing virtual dispatch.
static CASCADE_PROPERTY: [CascadePropertyFn; ${len(data.longhands)}] = [
    % for property in data.longhands:
        longhands::${property.ident}::cascade_property,
    % endfor
];

bitflags! {
    /// A set of flags to tweak the behavior of the `cascade` function.
    pub flags CascadeFlags: u8 {
        /// Whether to inherit all styles from the parent. If this flag is not
        /// present, non-inherited styles are reset to their initial values.
        const INHERIT_ALL = 0x01,
        /// Whether to skip any root element and flex/grid item display style
        /// fixup.
        const SKIP_ROOT_AND_ITEM_BASED_DISPLAY_FIXUP = 0x02,
        /// Whether to only cascade properties that are visited dependent.
        const VISITED_DEPENDENT_ONLY = 0x04,
    }
}

/// Performs the CSS cascade, computing new styles for an element from its parent style.
///
/// The arguments are:
///
///   * `device`: Used to get the initial viewport and other external state.
///
///   * `rule_node`: The rule node in the tree that represent the CSS rules that
///   matched.
///
///   * `parent_style`: The parent style, if applicable; if `None`, this is the root node.
///
/// Returns the computed values.
///   * `flags`: Various flags.
///
pub fn cascade(device: &Device,
               rule_node: &StrongRuleNode,
               guards: &StylesheetGuards,
               parent_style: Option<<&ComputedValues>,
               layout_parent_style: Option<<&ComputedValues>,
               visited_style: Option<Arc<ComputedValues>>,
               cascade_info: Option<<&mut CascadeInfo>,
               error_reporter: &ParseErrorReporter,
               font_metrics_provider: &FontMetricsProvider,
               flags: CascadeFlags,
               quirks_mode: QuirksMode)
               -> ComputedValues {
    debug_assert_eq!(parent_style.is_some(), layout_parent_style.is_some());
    let (is_root_element, inherited_style, layout_parent_style) = match parent_style {
        Some(parent_style) => {
            (false,
             parent_style,
             layout_parent_style.unwrap())
        },
        None => {
            (true,
             device.default_computed_values(),
             device.default_computed_values())
        }
    };

    let iter_declarations = || {
        rule_node.self_and_ancestors().flat_map(|node| {
            let declarations = match node.style_source() {
                Some(source) => source.read(node.cascade_level().guard(guards)).declarations(),
                // The root node has no style source.
                None => &[]
            };
            let node_importance = node.importance();
            declarations
                .iter()
                // Yield declarations later in source order (with more precedence) first.
                .rev()
                .filter_map(move |&(ref declaration, declaration_importance)| {
                    if declaration_importance == node_importance {
                        Some(declaration)
                    } else {
                        None
                    }
                })
        })
    };
    apply_declarations(device,
                       is_root_element,
                       iter_declarations,
                       inherited_style,
                       layout_parent_style,
                       visited_style,
                       cascade_info,
                       error_reporter,
                       font_metrics_provider,
                       flags,
                       quirks_mode)
}

/// NOTE: This function expects the declaration with more priority to appear
/// first.
#[allow(unused_mut)] // conditionally compiled code for "position"
pub fn apply_declarations<'a, F, I>(device: &Device,
                                    is_root_element: bool,
                                    iter_declarations: F,
                                    inherited_style: &ComputedValues,
                                    layout_parent_style: &ComputedValues,
                                    visited_style: Option<Arc<ComputedValues>>,
                                    mut cascade_info: Option<<&mut CascadeInfo>,
                                    error_reporter: &ParseErrorReporter,
                                    font_metrics_provider: &FontMetricsProvider,
                                    flags: CascadeFlags,
                                    quirks_mode: QuirksMode)
                                    -> ComputedValues
    where F: Fn() -> I,
          I: Iterator<Item = &'a PropertyDeclaration>,
{
    let default_style = device.default_computed_values();
    let inherited_custom_properties = inherited_style.custom_properties();
    let mut custom_properties = None;
    let mut seen_custom = HashSet::new();
    for declaration in iter_declarations() {
        if let PropertyDeclaration::Custom(ref name, ref value) = *declaration {
            ::custom_properties::cascade(
                &mut custom_properties, &inherited_custom_properties,
                &mut seen_custom, name, value.borrow());
        }
    }

    let custom_properties =
        ::custom_properties::finish_cascade(
            custom_properties, &inherited_custom_properties);

    let builder = if !flags.contains(INHERIT_ALL) {
        StyleBuilder::new(custom_properties,
                          WritingMode::empty(),
                          inherited_style.root_font_size,
<<<<<<< HEAD
                          inherited_style.font_computation_data.font_size_keyword,
=======
                          inherited_style.font_size_keyword,
                          visited_style,
>>>>>>> 3c267d7f
                          % for style_struct in data.active_style_structs():
                              % if style_struct.inherited:
                                  inherited_style.${style_struct.name_lower}_arc(),
                              % else:
                                  default_style.${style_struct.name_lower}_arc(),
                              % endif
                          % endfor
                          )
    } else {
        StyleBuilder::new(custom_properties,
                          WritingMode::empty(),
                          inherited_style.root_font_size,
<<<<<<< HEAD
                          inherited_style.font_computation_data.font_size_keyword,
=======
                          inherited_style.font_size_keyword,
                          visited_style,
>>>>>>> 3c267d7f
                          % for style_struct in data.active_style_structs():
                              inherited_style.${style_struct.name_lower}_arc(),
                          % endfor
                          )
    };

    let mut context = computed::Context {
        is_root_element: is_root_element,
        device: device,
        inherited_style: inherited_style,
        layout_parent_style: layout_parent_style,
        style: builder,
        font_metrics_provider: font_metrics_provider,
        cached_system_font: None,
        in_media_query: false,
        quirks_mode: quirks_mode,
    };

    // Set computed values, overwriting earlier declarations for the same
    // property.
    //
    // NB: The cacheable boolean is not used right now, but will be once we
    // start caching computed values in the rule nodes.
    let mut cacheable = true;
    let mut seen = LonghandIdSet::new();

    // Declaration blocks are stored in increasing precedence order, we want
    // them in decreasing order here.
    //
    // We could (and used to) use a pattern match here, but that bloats this
    // function to over 100K of compiled code!
    //
    // To improve i-cache behavior, we outline the individual functions and use
    // virtual dispatch instead.
    % for category_to_cascade_now in ["early", "other"]:
        % if category_to_cascade_now == "early":
            // Pull these out so that we can
            // compute them in a specific order without
            // introducing more iterations
            let mut font_size = None;
            let mut font_family = None;
        % endif
        for declaration in iter_declarations() {
            let longhand_id = match declaration.id() {
                PropertyDeclarationId::Longhand(id) => id,
                PropertyDeclarationId::Custom(..) => continue,
            };

            // Only a few properties are allowed to depend on the visited state
            // of links.  When cascading visited styles, we can save time by
            // only processing these properties.
            if flags.contains(VISITED_DEPENDENT_ONLY) &&
               !longhand_id.is_visited_dependent() {
                continue
            }

            // The computed value of some properties depends on the
            // (sometimes computed) value of *other* properties.
            //
            // So we classify properties into "early" and "other", such that
            // the only dependencies can be from "other" to "early".
            //
            // We iterate applicable_declarations twice, first cascading
            // "early" properties then "other".
            //
            // Unfortunately, it’s not easy to check that this
            // classification is correct.
            if
                % if category_to_cascade_now == "early":
                    !
                % endif
                longhand_id.is_early_property()
            {
                continue
            }

            <% maybe_to_physical = ".to_physical(writing_mode)" if category_to_cascade_now != "early" else "" %>
            let physical_longhand_id = longhand_id ${maybe_to_physical};
            if seen.contains(physical_longhand_id) {
                continue
            }
            seen.insert(physical_longhand_id);

            % if category_to_cascade_now == "early":
                if LonghandId::FontSize == longhand_id {
                    font_size = Some(declaration);
                    continue;
                }
                if LonghandId::FontFamily == longhand_id {
                    font_family = Some(declaration);
                    continue;
                }
            % endif

            let discriminant = longhand_id as usize;
            (CASCADE_PROPERTY[discriminant])(declaration,
                                             inherited_style,
                                             default_style,
                                             &mut context,
                                             &mut cacheable,
                                             &mut cascade_info,
                                             error_reporter);
        }
        % if category_to_cascade_now == "early":
            let writing_mode = get_writing_mode(context.style.get_inheritedbox());
            context.style.writing_mode = writing_mode;

            // It is important that font_size is computed before
            // the late properties (for em units), but after font-family
            // (for the base-font-size dependence for default and keyword font-sizes)
            // Additionally, when we support system fonts they will have to be
            // computed early, and *before* font_family, so I'm including
            // font_family here preemptively instead of keeping it within
            // the early properties.
            //
            // To avoid an extra iteration, we just pull out the property
            // during the early iteration and cascade them in order
            // after it.
            if let Some(declaration) = font_family {
                let discriminant = LonghandId::FontFamily as usize;
                (CASCADE_PROPERTY[discriminant])(declaration,
                                                 inherited_style,
                                                 default_style,
                                                 &mut context,
                                                 &mut cacheable,
                                                 &mut cascade_info,
                                                 error_reporter);
                % if product == "gecko":
                    context.style.mutate_font().fixup_none_generic(context.device);
                % endif
            }

            if let Some(declaration) = font_size {
                let discriminant = LonghandId::FontSize as usize;
                (CASCADE_PROPERTY[discriminant])(declaration,
                                                 inherited_style,
                                                 default_style,
                                                 &mut context,
                                                 &mut cacheable,
                                                 &mut cascade_info,
                                                 error_reporter);
            % if product == "gecko":
            // Font size must be explicitly inherited to handle lang changes and
            // scriptlevel changes.
            } else if seen.contains(LonghandId::XLang) ||
                      seen.contains(LonghandId::MozScriptLevel) ||
                      font_family.is_some() {
                let discriminant = LonghandId::FontSize as usize;
                let size = PropertyDeclaration::CSSWideKeyword(
                    LonghandId::FontSize, CSSWideKeyword::Inherit);

                (CASCADE_PROPERTY[discriminant])(&size,
                                                 inherited_style,
                                                 default_style,
                                                 &mut context,
                                                 &mut cacheable,
                                                 &mut cascade_info,
                                                 error_reporter);
            % endif
            }

            if is_root_element {
                let s = context.style.get_font().clone_font_size();
                context.style.root_font_size = s;
            }
        % endif
    % endfor

    let mut style = context.style;

    {
        StyleAdjuster::new(&mut style, is_root_element)
            .adjust(context.layout_parent_style,
                    flags.contains(SKIP_ROOT_AND_ITEM_BASED_DISPLAY_FIXUP));
    }

    % if product == "gecko":
        if let Some(ref mut bg) = style.get_background_if_mutated() {
            bg.fill_arrays();
        }

        if let Some(ref mut svg) = style.get_svg_if_mutated() {
            svg.fill_arrays();
        }
    % endif

    % if product == "servo":
        if seen.contains(LonghandId::FontStyle) ||
           seen.contains(LonghandId::FontWeight) ||
           seen.contains(LonghandId::FontStretch) ||
           seen.contains(LonghandId::FontFamily) {
            style.mutate_font().compute_font_hash();
        }
    % endif

    style.build()
}


/// See StyleAdjuster::adjust_for_border_width.
pub fn adjust_border_width(style: &mut StyleBuilder) {
    % for side in ["top", "right", "bottom", "left"]:
        // Like calling to_computed_value, which wouldn't type check.
        if style.get_border().clone_border_${side}_style().none_or_hidden() &&
           style.get_border().border_${side}_has_nonzero_width() {
            style.mutate_border().set_border_${side}_width(Au(0));
        }
    % endfor
}

/// Adjusts borders as appropriate to account for a fragment's status as the
/// first or last fragment within the range of an element.
///
/// Specifically, this function sets border widths to zero on the sides for
/// which the fragment is not outermost.
#[cfg(feature = "servo")]
#[inline]
pub fn modify_border_style_for_inline_sides(style: &mut Arc<ComputedValues>,
                                            is_first_fragment_of_element: bool,
                                            is_last_fragment_of_element: bool) {
    fn modify_side(style: &mut Arc<ComputedValues>, side: PhysicalSide) {
        {
            let border = &style.border;
            let current_style = match side {
                PhysicalSide::Left =>   (border.border_left_width,   border.border_left_style),
                PhysicalSide::Right =>  (border.border_right_width,  border.border_right_style),
                PhysicalSide::Top =>    (border.border_top_width,    border.border_top_style),
                PhysicalSide::Bottom => (border.border_bottom_width, border.border_bottom_style),
            };
            if current_style == (Au(0), BorderStyle::none) {
                return;
            }
        }
        let mut style = Arc::make_mut(style);
        let border = Arc::make_mut(&mut style.border);
        match side {
            PhysicalSide::Left => {
                border.border_left_width = Au(0);
                border.border_left_style = BorderStyle::none;
            }
            PhysicalSide::Right => {
                border.border_right_width = Au(0);
                border.border_right_style = BorderStyle::none;
            }
            PhysicalSide::Bottom => {
                border.border_bottom_width = Au(0);
                border.border_bottom_style = BorderStyle::none;
            }
            PhysicalSide::Top => {
                border.border_top_width = Au(0);
                border.border_top_style = BorderStyle::none;
            }
        }
    }

    if !is_first_fragment_of_element {
        let side = style.writing_mode.inline_start_physical_side();
        modify_side(style, side)
    }

    if !is_last_fragment_of_element {
        let side = style.writing_mode.inline_end_physical_side();
        modify_side(style, side)
    }
}

#[macro_export]
macro_rules! css_properties_accessors {
    ($macro_name: ident) => {
        $macro_name! {
            % for kind, props in [("Longhand", data.longhands), ("Shorthand", data.shorthands)]:
                % for property in props:
                    % if not property.derived_from and not property.internal:
                        % for name in [property.name] + property.alias:
                            % if '-' in name:
                                [${to_rust_ident(name).capitalize()}, Set${to_rust_ident(name).capitalize()},
                                 PropertyId::${kind}(${kind}Id::${property.camel_case})],
                            % endif
                            [${to_camel_case(name)}, Set${to_camel_case(name)},
                             PropertyId::${kind}(${kind}Id::${property.camel_case})],
                        % endfor
                    % endif
                % endfor
            % endfor
        }
    }
}


macro_rules! longhand_properties_idents {
    ($macro_name: ident) => {
        $macro_name! {
            % for property in data.longhands:
                ${property.ident}
            % endfor
        }
    }
}

/// Testing function to check the size of all SpecifiedValues.
#[cfg(feature = "testing")]
pub fn test_size_of_specified_values() {
    use std::mem::size_of;
    let threshold = 24;

    let mut longhands = vec![];
    % for property in data.longhands:
        longhands.push(("${property.name}",
                       size_of::<longhands::${property.ident}::SpecifiedValue>(),
                       ${"true" if property.boxed else "false"}));
    % endfor

    let mut failing_messages = vec![];

    for specified_value in longhands {
        if specified_value.1 > threshold && !specified_value.2 {
            failing_messages.push(
                format!("Your changes have increased the size of {} SpecifiedValue to {}. The threshold is \
                        currently {}. SpecifiedValues affect size of PropertyDeclaration enum and \
                        increasing the size may negative affect style system performance. Please consider \
                        using `boxed=\"True\"` in this longhand.",
                        specified_value.0, specified_value.1, threshold));
        } else if specified_value.1 <= threshold && specified_value.2 {
            failing_messages.push(
                format!("Your changes have decreased the size of {} SpecifiedValue to {}. Good work! \
                        The threshold is currently {}. Please consider removing `boxed=\"True\"` from this longhand.",
                        specified_value.0, specified_value.1, threshold));
        }
    }

    if !failing_messages.is_empty() {
        panic!("{}", failing_messages.join("\n\n"));
    }
}<|MERGE_RESOLUTION|>--- conflicted
+++ resolved
@@ -1831,16 +1831,11 @@
     /// The root element's computed font size.
     pub root_font_size: Au,
     /// The keyword behind the current font-size property, if any
-<<<<<<< HEAD
     pub font_computation_data: FontComputationData,
-=======
-    pub font_size_keyword: Option<(longhands::font_size::KeywordSize, f32)>,
-
     /// The element's computed values if visited, only computed if there's a
     /// relevant link for this element. A element's "relevant link" is the
     /// element being matched if it is a link or the nearest ancestor link.
     visited_style: Option<Arc<ComputedValues>>,
->>>>>>> 3c267d7f
 }
 
 #[cfg(feature = "servo")]
@@ -1859,12 +1854,8 @@
             custom_properties: custom_properties,
             writing_mode: writing_mode,
             root_font_size: root_font_size,
-<<<<<<< HEAD
             font_computation_data: FontComputationData::new(font_size_keyword),
-=======
-            font_size_keyword: font_size_keyword,
             visited_style: visited_style,
->>>>>>> 3c267d7f
         % for style_struct in data.active_style_structs():
             ${style_struct.ident}: ${style_struct.ident},
         % endfor
@@ -2349,12 +2340,8 @@
         Self::new(parent.custom_properties(),
                   parent.writing_mode,
                   parent.root_font_size,
-<<<<<<< HEAD
                   parent.font_computation_data.font_size_keyword,
-=======
-                  parent.font_size_keyword,
                   parent.clone_visited_style(),
->>>>>>> 3c267d7f
                   % for style_struct in data.active_style_structs():
                   % if style_struct.inherited:
                   parent.${style_struct.name_lower}_arc(),
@@ -2471,12 +2458,8 @@
             custom_properties: None,
             writing_mode: WritingMode::empty(),
             root_font_size: longhands::font_size::get_initial_value(),
-<<<<<<< HEAD
             font_computation_data: FontComputationData::default_values()
-=======
-            font_size_keyword: Some((Default::default(), 1.)),
             visited_style: None,
->>>>>>> 3c267d7f
         };
     }
 }
@@ -2625,12 +2608,8 @@
         StyleBuilder::new(custom_properties,
                           WritingMode::empty(),
                           inherited_style.root_font_size,
-<<<<<<< HEAD
                           inherited_style.font_computation_data.font_size_keyword,
-=======
-                          inherited_style.font_size_keyword,
                           visited_style,
->>>>>>> 3c267d7f
                           % for style_struct in data.active_style_structs():
                               % if style_struct.inherited:
                                   inherited_style.${style_struct.name_lower}_arc(),
@@ -2643,12 +2622,8 @@
         StyleBuilder::new(custom_properties,
                           WritingMode::empty(),
                           inherited_style.root_font_size,
-<<<<<<< HEAD
                           inherited_style.font_computation_data.font_size_keyword,
-=======
-                          inherited_style.font_size_keyword,
                           visited_style,
->>>>>>> 3c267d7f
                           % for style_struct in data.active_style_structs():
                               inherited_style.${style_struct.name_lower}_arc(),
                           % endfor
