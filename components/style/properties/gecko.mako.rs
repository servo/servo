/* This Source Code Form is subject to the terms of the Mozilla Public
 * License, v. 2.0. If a copy of the MPL was not distributed with this
 * file, You can obtain one at http://mozilla.org/MPL/2.0/. */

// `data` comes from components/style/properties.mako.rs; see build.rs for more details.

<%!
    from data import to_rust_ident, to_camel_case
    from data import Keyword
%>
<%namespace name="helpers" file="/helpers.mako.rs" />

use app_units::Au;
use cssparser::Color;
use custom_properties::ComputedValuesMap;
use gecko_bindings::bindings;
% for style_struct in data.style_structs:
use gecko_bindings::structs::${style_struct.gecko_ffi_name};
use gecko_bindings::bindings::Gecko_Construct_Default_${style_struct.gecko_ffi_name};
use gecko_bindings::bindings::Gecko_CopyConstruct_${style_struct.gecko_ffi_name};
use gecko_bindings::bindings::Gecko_Destroy_${style_struct.gecko_ffi_name};
% endfor
use gecko_bindings::bindings::Gecko_Construct_nsStyleVariables;
use gecko_bindings::bindings::Gecko_CopyCursorArrayFrom;
use gecko_bindings::bindings::Gecko_CopyFontFamilyFrom;
use gecko_bindings::bindings::Gecko_CopyImageValueFrom;
use gecko_bindings::bindings::Gecko_CopyListStyleImageFrom;
use gecko_bindings::bindings::Gecko_CopyListStyleTypeFrom;
use gecko_bindings::bindings::Gecko_Destroy_nsStyleVariables;
use gecko_bindings::bindings::Gecko_EnsureImageLayersLength;
use gecko_bindings::bindings::Gecko_FontFamilyList_AppendGeneric;
use gecko_bindings::bindings::Gecko_FontFamilyList_AppendNamed;
use gecko_bindings::bindings::Gecko_FontFamilyList_Clear;
use gecko_bindings::bindings::Gecko_SetCursorArrayLength;
use gecko_bindings::bindings::Gecko_SetCursorImageValue;
use gecko_bindings::bindings::Gecko_StyleTransition_SetUnsupportedProperty;
use gecko_bindings::bindings::Gecko_NewCSSShadowArray;
use gecko_bindings::bindings::Gecko_nsStyleFont_SetLang;
use gecko_bindings::bindings::Gecko_nsStyleFont_CopyLangFrom;
use gecko_bindings::bindings::Gecko_SetListStyleImageNone;
use gecko_bindings::bindings::Gecko_SetListStyleImageImageValue;
use gecko_bindings::bindings::Gecko_SetListStyleType;
use gecko_bindings::bindings::Gecko_SetNullImageValue;
use gecko_bindings::bindings::ServoComputedValuesBorrowedOrNull;
use gecko_bindings::bindings::{Gecko_ResetFilters, Gecko_CopyFiltersFrom};
use gecko_bindings::bindings::RawGeckoPresContextBorrowed;
use gecko_bindings::structs::{self, StyleComplexColor};
use gecko_bindings::structs::nsCSSPropertyID;
use gecko_bindings::structs::nsStyleVariables;
use gecko_bindings::sugar::ns_style_coord::{CoordDataValue, CoordData, CoordDataMut};
use gecko_bindings::sugar::ownership::HasArcFFI;
use gecko::values::convert_nscolor_to_rgba;
use gecko::values::convert_rgba_to_nscolor;
use gecko::values::GeckoStyleCoordConvertible;
use gecko::values::round_border_to_device_pixels;
use logical_geometry::WritingMode;
use media_queries::Device;
use properties::animated_properties::TransitionProperty;
use properties::longhands;
use properties:: FontComputationData;
use properties::{Importance, LonghandId};
use properties::{PropertyDeclaration, PropertyDeclarationBlock, PropertyDeclarationId};
use std::fmt::{self, Debug};
use std::mem::{forget, transmute, zeroed};
use std::ptr;
use stylearc::Arc;
use std::cmp;
use values::computed::ToComputedValue;
use values::{Either, Auto, KeyframesName};
use computed_values::border_style;

pub mod style_structs {
    % for style_struct in data.style_structs:
    pub use super::${style_struct.gecko_struct_name} as ${style_struct.name};
    % endfor
}


#[derive(Clone, Debug)]
pub struct ComputedValues {
    % for style_struct in data.style_structs:
    ${style_struct.ident}: Arc<style_structs::${style_struct.name}>,
    % endfor

    custom_properties: Option<Arc<ComputedValuesMap>>,
    pub writing_mode: WritingMode,
    pub root_font_size: Au,
<<<<<<< HEAD
    pub font_computation_data: FontComputationData,
=======
    /// font-size keyword values (and font-size-relative values applied
    /// to keyword values) need to preserve their identity as originating
    /// from keywords and relative font sizes. We store this information
    /// out of band in the ComputedValues. When None, the font size on the
    /// current struct was computed from a value that was not a keyword
    /// or a chain of font-size-relative values applying to successive parents
    /// terminated by a keyword. When Some, this means the font-size was derived
    /// from a keyword value or a keyword value on some ancestor with only
    /// font-size-relative keywords and regular inheritance in between. The
    /// integer stores the final ratio of the chain of font size relative values.
    /// and is 1 when there was just a keyword and no relative values.
    ///
    /// When this is Some, we compute font sizes by computing the keyword against
    /// the generic font, and then multiplying it by the ratio.
    pub font_size_keyword: Option<(longhands::font_size::KeywordSize, f32)>,
    /// The cached system font. See longhand/font.mako.rs
    pub cached_system_font: Option<longhands::system_font::ComputedSystemFont>,

    /// The element's computed values if visited, only computed if there's a
    /// relevant link for this element. A element's "relevant link" is the
    /// element being matched if it is a link or the nearest ancestor link.
    visited_style: Option<Arc<ComputedValues>>,
>>>>>>> 3c267d7f
}

impl ComputedValues {
    pub fn new(custom_properties: Option<Arc<ComputedValuesMap>>,
               writing_mode: WritingMode,
               root_font_size: Au,
               font_size_keyword: Option<(longhands::font_size::KeywordSize, f32)>,
               visited_style: Option<Arc<ComputedValues>>,
               % for style_struct in data.style_structs:
               ${style_struct.ident}: Arc<style_structs::${style_struct.name}>,
               % endfor
    ) -> Self {
        ComputedValues {
            custom_properties: custom_properties,
            writing_mode: writing_mode,
            root_font_size: root_font_size,
<<<<<<< HEAD
            font_computation_data: FontComputationData::new(font_size_keyword),
=======
            cached_system_font: None,
            font_size_keyword: font_size_keyword,
            visited_style: visited_style,
>>>>>>> 3c267d7f
            % for style_struct in data.style_structs:
            ${style_struct.ident}: ${style_struct.ident},
            % endfor
        }
    }

    pub fn default_values(pres_context: RawGeckoPresContextBorrowed) -> Arc<Self> {
        Arc::new(ComputedValues {
            custom_properties: None,
            writing_mode: WritingMode::empty(), // FIXME(bz): This seems dubious
            root_font_size: longhands::font_size::get_initial_value(), // FIXME(bz): Also seems dubious?
<<<<<<< HEAD
            font_computation_data: FontComputationData::default_values(),
=======
            font_size_keyword: Some((Default::default(), 1.)),
            cached_system_font: None,
            visited_style: None,
>>>>>>> 3c267d7f
            % for style_struct in data.style_structs:
                ${style_struct.ident}: style_structs::${style_struct.name}::default(pres_context),
            % endfor
        })
    }


    #[inline]
    pub fn is_display_contents(&self) -> bool {
        self.get_box().clone_display() == longhands::display::computed_value::T::contents
    }

    /// Returns true if the value of the `content` property would make a
    /// pseudo-element not rendered.
    #[inline]
    pub fn ineffective_content_property(&self) -> bool {
        self.get_counters().ineffective_content_property()
    }

    % for style_struct in data.style_structs:
    #[inline]
    pub fn clone_${style_struct.name_lower}(&self) -> Arc<style_structs::${style_struct.name}> {
        self.${style_struct.ident}.clone()
    }
    #[inline]
    pub fn get_${style_struct.name_lower}(&self) -> &style_structs::${style_struct.name} {
        &self.${style_struct.ident}
    }

    pub fn ${style_struct.name_lower}_arc(&self) -> &Arc<style_structs::${style_struct.name}> {
        &self.${style_struct.ident}
    }

    #[inline]
    pub fn mutate_${style_struct.name_lower}(&mut self) -> &mut style_structs::${style_struct.name} {
        Arc::make_mut(&mut self.${style_struct.ident})
    }
    % endfor

    /// Gets a reference to the visited computed values, if any.
    pub fn get_visited_style(&self) -> Option<<&Arc<ComputedValues>> {
        self.visited_style.as_ref()
    }

    /// Gets a reference to the visited computed values. Panic if the element
    /// does not have visited computed values.
    pub fn visited_style(&self) -> &Arc<ComputedValues> {
        self.get_visited_style().unwrap()
    }

    /// Clone the visited computed values Arc.  Used for inheriting parent styles
    /// in StyleBuilder::for_inheritance.
    pub fn clone_visited_style(&self) -> Option<Arc<ComputedValues>> {
        self.visited_style.clone()
    }

    pub fn custom_properties(&self) -> Option<Arc<ComputedValuesMap>> {
        self.custom_properties.clone()
    }

    #[allow(non_snake_case)]
    pub fn has_moz_binding(&self) -> bool {
        !self.get_box().gecko.mBinding.mPtr.mRawPtr.is_null()
    }

    // FIXME(bholley): Implement this properly.
    #[inline]
    pub fn is_multicol(&self) -> bool { false }

    pub fn to_declaration_block(&self, property: PropertyDeclarationId) -> PropertyDeclarationBlock {
        match property {
            % for prop in data.longhands:
                % if prop.animatable:
                    PropertyDeclarationId::Longhand(LonghandId::${prop.camel_case}) => {
                         PropertyDeclarationBlock::with_one(
                            PropertyDeclaration::${prop.camel_case}(
                                % if prop.boxed:
                                    Box::new(
                                % endif
                                longhands::${prop.ident}::SpecifiedValue::from_computed_value(
                                  &self.get_${prop.style_struct.ident.strip("_")}().clone_${prop.ident}())
                                % if prop.boxed:
                                    )
                                % endif
                            ),
                            Importance::Normal
                        )
                    },
                % endif
            % endfor
            PropertyDeclarationId::Custom(_name) => unimplemented!(),
            _ => unimplemented!()
        }
    }
}

<%def name="declare_style_struct(style_struct)">
pub struct ${style_struct.gecko_struct_name} {
    gecko: ${style_struct.gecko_ffi_name},
}
impl ${style_struct.gecko_struct_name} {
    pub fn gecko(&self) -> &${style_struct.gecko_ffi_name} {
        &self.gecko
    }
}
</%def>

<%def name="impl_simple_setter(ident, gecko_ffi_name)">
    #[allow(non_snake_case)]
    pub fn set_${ident}(&mut self, v: longhands::${ident}::computed_value::T) {
        ${set_gecko_property(gecko_ffi_name, "v")}
    }
</%def>

<%def name="impl_simple_clone(ident, gecko_ffi_name)">
    #[allow(non_snake_case)]
    pub fn clone_${ident}(&self) -> longhands::${ident}::computed_value::T {
        self.gecko.${gecko_ffi_name}
    }
</%def>

<%def name="impl_simple_copy(ident, gecko_ffi_name, *kwargs)">
    #[allow(non_snake_case)]
    pub fn copy_${ident}_from(&mut self, other: &Self) {
        self.gecko.${gecko_ffi_name} = other.gecko.${gecko_ffi_name};
    }
</%def>

<%def name="impl_coord_copy(ident, gecko_ffi_name)">
    #[allow(non_snake_case)]
    pub fn copy_${ident}_from(&mut self, other: &Self) {
        self.gecko.${gecko_ffi_name}.copy_from(&other.gecko.${gecko_ffi_name});
    }
</%def>

<%!
def get_gecko_property(ffi_name, self_param = "self"):
    if "mBorderColor" in ffi_name:
        return ffi_name.replace("mBorderColor",
                                "unsafe { *%s.gecko.__bindgen_anon_1.mBorderColor.as_ref() }"
                                % self_param)
    return "%s.gecko.%s" % (self_param, ffi_name)

def set_gecko_property(ffi_name, expr):
    if "mBorderColor" in ffi_name:
        ffi_name = ffi_name.replace("mBorderColor",
                                    "*self.gecko.__bindgen_anon_1.mBorderColor.as_mut()")
        return "unsafe { %s = %s };" % (ffi_name, expr)
    return "self.gecko.%s = %s;" % (ffi_name, expr)
%>

<%def name="impl_keyword_setter(ident, gecko_ffi_name, keyword, cast_type='u8', on_set=None)">
    #[allow(non_snake_case)]
    pub fn set_${ident}(&mut self, v: longhands::${ident}::computed_value::T) {
        use properties::longhands::${ident}::computed_value::T as Keyword;
        // FIXME(bholley): Align binary representations and ditch |match| for cast + static_asserts
        let result = match v {
            % for value in keyword.values_for('gecko'):
                Keyword::${to_rust_ident(value)} =>
                    structs::${keyword.gecko_constant(value)} ${keyword.maybe_cast(cast_type)},
            % endfor
        };
        ${set_gecko_property(gecko_ffi_name, "result")}
        % if on_set:
        self.${on_set}();
        % endif
    }
</%def>

<%def name="impl_keyword_clone(ident, gecko_ffi_name, keyword, cast_type='u8')">
    #[allow(non_snake_case)]
    pub fn clone_${ident}(&self) -> longhands::${ident}::computed_value::T {
        use properties::longhands::${ident}::computed_value::T as Keyword;
        // FIXME(bholley): Align binary representations and ditch |match| for cast + static_asserts

        // Some constant macros in the gecko are defined as negative integer(e.g. font-stretch).
        // And they are convert to signed integer in Rust bindings. We need to cast then
        // as signed type when we have both signed/unsigned integer in order to use them
        // as match's arms.
        // Also, to use same implementation here we use casted constant if we have only singed values.
        % for value in keyword.values_for('gecko'):
        const ${keyword.casted_constant_name(value, cast_type)} : ${cast_type} =
            structs::${keyword.gecko_constant(value)} as ${cast_type};
        % endfor

        match ${get_gecko_property(gecko_ffi_name)} as ${cast_type} {
            % for value in keyword.values_for('gecko'):
            ${keyword.casted_constant_name(value, cast_type)} => Keyword::${to_rust_ident(value)},
            % endfor
            % if keyword.gecko_inexhaustive:
            x => panic!("Found unexpected value in style struct for ${ident} property: {:?}", x),
            % endif
        }
    }
</%def>

/// Convert a Servo color into an nscolor; with currentColor as 0
///
/// Call sites will need to be updated after https://bugzilla.mozilla.org/show_bug.cgi?id=760345
fn color_to_nscolor_zero_currentcolor(color: Color) -> structs::nscolor {
    match color {
        Color::RGBA(rgba) => {
            convert_rgba_to_nscolor(&rgba)
        },
        Color::CurrentColor => 0,
    }
}

<%def name="impl_color_setter(ident, gecko_ffi_name, complex_color=True)">
    #[allow(unreachable_code)]
    #[allow(non_snake_case)]
    pub fn set_${ident}(&mut self, v: longhands::${ident}::computed_value::T) {
        % if complex_color:
            let result = v.into();
        % else:
            let result = color_to_nscolor_zero_currentcolor(v);
        % endif
        ${set_gecko_property(gecko_ffi_name, "result")}
    }
</%def>

<%def name="impl_color_copy(ident, gecko_ffi_name, complex_color=True)">
    #[allow(non_snake_case)]
    pub fn copy_${ident}_from(&mut self, other: &Self) {
        let color = ${get_gecko_property(gecko_ffi_name, self_param = "other")};
        ${set_gecko_property(gecko_ffi_name, "color")};
    }
</%def>

<%def name="impl_color_clone(ident, gecko_ffi_name, complex_color=True)">
    #[allow(non_snake_case)]
    pub fn clone_${ident}(&self) -> longhands::${ident}::computed_value::T {
        % if complex_color:
            ${get_gecko_property(gecko_ffi_name)}.into()
        % else:
            Color::RGBA(convert_nscolor_to_rgba(${get_gecko_property(gecko_ffi_name)}))
        % endif
    }
</%def>

<%def name="impl_keyword(ident, gecko_ffi_name, keyword, need_clone, cast_type='u8', **kwargs)">
<%call expr="impl_keyword_setter(ident, gecko_ffi_name, keyword, cast_type, **kwargs)"></%call>
<%call expr="impl_simple_copy(ident, gecko_ffi_name)"></%call>
%if need_clone:
<%call expr="impl_keyword_clone(ident, gecko_ffi_name, keyword, cast_type)"></%call>
% endif
</%def>

<%def name="impl_simple(ident, gecko_ffi_name, need_clone=False)">
<%call expr="impl_simple_setter(ident, gecko_ffi_name)"></%call>
<%call expr="impl_simple_copy(ident, gecko_ffi_name)"></%call>
% if need_clone:
    <%call expr="impl_simple_clone(ident, gecko_ffi_name)"></%call>
% endif
</%def>

<%def name="impl_absolute_length(ident, gecko_ffi_name, need_clone=False)">
    #[allow(non_snake_case)]
    pub fn set_${ident}(&mut self, v: longhands::${ident}::computed_value::T) {
        ${set_gecko_property(gecko_ffi_name, "v.0")}
    }
    <%call expr="impl_simple_copy(ident, gecko_ffi_name)"></%call>
    % if need_clone:
        #[allow(non_snake_case)]
        pub fn clone_${ident}(&self) -> longhands::${ident}::computed_value::T {
            Au(self.gecko.${gecko_ffi_name})
        }
    % endif
</%def>

<%def name="impl_position(ident, gecko_ffi_name, need_clone=False)">
    #[allow(non_snake_case)]
    pub fn set_${ident}(&mut self, v: longhands::${ident}::computed_value::T) {
        ${set_gecko_property("%s.mXPosition" % gecko_ffi_name, "v.horizontal.into()")}
        ${set_gecko_property("%s.mYPosition" % gecko_ffi_name, "v.vertical.into()")}
    }
    <%call expr="impl_simple_copy(ident, gecko_ffi_name)"></%call>
    % if need_clone:
        #[allow(non_snake_case)]
        pub fn clone_${ident}(&self) -> longhands::${ident}::computed_value::T {
            longhands::${ident}::computed_value::T {
                horizontal: self.gecko.${gecko_ffi_name}.mXPosition.into(),
                vertical: self.gecko.${gecko_ffi_name}.mYPosition.into(),
            }
        }
    % endif
</%def>

<%def name="impl_color(ident, gecko_ffi_name, need_clone=False, complex_color=True)">
<%call expr="impl_color_setter(ident, gecko_ffi_name, complex_color)"></%call>
<%call expr="impl_color_copy(ident, gecko_ffi_name, complex_color)"></%call>
% if need_clone:
    <%call expr="impl_color_clone(ident, gecko_ffi_name, complex_color)"></%call>
% endif
</%def>

<%def name="impl_svg_paint(ident, gecko_ffi_name, need_clone=False, complex_color=True)">
    #[allow(non_snake_case)]
    pub fn set_${ident}(&mut self, mut v: longhands::${ident}::computed_value::T) {
        use values::computed::SVGPaintKind;
        use self::structs::nsStyleSVGPaintType;
        use self::structs::nsStyleSVGFallbackType;

        let ref mut paint = ${get_gecko_property(gecko_ffi_name)};
        unsafe {
            bindings::Gecko_nsStyleSVGPaint_Reset(paint);
        }
        let fallback = v.fallback.take();
        match v.kind {
            SVGPaintKind::None => return,
            SVGPaintKind::ContextFill => {
                paint.mType = nsStyleSVGPaintType::eStyleSVGPaintType_ContextFill;
            }
            SVGPaintKind::ContextStroke => {
                paint.mType = nsStyleSVGPaintType::eStyleSVGPaintType_ContextStroke;
            }
            SVGPaintKind::PaintServer(url) => {
                unsafe {
                    bindings::Gecko_nsStyleSVGPaint_SetURLValue(paint, url.for_ffi());
                }
            }
            SVGPaintKind::Color(color) => {
                paint.mType = nsStyleSVGPaintType::eStyleSVGPaintType_Color;
                unsafe {
                    *paint.mPaint.mColor.as_mut() = color_to_nscolor_zero_currentcolor(color);
                }
            }
        }

        if let Some(fallback) = fallback {
            paint.mFallbackType = nsStyleSVGFallbackType::eStyleSVGFallbackType_Color;
            paint.mFallbackColor = color_to_nscolor_zero_currentcolor(fallback);
        }
    }

    #[allow(non_snake_case)]
    pub fn copy_${ident}_from(&mut self, other: &Self) {
        unsafe {
            bindings::Gecko_nsStyleSVGPaint_CopyFrom(
                &mut ${get_gecko_property(gecko_ffi_name)},
                & ${get_gecko_property(gecko_ffi_name, "other")}
            );
        }
    }
</%def>

<%def name="impl_app_units(ident, gecko_ffi_name, need_clone, inherit_from=None, round_to_pixels=False)">
    #[allow(non_snake_case)]
    pub fn set_${ident}(&mut self, v: longhands::${ident}::computed_value::T) {
        let value = {
            % if round_to_pixels:
            let au_per_device_px = Au(self.gecko.mTwipsPerPixel);
            round_border_to_device_pixels(v, au_per_device_px).0
            % else:
            v.0
            % endif
        };

        % if inherit_from:
        self.gecko.${inherit_from} = value;
        % endif
        self.gecko.${gecko_ffi_name} = value;
    }

    #[allow(non_snake_case)]
    pub fn copy_${ident}_from(&mut self, other: &Self) {
        % if inherit_from:
        self.gecko.${inherit_from} = other.gecko.${inherit_from};
        // NOTE: This is needed to easily handle the `unset` and `initial`
        // keywords, which are implemented calling this function.
        //
        // In practice, this means that we may have an incorrect value here, but
        // we'll adjust that properly in the style fixup phase.
        self.gecko.${gecko_ffi_name} = other.gecko.${inherit_from};
        % else:
        self.gecko.${gecko_ffi_name} = other.gecko.${gecko_ffi_name};
        % endif
    }

%if need_clone:
    #[allow(non_snake_case)]
    pub fn clone_${ident}(&self) -> longhands::${ident}::computed_value::T {
        Au(self.gecko.${gecko_ffi_name})
    }
% endif
</%def>

<%def name="impl_split_style_coord(ident, gecko_ffi_name, index, need_clone=False)">
    #[allow(non_snake_case)]
    pub fn set_${ident}(&mut self, v: longhands::${ident}::computed_value::T) {
        v.to_gecko_style_coord(&mut self.gecko.${gecko_ffi_name}.data_at_mut(${index}));
    }
    #[allow(non_snake_case)]
    pub fn copy_${ident}_from(&mut self, other: &Self) {
        self.gecko.${gecko_ffi_name}.data_at_mut(${index}).copy_from(&other.gecko.${gecko_ffi_name}.data_at(${index}));
    }
    % if need_clone:
        #[allow(non_snake_case)]
        pub fn clone_${ident}(&self) -> longhands::${ident}::computed_value::T {
            use properties::longhands::${ident}::computed_value::T;
            T::from_gecko_style_coord(&self.gecko.${gecko_ffi_name}.data_at(${index}))
                .expect("clone for ${ident} failed")
        }
    % endif
</%def>

<%def name="impl_style_coord(ident, gecko_ffi_name, need_clone=False)">
    #[allow(non_snake_case)]
    pub fn set_${ident}(&mut self, v: longhands::${ident}::computed_value::T) {
        v.to_gecko_style_coord(&mut self.gecko.${gecko_ffi_name});
    }
    #[allow(non_snake_case)]
    pub fn copy_${ident}_from(&mut self, other: &Self) {
        self.gecko.${gecko_ffi_name}.copy_from(&other.gecko.${gecko_ffi_name});
    }
    % if need_clone:
        #[allow(non_snake_case)]
        pub fn clone_${ident}(&self) -> longhands::${ident}::computed_value::T {
            use properties::longhands::${ident}::computed_value::T;
            T::from_gecko_style_coord(&self.gecko.${gecko_ffi_name})
                .expect("clone for ${ident} failed")
        }
    % endif
</%def>

<%def name="impl_corner_style_coord(ident, gecko_ffi_name, x_index, y_index, need_clone=False)">
    #[allow(non_snake_case)]
    pub fn set_${ident}(&mut self, v: longhands::${ident}::computed_value::T) {
        v.0.width.to_gecko_style_coord(&mut self.gecko.${gecko_ffi_name}.data_at_mut(${x_index}));
        v.0.height.to_gecko_style_coord(&mut self.gecko.${gecko_ffi_name}.data_at_mut(${y_index}));
    }
    #[allow(non_snake_case)]
    pub fn copy_${ident}_from(&mut self, other: &Self) {
        self.gecko.${gecko_ffi_name}.data_at_mut(${x_index})
                  .copy_from(&other.gecko.${gecko_ffi_name}.data_at(${x_index}));
        self.gecko.${gecko_ffi_name}.data_at_mut(${y_index})
                  .copy_from(&other.gecko.${gecko_ffi_name}.data_at(${y_index}));
    }
    % if need_clone:
        #[allow(non_snake_case)]
        pub fn clone_${ident}(&self) -> longhands::${ident}::computed_value::T {
            use values::generics::BorderRadiusSize;
            let width = GeckoStyleCoordConvertible::from_gecko_style_coord(
                            &self.gecko.${gecko_ffi_name}.data_at(${x_index}))
                            .expect("Failed to clone ${ident}");
            let height = GeckoStyleCoordConvertible::from_gecko_style_coord(
                            &self.gecko.${gecko_ffi_name}.data_at(${y_index}))
                            .expect("Failed to clone ${ident}");
            BorderRadiusSize::new(width, height)
        }
    % endif
</%def>

<%def name="impl_css_url(ident, gecko_ffi_name, need_clone=False)">
    #[allow(non_snake_case)]
    pub fn set_${ident}(&mut self, v: longhands::${ident}::computed_value::T) {
        use gecko_bindings::sugar::refptr::RefPtr;
        match v {
            Either::First(url) => {
                let refptr = unsafe {
                    let ptr = bindings::Gecko_NewURLValue(url.for_ffi());
                    if ptr.is_null() {
                        self.gecko.${gecko_ffi_name}.clear();
                        return;
                    }
                    RefPtr::from_addrefed(ptr)
                };
                self.gecko.${gecko_ffi_name}.set_move(refptr)
            }
            Either::Second(_none) => {
                unsafe {
                    self.gecko.${gecko_ffi_name}.clear();
                }
            }
        }
    }
    #[allow(non_snake_case)]
    pub fn copy_${ident}_from(&mut self, other: &Self) {
        unsafe {
            self.gecko.${gecko_ffi_name}.set(&other.gecko.${gecko_ffi_name});
        }
    }
    % if need_clone:
        <% raise Exception("Do not know how to handle clone ") %>
    % endif
</%def>

<%def name="impl_logical(name, need_clone=False, **kwargs)">
    ${helpers.logical_setter(name, need_clone)}
</%def>

<%def name="impl_style_struct(style_struct)">
impl ${style_struct.gecko_struct_name} {
    #[allow(dead_code, unused_variables)]
    pub fn default(pres_context: RawGeckoPresContextBorrowed) -> Arc<Self> {
        let mut result = Arc::new(${style_struct.gecko_struct_name} { gecko: unsafe { zeroed() } });
        unsafe {
            Gecko_Construct_Default_${style_struct.gecko_ffi_name}(&mut Arc::get_mut(&mut result).unwrap().gecko,
                                                                   pres_context);
        }
        result
    }
    pub fn get_gecko(&self) -> &${style_struct.gecko_ffi_name} {
        &self.gecko
    }
}
impl Drop for ${style_struct.gecko_struct_name} {
    fn drop(&mut self) {
        unsafe {
            Gecko_Destroy_${style_struct.gecko_ffi_name}(&mut self.gecko);
        }
    }
}
impl Clone for ${style_struct.gecko_struct_name} {
    fn clone(&self) -> Self {
        unsafe {
            let mut result = ${style_struct.gecko_struct_name} { gecko: zeroed() };
            Gecko_CopyConstruct_${style_struct.gecko_ffi_name}(&mut result.gecko, &self.gecko);
            result
        }
    }
}

// FIXME(bholley): Make bindgen generate Debug for all types.
%if style_struct.gecko_ffi_name in ("nsStyle" + x for x in "Border Display List Background Font SVGReset".split()):
impl Debug for ${style_struct.gecko_struct_name} {
    // FIXME(bholley): Generate this.
    fn fmt(&self, f: &mut fmt::Formatter) -> fmt::Result {
        write!(f, "Gecko style struct: ${style_struct.gecko_struct_name}")
    }
}
%else:
impl Debug for ${style_struct.gecko_struct_name} {
    // FIXME(bholley): Generate this.
    fn fmt(&self, f: &mut fmt::Formatter) -> fmt::Result { self.gecko.fmt(f) }
}
%endif
</%def>

<%def name="raw_impl_trait(style_struct, skip_longhands='', skip_additionals='')">
<%
    longhands = [x for x in style_struct.longhands
                if not (skip_longhands == "*" or x.name in skip_longhands.split())]

    #
    # Make a list of types we can't auto-generate.
    #
    force_stub = [];
    # These have unusual representations in gecko.
    force_stub += ["list-style-type"]

    # Types used with predefined_type()-defined properties that we can auto-generate.
    predefined_types = {
        "length::LengthOrAuto": impl_style_coord,
        "length::LengthOrNormal": impl_style_coord,
        "Length": impl_absolute_length,
        "Position": impl_position,
        "LengthOrPercentage": impl_style_coord,
        "LengthOrPercentageOrAuto": impl_style_coord,
        "LengthOrPercentageOrNone": impl_style_coord,
        "LengthOrNone": impl_style_coord,
        "LengthOrNormal": impl_style_coord,
        "MaxLength": impl_style_coord,
        "MozLength": impl_style_coord,
        "Number": impl_simple,
        "Integer": impl_simple,
        "Opacity": impl_simple,
        "CSSColor": impl_color,
        "SVGPaint": impl_svg_paint,
        "UrlOrNone": impl_css_url,
    }

    def longhand_method(longhand):
        args = dict(ident=longhand.ident, gecko_ffi_name=longhand.gecko_ffi_name,
                    need_clone=longhand.need_clone)

        # get the method and pass additional keyword or type-specific arguments
        if longhand.logical:
            method = impl_logical
            args.update(name=longhand.name)
        elif longhand.keyword:
            method = impl_keyword
            args.update(keyword=longhand.keyword)
            if "font" in longhand.ident:
                args.update(cast_type=longhand.cast_type)
        else:
            method = predefined_types[longhand.predefined_type]
            if longhand.predefined_type in ["CSSColor"]:
                args.update(complex_color=longhand.complex_color)

        method(**args)

    picked_longhands, stub_longhands = [], []
    for x in longhands:
        if (x.keyword or x.predefined_type in predefined_types or x.logical) and x.name not in force_stub:
            picked_longhands.append(x)
        else:
            stub_longhands.append(x)

    # If one of the longhands is not handled
    # by either:
    # - being a keyword
    # - being a predefined longhand
    # - being a longhand with manual glue code (i.e. in skip_longhands)
    # - being generated as a stub
    #
    # then we raise an error here.
    #
    # If you hit this error, please add `product="servo"` to the longhand.
    # In case the longhand is used in a shorthand, add it to the force_stub
    # list above.

    for stub in stub_longhands:
       if stub.name not in force_stub:
           raise Exception("Don't know what to do with longhand %s in style struct %s"
                           % (stub.name,style_struct. gecko_struct_name))
%>
impl ${style_struct.gecko_struct_name} {
    /*
     * Manually-Implemented Methods.
     */
    ${caller.body().strip()}

    /*
     * Auto-Generated Methods.
     */
    <%
    for longhand in picked_longhands:
        longhand_method(longhand)
    %>

    /*
     * Stubs.
     */
    % for longhand in stub_longhands:
    #[allow(non_snake_case)]
    pub fn set_${longhand.ident}(&mut self, _: longhands::${longhand.ident}::computed_value::T) {
        warn!("stylo: Unimplemented property setter: ${longhand.name}");
    }
    #[allow(non_snake_case)]
    pub fn copy_${longhand.ident}_from(&mut self, _: &Self) {
        warn!("stylo: Unimplemented property setter: ${longhand.name}");
    }
    % if longhand.need_clone:
    #[allow(non_snake_case)]
    pub fn clone_${longhand.ident}(&self) -> longhands::${longhand.ident}::computed_value::T {
        unimplemented!()
    }
    % endif
    % if longhand.need_index:
    pub fn ${longhand.ident}_count(&self) -> usize { 0 }
    pub fn ${longhand.ident}_at(&self, _index: usize)
                                -> longhands::${longhand.ident}::computed_value::SingleComputedValue {
        unimplemented!()
    }
    % endif
    % endfor
    <% additionals = [x for x in style_struct.additional_methods
                      if skip_additionals != "*" and not x.name in skip_additionals.split()] %>
    % for additional in additionals:
    ${additional.stub()}
    % endfor
}
</%def>

<% data.manual_style_structs = [] %>
<%def name="impl_trait(style_struct_name, skip_longhands='', skip_additionals='')">
<%self:raw_impl_trait style_struct="${next(x for x in data.style_structs if x.name == style_struct_name)}"
                      skip_longhands="${skip_longhands}" skip_additionals="${skip_additionals}">
${caller.body()}
</%self:raw_impl_trait>
<% data.manual_style_structs.append(style_struct_name) %>
</%def>

<%!
class Side(object):
    def __init__(self, name, index):
        self.name = name
        self.ident = name.lower()
        self.index = index

class Corner(object):
    def __init__(self, vert, horiz, index):
        self.x_name = "HalfCorner::eCorner" + vert + horiz + "X"
        self.y_name = "HalfCorner::eCorner" + vert + horiz + "Y"
        self.ident = (vert + "_" + horiz).lower()
        self.x_index = 2 * index
        self.y_index = 2 * index + 1

class GridLine(object):
    def __init__(self, name):
        self.ident = "grid-" + name.lower()
        self.name = self.ident.replace('-', '_')
        self.gecko = "m" + to_camel_case(self.ident)

SIDES = [Side("Top", 0), Side("Right", 1), Side("Bottom", 2), Side("Left", 3)]
CORNERS = [Corner("Top", "Left", 0), Corner("Top", "Right", 1),
           Corner("Bottom", "Right", 2), Corner("Bottom", "Left", 3)]
GRID_LINES = map(GridLine, ["row-start", "row-end", "column-start", "column-end"])
%>

#[allow(dead_code)]
fn static_assert() {
    unsafe {
        % for corner in CORNERS:
        transmute::<_, [u32; ${corner.x_index}]>([1; structs::${corner.x_name} as usize]);
        transmute::<_, [u32; ${corner.y_index}]>([1; structs::${corner.y_name} as usize]);
        % endfor
    }
    // Note: using the above technique with an enum hits a rust bug when |structs| is in a different crate.
    % for side in SIDES:
    { const DETAIL: u32 = [0][(structs::Side::eSide${side.name} as usize != ${side.index}) as usize]; let _ = DETAIL; }
    % endfor
}


<% border_style_keyword = Keyword("border-style",
                                  "none solid double dotted dashed hidden groove ridge inset outset") %>

<% skip_border_longhands = " ".join(["border-{0}-{1}".format(x.ident, y)
                                     for x in SIDES
                                     for y in ["color", "style", "width"]] +
                                    ["border-{0}-radius".format(x.ident.replace("_", "-"))
                                     for x in CORNERS]) %>

<% skip_moz_border_color_longhands = " ".join("-moz-border-{0}-colors".format(x.ident)
                                              for x in SIDES) %>
<%self:impl_trait style_struct_name="Border"
                  skip_longhands="${skip_border_longhands} border-image-source border-image-outset
                                  border-image-repeat border-image-width border-image-slice
                                  ${skip_moz_border_color_longhands}"
                  skip_additionals="*">

    % for side in SIDES:
    <% impl_keyword("border_%s_style" % side.ident,
                    "mBorderStyle[%s]" % side.index,
                    border_style_keyword,
                    on_set="update_border_%s" % side.ident,
                    need_clone=True) %>

    // This is needed because the initial mComputedBorder value is set to zero.
    //
    // In order to compute stuff, we start from the initial struct, and keep
    // going down the tree applying properties.
    //
    // That means, effectively, that when we set border-style to something
    // non-hidden, we should use the initial border instead.
    //
    // Servo stores the initial border-width in the initial struct, and then
    // adjusts as needed in the fixup phase. This means that the initial struct
    // is technically not valid without fixups, and that you lose pretty much
    // any sharing of the initial struct, which is kind of unfortunate.
    //
    // Gecko has two fields for this, one that stores the "specified" border,
    // and other that stores the actual computed one. That means that when we
    // set border-style, border-width may change and we need to sync back to the
    // specified one. This is what this function does.
    //
    // Note that this doesn't impose any dependency in the order of computation
    // of the properties. This is only relevant if border-style is specified,
    // but border-width isn't. If border-width is specified at some point, the
    // two mBorder and mComputedBorder fields would be the same already.
    //
    // Once we're here, we know that we'll run style fixups, so it's fine to
    // just copy the specified border here, we'll adjust it if it's incorrect
    // later.
    fn update_border_${side.ident}(&mut self) {
        self.gecko.mComputedBorder.${side.ident} = self.gecko.mBorder.${side.ident};
    }

    <% impl_color("border_%s_color" % side.ident, "(mBorderColor)[%s]" % side.index, need_clone=True) %>

    <% impl_app_units("border_%s_width" % side.ident,
                      "mComputedBorder.%s" % side.ident,
                      inherit_from="mBorder.%s" % side.ident,
                      need_clone=True,
                      round_to_pixels=True) %>

    pub fn border_${side.ident}_has_nonzero_width(&self) -> bool {
        self.gecko.mComputedBorder.${side.ident} != 0
    }

    #[allow(non_snake_case)]
    pub fn set__moz_border_${side.ident}_colors(&mut self,
                                                v: longhands::_moz_border_${side.ident}_colors::computed_value::T) {
        match v.0 {
            None => {
                unsafe {
                    bindings::Gecko_ClearMozBorderColors(&mut self.gecko,
                                                         structs::Side::eSide${to_camel_case(side.ident)});
                }
            },
            Some(ref colors) => {
                unsafe {
                    bindings::Gecko_EnsureMozBorderColors(&mut self.gecko);
                    bindings::Gecko_ClearMozBorderColors(&mut self.gecko,
                                                         structs::Side::eSide${to_camel_case(side.ident)});
                }
                for color in colors {
                    let c = color_to_nscolor_zero_currentcolor(*color);
                    unsafe {
                        bindings::Gecko_AppendMozBorderColors(&mut self.gecko,
                                                              structs::Side::eSide${to_camel_case(side.ident)},
                                                              c);
                    }
                }
            }
        }
    }

    #[allow(non_snake_case)]
    pub fn copy__moz_border_${side.ident}_colors_from(&mut self, other: &Self) {
        unsafe {
            bindings::Gecko_CopyMozBorderColors(&mut self.gecko, &other.gecko,
                                                structs::Side::eSide${to_camel_case(side.ident)});
        }
    }
    % endfor

    % for corner in CORNERS:
    <% impl_corner_style_coord("border_%s_radius" % corner.ident,
                               "mBorderRadius",
                               corner.x_index,
                               corner.y_index,
                               need_clone=True) %>
    % endfor

    pub fn set_border_image_source(&mut self, image: longhands::border_image_source::computed_value::T) {
        unsafe {
            // Prevent leaking of the last elements we did set
            Gecko_SetNullImageValue(&mut self.gecko.mBorderImageSource);
        }

        if let Either::Second(image) = image {
            self.gecko.mBorderImageSource.set(image, &mut false)
        }
    }

    pub fn copy_border_image_source_from(&mut self, other: &Self) {
        unsafe {
            Gecko_CopyImageValueFrom(&mut self.gecko.mBorderImageSource,
                                     &other.gecko.mBorderImageSource);
        }
    }

    pub fn set_border_image_outset(&mut self, v: longhands::border_image_outset::computed_value::T) {
        % for side in SIDES:
        v.${side.ident}.to_gecko_style_coord(&mut self.gecko.mBorderImageOutset.data_at_mut(${side.index}));
        % endfor
    }

    pub fn copy_border_image_outset_from(&mut self, other: &Self) {
        % for side in SIDES:
            self.gecko.mBorderImageOutset.data_at_mut(${side.index})
                .copy_from(&other.gecko.mBorderImageOutset.data_at(${side.index}));
        % endfor
    }

    pub fn set_border_image_repeat(&mut self, v: longhands::border_image_repeat::computed_value::T) {
        use properties::longhands::border_image_repeat::computed_value::RepeatKeyword;
        use gecko_bindings::structs::{NS_STYLE_BORDER_IMAGE_REPEAT_STRETCH, NS_STYLE_BORDER_IMAGE_REPEAT_REPEAT};
        use gecko_bindings::structs::{NS_STYLE_BORDER_IMAGE_REPEAT_ROUND, NS_STYLE_BORDER_IMAGE_REPEAT_SPACE};

        % for i, side in enumerate(["H", "V"]):
            let k = match v.${i} {
                RepeatKeyword::Stretch => NS_STYLE_BORDER_IMAGE_REPEAT_STRETCH,
                RepeatKeyword::Repeat => NS_STYLE_BORDER_IMAGE_REPEAT_REPEAT,
                RepeatKeyword::Round => NS_STYLE_BORDER_IMAGE_REPEAT_ROUND,
                RepeatKeyword::Space => NS_STYLE_BORDER_IMAGE_REPEAT_SPACE,
            };

            self.gecko.mBorderImageRepeat${side} = k as u8;
        % endfor
    }

    pub fn copy_border_image_repeat_from(&mut self, other: &Self) {
        self.gecko.mBorderImageRepeatH = other.gecko.mBorderImageRepeatH;
        self.gecko.mBorderImageRepeatV = other.gecko.mBorderImageRepeatV;
    }

    pub fn set_border_image_width(&mut self, v: longhands::border_image_width::computed_value::T) {
        use values::generics::border::BorderImageWidthSide;

        % for side in SIDES:
        match v.${side.ident} {
            BorderImageWidthSide::Auto => {
                self.gecko.mBorderImageWidth.data_at_mut(${side.index}).set_value(CoordDataValue::Auto)
            },
            BorderImageWidthSide::Length(l) => {
                l.to_gecko_style_coord(&mut self.gecko.mBorderImageWidth.data_at_mut(${side.index}))
            },
            BorderImageWidthSide::Number(n) => {
                self.gecko.mBorderImageWidth.data_at_mut(${side.index}).set_value(CoordDataValue::Factor(n))
            },
        }
        % endfor
    }

    pub fn copy_border_image_width_from(&mut self, other: &Self) {
        % for side in SIDES:
            self.gecko.mBorderImageWidth.data_at_mut(${side.index})
                .copy_from(&other.gecko.mBorderImageWidth.data_at(${side.index}));
        % endfor
    }

    pub fn set_border_image_slice(&mut self, v: longhands::border_image_slice::computed_value::T) {
        use gecko_bindings::structs::{NS_STYLE_BORDER_IMAGE_SLICE_NOFILL, NS_STYLE_BORDER_IMAGE_SLICE_FILL};

        % for side in SIDES:
        v.offsets.${side.ident}.to_gecko_style_coord(&mut self.gecko.mBorderImageSlice.data_at_mut(${side.index}));
        % endfor

        let fill = if v.fill {
            NS_STYLE_BORDER_IMAGE_SLICE_FILL
        } else {
            NS_STYLE_BORDER_IMAGE_SLICE_NOFILL
        };
        self.gecko.mBorderImageFill = fill as u8;
    }

    pub fn copy_border_image_slice_from(&mut self, other: &Self) {
        for i in 0..4 {
            self.gecko.mBorderImageSlice.data_at_mut(i)
                .copy_from(&other.gecko.mBorderImageSlice.data_at(i));
        }
        self.gecko.mBorderImageFill = other.gecko.mBorderImageFill;
    }
</%self:impl_trait>

<% skip_margin_longhands = " ".join(["margin-%s" % x.ident for x in SIDES]) %>
<%self:impl_trait style_struct_name="Margin"
                  skip_longhands="${skip_margin_longhands}">

    % for side in SIDES:
    <% impl_split_style_coord("margin_%s" % side.ident,
                              "mMargin",
                              side.index,
                              need_clone=True) %>
    % endfor
</%self:impl_trait>

<% skip_padding_longhands = " ".join(["padding-%s" % x.ident for x in SIDES]) %>
<%self:impl_trait style_struct_name="Padding"
                  skip_longhands="${skip_padding_longhands}">

    % for side in SIDES:
    <% impl_split_style_coord("padding_%s" % side.ident,
                              "mPadding",
                              side.index,
                              need_clone=True) %>
    % endfor
</%self:impl_trait>

<% skip_position_longhands = " ".join(x.ident for x in SIDES + GRID_LINES) %>
<%self:impl_trait style_struct_name="Position"
                  skip_longhands="${skip_position_longhands} z-index box-sizing order align-content
                                  justify-content align-self justify-self align-items
                                  justify-items grid-auto-rows grid-auto-columns grid-auto-flow
                                  grid-template-areas grid-template-rows grid-template-columns">
    % for side in SIDES:
    <% impl_split_style_coord("%s" % side.ident,
                              "mOffset",
                              side.index,
                              need_clone=True) %>
    % endfor

    pub fn set_z_index(&mut self, v: longhands::z_index::computed_value::T) {
        match v {
            Either::First(n) => self.gecko.mZIndex.set_value(CoordDataValue::Integer(n)),
            Either::Second(Auto) => self.gecko.mZIndex.set_value(CoordDataValue::Auto),
        }
    }

    pub fn copy_z_index_from(&mut self, other: &Self) {
        use gecko_bindings::structs::nsStyleUnit;
        // z-index is never a calc(). If it were, we'd be leaking here, so
        // assert that it isn't.
        debug_assert!(self.gecko.mZIndex.unit() != nsStyleUnit::eStyleUnit_Calc);
        unsafe {
            self.gecko.mZIndex.copy_from_unchecked(&other.gecko.mZIndex);
        }
    }

    pub fn clone_z_index(&self) -> longhands::z_index::computed_value::T {
        return match self.gecko.mZIndex.as_value() {
            CoordDataValue::Integer(n) => Either::First(n),
            CoordDataValue::Auto => Either::Second(Auto),
            _ => {
                debug_assert!(false);
                Either::First(0)
            }
        }
    }

    pub fn set_align_content(&mut self, v: longhands::align_content::computed_value::T) {
        self.gecko.mAlignContent = v.bits()
    }

    ${impl_simple_copy('align_content', 'mAlignContent')}

    pub fn set_justify_content(&mut self, v: longhands::justify_content::computed_value::T) {
        self.gecko.mJustifyContent = v.bits()
    }

    ${impl_simple_copy('justify_content', 'mJustifyContent')}

    pub fn set_align_self(&mut self, v: longhands::align_self::computed_value::T) {
        self.gecko.mAlignSelf = v.0.bits()
    }

    ${impl_simple_copy('align_self', 'mAlignSelf')}

    pub fn set_justify_self(&mut self, v: longhands::justify_self::computed_value::T) {
        self.gecko.mJustifySelf = v.0.bits()
    }

    ${impl_simple_copy('justify_self', 'mJustifySelf')}

    pub fn set_align_items(&mut self, v: longhands::align_items::computed_value::T) {
        self.gecko.mAlignItems = v.0.bits()
    }

    ${impl_simple_copy('align_items', 'mAlignItems')}

    pub fn clone_align_items(&self) -> longhands::align_items::computed_value::T {
        use values::specified::align::{AlignFlags, AlignItems};
        AlignItems(AlignFlags::from_bits(self.gecko.mAlignItems)
                                        .expect("mAlignItems contains valid flags"))
    }

    pub fn set_justify_items(&mut self, v: longhands::justify_items::computed_value::T) {
        self.gecko.mJustifyItems = v.0.bits()
    }

    ${impl_simple_copy('justify_items', 'mJustifyItems')}

    pub fn clone_justify_items(&self) -> longhands::justify_items::computed_value::T {
        use values::specified::align::{AlignFlags, JustifyItems};
        JustifyItems(AlignFlags::from_bits(self.gecko.mJustifyItems)
                                          .expect("mJustifyItems contains valid flags"))
    }

    pub fn set_box_sizing(&mut self, v: longhands::box_sizing::computed_value::T) {
        use computed_values::box_sizing::T;
        use gecko_bindings::structs::StyleBoxSizing;
        // TODO: guess what to do with box-sizing: padding-box
        self.gecko.mBoxSizing = match v {
            T::content_box => StyleBoxSizing::Content,
            T::border_box => StyleBoxSizing::Border
        }
    }
    ${impl_simple_copy('box_sizing', 'mBoxSizing')}

    pub fn set_order(&mut self, v: longhands::order::computed_value::T) {
        self.gecko.mOrder = v;
    }

    pub fn clone_order(&self) -> longhands::order::computed_value::T {
        self.gecko.mOrder
    }

    ${impl_simple_copy('order', 'mOrder')}

    % for value in GRID_LINES:
    pub fn set_${value.name}(&mut self, v: longhands::${value.name}::computed_value::T) {
        use gecko_bindings::structs::{nsStyleGridLine_kMinLine, nsStyleGridLine_kMaxLine};

        let ident = v.ident.unwrap_or(String::new());
        self.gecko.${value.gecko}.mLineName.assign_utf8(&ident);
        self.gecko.${value.gecko}.mHasSpan = v.is_span;
        self.gecko.${value.gecko}.mInteger = v.line_num.map(|i| {
            // clamping the integer between a range
            cmp::max(nsStyleGridLine_kMinLine, cmp::min(i.value(), nsStyleGridLine_kMaxLine))
        }).unwrap_or(0);
    }

    pub fn copy_${value.name}_from(&mut self, other: &Self) {
        self.gecko.${value.gecko}.mHasSpan = other.gecko.${value.gecko}.mHasSpan;
        self.gecko.${value.gecko}.mInteger = other.gecko.${value.gecko}.mInteger;
        self.gecko.${value.gecko}.mLineName.assign(&*other.gecko.${value.gecko}.mLineName);
    }
    % endfor

    % for kind in ["rows", "columns"]:
    pub fn set_grid_auto_${kind}(&mut self, v: longhands::grid_auto_${kind}::computed_value::T) {
        use values::generics::grid::TrackSize;

        match v {
            TrackSize::FitContent(lop) => {
                // Gecko sets min value to None and max value to the actual value in fit-content
                // https://dxr.mozilla.org/mozilla-central/rev/0eef1d5/layout/style/nsRuleNode.cpp#8221
                self.gecko.mGridAuto${kind.title()}Min.set_value(CoordDataValue::None);
                lop.to_gecko_style_coord(&mut self.gecko.mGridAuto${kind.title()}Max);
            },
            TrackSize::Breadth(breadth) => {
                // Set the value to both fields if there's one breadth value
                // https://dxr.mozilla.org/mozilla-central/rev/0eef1d5/layout/style/nsRuleNode.cpp#8230
                breadth.to_gecko_style_coord(&mut self.gecko.mGridAuto${kind.title()}Min);
                breadth.to_gecko_style_coord(&mut self.gecko.mGridAuto${kind.title()}Max);
            },
            TrackSize::MinMax(min, max) => {
                min.to_gecko_style_coord(&mut self.gecko.mGridAuto${kind.title()}Min);
                max.to_gecko_style_coord(&mut self.gecko.mGridAuto${kind.title()}Max);
            },
        }
    }

    pub fn copy_grid_auto_${kind}_from(&mut self, other: &Self) {
        self.gecko.mGridAuto${kind.title()}Min.copy_from(&other.gecko.mGridAuto${kind.title()}Min);
        self.gecko.mGridAuto${kind.title()}Max.copy_from(&other.gecko.mGridAuto${kind.title()}Max);
    }

    pub fn set_grid_template_${kind}(&mut self, v: longhands::grid_template_${kind}::computed_value::T) {
        <% self_grid = "self.gecko.mGridTemplate%s" % kind.title() %>
        use gecko::values::GeckoStyleCoordConvertible;
        use gecko_bindings::structs::{nsTArray, nsStyleGridLine_kMaxLine};
        use nsstring::{nsCString, nsStringRepr};
        use std::usize;
        use values::generics::grid::TrackListType::Auto;
        use values::generics::grid::{RepeatCount, TrackSize};

        #[inline]
        fn set_bitfield(bitfield: &mut u8, pos: u8, val: bool) {
            let mask = 1 << (pos - 1);
            *bitfield &= !mask;
            *bitfield |= (val as u8) << (pos - 1);
        }

        #[inline]
        fn set_line_names(servo_names: &[String], gecko_names: &mut nsTArray<nsStringRepr>) {
            unsafe {
                bindings::Gecko_ResizeTArrayForStrings(gecko_names, servo_names.len() as u32);
            }

            for (servo_name, gecko_name) in servo_names.iter().zip(gecko_names.iter_mut()) {
                gecko_name.assign_utf8(&nsCString::from(&*servo_name));
            }
        }

        fn set_track_size<G, T>(value: TrackSize<T>, gecko_min: &mut G, gecko_max: &mut G)
            where G: CoordDataMut, T: GeckoStyleCoordConvertible
        {
            match value {
                TrackSize::FitContent(lop) => {
                    gecko_min.set_value(CoordDataValue::None);
                    lop.to_gecko_style_coord(gecko_max);
                },
                TrackSize::Breadth(breadth) => {
                    breadth.to_gecko_style_coord(gecko_min);
                    breadth.to_gecko_style_coord(gecko_max);
                },
                TrackSize::MinMax(min, max) => {
                    min.to_gecko_style_coord(gecko_min);
                    max.to_gecko_style_coord(gecko_max);
                },
            }
        }

        // Set defaults
        ${self_grid}.mRepeatAutoIndex = -1;
        set_bitfield(&mut ${self_grid}._bitfield_1, 1, false);   // mIsAutoFill
        set_bitfield(&mut ${self_grid}._bitfield_1, 2, false);   // mIsSubgrid
        // FIXME: mIsSubgrid is false only for <none>, but we don't support subgrid name lists at the moment.

        match v {
            Either::First(track) => {
                let mut auto_idx = usize::MAX;
                let mut auto_track_size = None;
                if let Auto(idx) = track.list_type {
                    auto_idx = idx as usize;
                    let auto_repeat = track.auto_repeat.as_ref().expect("expected <auto-track-repeat> value");

                    if auto_repeat.count == RepeatCount::AutoFill {
                        set_bitfield(&mut ${self_grid}._bitfield_1, 1, true);
                    }

                    ${self_grid}.mRepeatAutoIndex = idx as i16;
                    // NOTE: Gecko supports only one set of values in <auto-repeat>
                    // i.e., it can only take repeat(auto-fill, [a] 10px [b]), and no more.
                    set_line_names(&auto_repeat.line_names[0], &mut ${self_grid}.mRepeatAutoLineNameListBefore);
                    set_line_names(&auto_repeat.line_names[1], &mut ${self_grid}.mRepeatAutoLineNameListAfter);
                    auto_track_size = Some(auto_repeat.track_sizes.get(0).unwrap().clone());
                } else {
                    unsafe {
                        bindings::Gecko_ResizeTArrayForStrings(
                            &mut ${self_grid}.mRepeatAutoLineNameListBefore, 0);
                        bindings::Gecko_ResizeTArrayForStrings(
                            &mut ${self_grid}.mRepeatAutoLineNameListAfter, 0);
                    }
                }

                let mut num_values = track.values.len();
                if auto_track_size.is_some() {
                    num_values += 1;
                }

                let max_lines = nsStyleGridLine_kMaxLine as usize - 1;      // for accounting the final <line-names>
                num_values = cmp::min(num_values, max_lines);
                unsafe {
                    bindings::Gecko_SetStyleGridTemplateArrayLengths(&mut ${self_grid}, num_values as u32);
                }

                let mut line_names = track.line_names.into_iter();
                let mut values_iter = track.values.into_iter();
                let min_max_iter = ${self_grid}.mMinTrackSizingFunctions.iter_mut()
                                               .zip(${self_grid}.mMaxTrackSizingFunctions.iter_mut());

                for (i, (gecko_min, gecko_max)) in min_max_iter.enumerate().take(max_lines) {
                    let name_list = line_names.next().expect("expected line-names");
                    set_line_names(&name_list, &mut ${self_grid}.mLineNameLists[i]);
                    if i == auto_idx {
                        set_track_size(auto_track_size.take().expect("expected <track-size> for <auto-track-repeat>"),
                                       gecko_min, gecko_max);
                        continue
                    }

                    let track_size = values_iter.next().expect("expected <track-size> value");
                    set_track_size(track_size, gecko_min, gecko_max);
                }

                let final_names = line_names.next().unwrap();
                set_line_names(&final_names, ${self_grid}.mLineNameLists.last_mut().unwrap());
            },
            Either::Second(_none) => {
                unsafe {
                    bindings::Gecko_SetStyleGridTemplateArrayLengths(&mut ${self_grid}, 0);
                    bindings::Gecko_ResizeTArrayForStrings(
                        &mut ${self_grid}.mRepeatAutoLineNameListBefore, 0);
                    bindings::Gecko_ResizeTArrayForStrings(
                        &mut ${self_grid}.mRepeatAutoLineNameListAfter, 0);
                }
            },
        }
    }

    pub fn copy_grid_template_${kind}_from(&mut self, other: &Self) {
        unsafe {
            bindings::Gecko_CopyStyleGridTemplateValues(&mut ${self_grid},
                                                        &other.gecko.mGridTemplate${kind.title()});
        }
    }
    % endfor

    pub fn set_grid_auto_flow(&mut self, v: longhands::grid_auto_flow::computed_value::T) {
        use gecko_bindings::structs::NS_STYLE_GRID_AUTO_FLOW_ROW;
        use gecko_bindings::structs::NS_STYLE_GRID_AUTO_FLOW_COLUMN;
        use gecko_bindings::structs::NS_STYLE_GRID_AUTO_FLOW_DENSE;
        use properties::longhands::grid_auto_flow::computed_value::AutoFlow::{Row, Column};

        self.gecko.mGridAutoFlow = 0;

        let value = match v.autoflow {
            Row => NS_STYLE_GRID_AUTO_FLOW_ROW,
            Column => NS_STYLE_GRID_AUTO_FLOW_COLUMN,
        };

        self.gecko.mGridAutoFlow |= value as u8;

        if v.dense {
            self.gecko.mGridAutoFlow |= NS_STYLE_GRID_AUTO_FLOW_DENSE as u8;
        }
    }

    ${impl_simple_copy('grid_auto_flow', 'mGridAutoFlow')}

    pub fn set_grid_template_areas(&mut self, v: longhands::grid_template_areas::computed_value::T) {
        use gecko_bindings::bindings::Gecko_NewGridTemplateAreasValue;
        use gecko_bindings::sugar::refptr::UniqueRefPtr;

        let v = match v {
            Either::First(areas) => areas,
            Either::Second(_) => {
                unsafe { self.gecko.mGridTemplateAreas.clear() }
                return;
            },
        };

        let mut refptr = unsafe {
            UniqueRefPtr::from_addrefed(
                Gecko_NewGridTemplateAreasValue(v.areas.len() as u32, v.strings.len() as u32, v.width))
        };

        for (servo, gecko) in v.areas.into_iter().zip(refptr.mNamedAreas.iter_mut()) {
            gecko.mName.assign_utf8(&*servo.name);
            gecko.mColumnStart = servo.columns.start;
            gecko.mColumnEnd = servo.columns.end;
            gecko.mRowStart = servo.rows.start;
            gecko.mRowEnd = servo.rows.end;
        }

        for (servo, gecko) in v.strings.into_iter().zip(refptr.mTemplates.iter_mut()) {
            gecko.assign_utf8(&*servo);
        }

        unsafe { self.gecko.mGridTemplateAreas.set_move(refptr.get()) }
    }

    pub fn copy_grid_template_areas_from(&mut self, other: &Self) {
        unsafe { self.gecko.mGridTemplateAreas.set(&other.gecko.mGridTemplateAreas) }
    }
</%self:impl_trait>

<% skip_outline_longhands = " ".join("outline-style outline-width".split() +
                                     ["-moz-outline-radius-{0}".format(x.ident.replace("_", ""))
                                      for x in CORNERS]) %>
<%self:impl_trait style_struct_name="Outline"
                  skip_longhands="${skip_outline_longhands}"
                  skip_additionals="*">

    #[allow(non_snake_case)]
    pub fn set_outline_style(&mut self, v: longhands::outline_style::computed_value::T) {
        // FIXME(bholley): Align binary representations and ditch |match| for
        // cast + static_asserts
        let result = match v {
            % for value in border_style_keyword.values_for('gecko'):
                Either::Second(border_style::T::${to_rust_ident(value)}) =>
                    structs::${border_style_keyword.gecko_constant(value)} ${border_style_keyword.maybe_cast("u8")},
            % endfor
                Either::First(Auto) =>
                    structs::${border_style_keyword.gecko_constant('auto')} ${border_style_keyword.maybe_cast("u8")},
        };
        ${set_gecko_property("mOutlineStyle", "result")}

        // NB: This is needed to correctly handling the initial value of
        // outline-width when outline-style changes, see the
        // update_border_${side} comment for more details.
        self.gecko.mActualOutlineWidth = self.gecko.mOutlineWidth;
    }

    #[allow(non_snake_case)]
    pub fn copy_outline_style_from(&mut self, other: &Self) {
        self.gecko.mOutlineStyle = other.gecko.mOutlineStyle;
    }

    #[allow(non_snake_case)]
    pub fn clone_outline_style(&self) -> longhands::outline_style::computed_value::T {
        // FIXME(bholley): Align binary representations and ditch |match| for cast + static_asserts
        match ${get_gecko_property("mOutlineStyle")} ${border_style_keyword.maybe_cast("u32")} {
            % for value in border_style_keyword.values_for('gecko'):
            structs::${border_style_keyword.gecko_constant(value)} => Either::Second(border_style::T::${value}),
            % endfor
            structs::${border_style_keyword.gecko_constant('auto')} => Either::First(Auto),
            % if border_style_keyword.gecko_inexhaustive:
            x => panic!("Found unexpected value in style struct for outline_style property: {:?}", x),
            % endif
        }
    }

    <% impl_app_units("outline_width", "mActualOutlineWidth",
                      inherit_from="mOutlineWidth",
                      need_clone=True, round_to_pixels=True) %>

    % for corner in CORNERS:
    <% impl_corner_style_coord("_moz_outline_radius_%s" % corner.ident.replace("_", ""),
                               "mOutlineRadius",
                               corner.x_index,
                               corner.y_index) %>
    % endfor

    pub fn outline_has_nonzero_width(&self) -> bool {
        self.gecko.mActualOutlineWidth != 0
    }
</%self:impl_trait>

<%
    skip_font_longhands = """font-family font-size font-size-adjust font-weight
                             font-synthesis -x-lang font-variant-alternates
                             font-variant-east-asian font-variant-ligatures
                             font-variant-numeric font-language-override
                             font-feature-settings"""
%>
<%self:impl_trait style_struct_name="Font"
    skip_longhands="${skip_font_longhands}"
    skip_additionals="*">

    pub fn set_font_feature_settings(&mut self, v: longhands::font_feature_settings::computed_value::T) {
        use properties::longhands::font_feature_settings::computed_value::T;

        let current_settings = &mut self.gecko.mFont.fontFeatureSettings;
        current_settings.clear_pod();

        match v {
            T::Normal => unsafe { current_settings.set_len_pod(0) },

            T::Tag(feature_settings) => {
                unsafe { current_settings.set_len_pod(feature_settings.len() as u32) };

                for (current, feature) in current_settings.iter_mut().zip(feature_settings) {
                    current.mTag = feature.tag;
                    current.mValue = feature.value;
                }
            }
        };
    }

    pub fn copy_font_feature_settings_from(&mut self, other: &Self ) {
        let current_settings = &mut self.gecko.mFont.fontFeatureSettings;
        let feature_settings = &other.gecko.mFont.fontFeatureSettings;
        let settings_length = feature_settings.len() as u32;

        current_settings.clear_pod();
        unsafe { current_settings.set_len_pod(settings_length) };

        for (current, feature) in current_settings.iter_mut().zip(feature_settings.iter()) {
            current.mTag = feature.mTag;
            current.mValue = feature.mValue;
        }
    }

    pub fn fixup_none_generic(&mut self, device: &Device) {
        unsafe {
            bindings::Gecko_nsStyleFont_FixupNoneGeneric(&mut self.gecko, &*device.pres_context)
        }
    }

    pub fn set_font_family(&mut self, v: longhands::font_family::computed_value::T) {
        use properties::longhands::font_family::computed_value::FontFamily;
        use gecko_bindings::structs::FontFamilyType;

        let list = &mut self.gecko.mFont.fontlist;
        unsafe { Gecko_FontFamilyList_Clear(list); }

        self.gecko.mGenericID = structs::kGenericFont_NONE;

        for family in &v.0 {
            match *family {
                FontFamily::FamilyName(ref f) => {
                    unsafe { Gecko_FontFamilyList_AppendNamed(list, f.name.as_ptr(), f.quoted); }
                }
                FontFamily::Generic(ref name) => {
                    let (family_type, generic) =
                        if name == &atom!("serif") {
                            (FontFamilyType::eFamily_serif,
                             structs::kGenericFont_serif)
                        } else if name == &atom!("sans-serif") {
                            (FontFamilyType::eFamily_sans_serif,
                             structs::kGenericFont_sans_serif)
                        } else if name == &atom!("cursive") {
                            (FontFamilyType::eFamily_cursive,
                             structs::kGenericFont_cursive)
                        } else if name == &atom!("fantasy") {
                            (FontFamilyType::eFamily_fantasy,
                             structs::kGenericFont_fantasy)
                        } else if name == &atom!("monospace") {
                            (FontFamilyType::eFamily_monospace,
                             structs::kGenericFont_monospace)
                        } else if name == &atom!("-moz-fixed") {
                            (FontFamilyType::eFamily_moz_fixed,
                             structs::kGenericFont_moz_fixed)
                        } else {
                            panic!("Unknown generic font family")
                        };
                    if v.0.len() == 1 {
                        self.gecko.mGenericID = generic;
                    }
                    unsafe { Gecko_FontFamilyList_AppendGeneric(list, family_type); }
                }
            }
        }
    }

    pub fn font_family_count(&self) -> usize {
        0
    }

    pub fn font_family_at(&self, _: usize) -> longhands::font_family::computed_value::FontFamily {
        unimplemented!()
    }

    pub fn copy_font_family_from(&mut self, other: &Self) {
        unsafe { Gecko_CopyFontFamilyFrom(&mut self.gecko.mFont, &other.gecko.mFont); }
        self.gecko.mGenericID = other.gecko.mGenericID;
    }

    // FIXME(bholley): Gecko has two different sizes, one of which (mSize) is the
    // actual computed size, and the other of which (mFont.size) is the 'display
    // size' which takes font zooming into account. We don't handle font zooming yet.
    pub fn set_font_size(&mut self, v: longhands::font_size::computed_value::T) {
        self.gecko.mFont.size = v.0;
        self.gecko.mSize = v.0;
        self.gecko.mScriptUnconstrainedSize = v.0;
    }

    /// Set font size, taking into account scriptminsize and scriptlevel
    /// Returns Some(size) if we have to recompute the script unconstrained size
    pub fn apply_font_size(&mut self, v: longhands::font_size::computed_value::T,
                           parent: &Self) -> Option<Au> {
        let (adjusted_size, adjusted_unconstrained_size)
            = self.calculate_script_level_size(parent);
        // In this case, we have been unaffected by scriptminsize, ignore it
        if parent.gecko.mSize == parent.gecko.mScriptUnconstrainedSize &&
           adjusted_size == adjusted_unconstrained_size {
            self.set_font_size(v);
            None
        } else {
            self.gecko.mFont.size = v.0;
            self.gecko.mSize = v.0;
            Some(Au(parent.gecko.mScriptUnconstrainedSize))
        }
    }

    pub fn apply_unconstrained_font_size(&mut self, v: Au) {
        self.gecko.mScriptUnconstrainedSize = v.0;
    }

    /// Calculates the constrained and unconstrained font sizes to be inherited
    /// from the parent.
    ///
    /// See ComputeScriptLevelSize in Gecko's nsRuleNode.cpp
    ///
    /// scriptlevel is a property that affects how font-size is inherited. If scriptlevel is
    /// +1, for example, it will inherit as the script size multiplier times
    /// the parent font. This does not affect cases where the font-size is
    /// explicitly set.
    ///
    /// However, this transformation is not allowed to reduce the size below
    /// scriptminsize. If this inheritance will reduce it to below
    /// scriptminsize, it will be set to scriptminsize or the parent size,
    /// whichever is smaller (the parent size could be smaller than the min size
    /// because it was explicitly specified).
    ///
    /// Now, within a node that has inherited a font-size which was
    /// crossing scriptminsize once the scriptlevel was applied, a negative
    /// scriptlevel may be used to increase the size again.
    ///
    /// This should work, however if we have already been capped by the
    /// scriptminsize multiple times, this can lead to a jump in the size.
    ///
    /// For example, if we have text of the form:
    ///
    /// huge large medium small tiny reallytiny tiny small medium huge
    ///
    /// which is represented by progressive nesting and scriptlevel values of
    /// +1 till the center after which the scriptlevel is -1, the "tiny"s should
    /// be the same size, as should be the "small"s and "medium"s, etc.
    ///
    /// However, if scriptminsize kicked it at around "medium", then
    /// medium/tiny/reallytiny will all be the same size (the min size).
    /// A -1 scriptlevel change after this will increase the min size by the
    /// multiplier, making the second tiny larger than medium.
    ///
    /// Instead, we wish for the second "tiny" to still be capped by the script
    /// level, and when we reach the second "large", it should be the same size
    /// as the original one.
    ///
    /// We do this by cascading two separate font sizes. The font size (mSize)
    /// is the actual displayed font size. The unconstrained font size
    /// (mScriptUnconstrainedSize) is the font size in the situation where
    /// scriptminsize never applied.
    ///
    /// We calculate the proposed inherited font size based on scriptlevel and
    /// the parent unconstrained size, instead of using the parent font size.
    /// This is stored in the node's unconstrained size and will also be stored
    /// in the font size provided that it is above the min size.
    ///
    /// All of this only applies when inheriting. When the font size is
    /// manually set, scriptminsize does not apply, and both the real and
    /// unconstrained size are set to the explicit value. However, if the font
    /// size is manually set to an em or percent unit, the unconstrained size
    /// will be set to the value of that unit computed against the parent
    /// unconstrained size, whereas the font size will be set computing against
    /// the parent font size.
    pub fn calculate_script_level_size(&self, parent: &Self) -> (Au, Au) {
        use std::cmp;

        let delta = self.gecko.mScriptLevel - parent.gecko.mScriptLevel;

        let parent_size = Au(parent.gecko.mSize);
        let parent_unconstrained_size = Au(parent.gecko.mScriptUnconstrainedSize);

        if delta == 0 {
            return (parent_size, parent_unconstrained_size)
        }

        /// XXXManishearth this should also handle text zoom
        let min = Au(parent.gecko.mScriptMinSize);

        let scale = (parent.gecko.mScriptSizeMultiplier as f32).powi(delta as i32);

        let new_size = parent_size.scale_by(scale);
        let new_unconstrained_size = parent_unconstrained_size.scale_by(scale);

        if scale < 1. {
            // The parent size can be smaller than scriptminsize,
            // e.g. if it was specified explicitly. Don't scale
            // in this case, but we don't want to set it to scriptminsize
            // either since that will make it larger.
            if parent_size < min {
                (parent_size, new_unconstrained_size)
            } else {
                (cmp::max(min, new_size), new_unconstrained_size)
            }
        } else {
            // If the new unconstrained size is larger than the min size,
            // this means we have escaped the grasp of scriptminsize
            // and can revert to using the unconstrained size.
            // However, if the new size is even larger (perhaps due to usage
            // of em units), use that instead.
            (cmp::min(new_size, cmp::max(new_unconstrained_size, min)),
             new_unconstrained_size)
        }
    }

    /// This function will also handle scriptminsize and scriptlevel
    /// so should not be called when you just want the font sizes to be copied.
    /// Hence the different name.
    ///
    /// Returns true if the inherited keyword size was actually used
    pub fn inherit_font_size_from(&mut self, parent: &Self,
                                  kw_inherited_size: Option<Au>) -> bool {
        let (adjusted_size, adjusted_unconstrained_size)
            = self.calculate_script_level_size(parent);
        if adjusted_size.0 != parent.gecko.mSize ||
           adjusted_unconstrained_size.0 != parent.gecko.mScriptUnconstrainedSize {
            // This is incorrect. When there is both a keyword size being inherited
            // and a scriptlevel change, we must handle the keyword size the same
            // way we handle em units. This complicates things because we now have
            // to keep track of the adjusted and unadjusted ratios in the kw font size.
            // This only affects the use case of a generic font being used in MathML.
            //
            // If we were to fix this I would prefer doing it by removing the
            // ruletree walk on the Gecko side in nsRuleNode::SetGenericFont
            // and instead using extra bookkeeping in the mSize and mScriptUnconstrainedSize
            // values, and reusing those instead of font_size_keyword.


            // In the case that MathML has given us an adjusted size, apply it.
            // Keep track of the unconstrained adjusted size.
            self.gecko.mFont.size = adjusted_size.0;
            self.gecko.mSize = adjusted_size.0;
            self.gecko.mScriptUnconstrainedSize = adjusted_unconstrained_size.0;
            false
        } else if let Some(size) = kw_inherited_size {
            // Parent element was a keyword-derived size.
            self.gecko.mFont.size = size.0;
            self.gecko.mSize = size.0;
            // MathML constraints didn't apply here, so we can ignore this.
            self.gecko.mScriptUnconstrainedSize = size.0;
            true
        } else {
            // MathML isn't affecting us, and our parent element does not
            // have a keyword-derived size. Set things normally.
            self.gecko.mFont.size = parent.gecko.mFont.size;
            self.gecko.mSize = parent.gecko.mSize;
            self.gecko.mScriptUnconstrainedSize = parent.gecko.mScriptUnconstrainedSize;
            false
        }
    }

    pub fn clone_font_size(&self) -> longhands::font_size::computed_value::T {
        Au(self.gecko.mSize)
    }

    pub fn set_font_weight(&mut self, v: longhands::font_weight::computed_value::T) {
        self.gecko.mFont.weight = v as u16;
    }
    ${impl_simple_copy('font_weight', 'mFont.weight')}

    pub fn clone_font_weight(&self) -> longhands::font_weight::computed_value::T {
        debug_assert!(self.gecko.mFont.weight >= 100);
        debug_assert!(self.gecko.mFont.weight <= 900);
        debug_assert!(self.gecko.mFont.weight % 10 == 0);
        unsafe { transmute(self.gecko.mFont.weight) }
    }

    pub fn set_font_synthesis(&mut self, v: longhands::font_synthesis::computed_value::T) {
        use gecko_bindings::structs::{NS_FONT_SYNTHESIS_WEIGHT, NS_FONT_SYNTHESIS_STYLE};

        self.gecko.mFont.synthesis = 0;
        if v.weight {
            self.gecko.mFont.synthesis |= NS_FONT_SYNTHESIS_WEIGHT as u8;
        }
        if v.style {
            self.gecko.mFont.synthesis |= NS_FONT_SYNTHESIS_STYLE as u8;
        }
    }

    pub fn copy_font_synthesis_from(&mut self, other: &Self) {
        self.gecko.mFont.synthesis = other.gecko.mFont.synthesis;
    }

    pub fn set_font_size_adjust(&mut self, v: longhands::font_size_adjust::computed_value::T) {
        use properties::longhands::font_size_adjust::computed_value::T;
        match v {
            T::None => self.gecko.mFont.sizeAdjust = -1.0 as f32,
            T::Number(n) => self.gecko.mFont.sizeAdjust = n,
        }
    }

    pub fn copy_font_size_adjust_from(&mut self, other: &Self) {
        self.gecko.mFont.sizeAdjust = other.gecko.mFont.sizeAdjust;
    }

    pub fn clone_font_size_adjust(&self) -> longhands::font_size_adjust::computed_value::T {
        use properties::longhands::font_size_adjust::computed_value::T;
        T::from_gecko_adjust(self.gecko.mFont.sizeAdjust)
    }

    #[allow(non_snake_case)]
    pub fn set__x_lang(&mut self, v: longhands::_x_lang::computed_value::T) {
        let ptr = v.0.as_ptr();
        forget(v);
        unsafe {
            Gecko_nsStyleFont_SetLang(&mut self.gecko, ptr);
        }
    }

    #[allow(non_snake_case)]
    pub fn copy__x_lang_from(&mut self, other: &Self) {
        unsafe {
            Gecko_nsStyleFont_CopyLangFrom(&mut self.gecko, &other.gecko);
        }
    }

    pub fn set_font_language_override(&mut self, v: longhands::font_language_override::computed_value::T) {
        self.gecko.mFont.languageOverride = v.0;
    }
    ${impl_simple_copy('font_language_override', 'mFont.languageOverride')}

    pub fn set_font_variant_alternates(&mut self, v: longhands::font_variant_alternates::computed_value::T) {
        self.gecko.mFont.variantAlternates = v.to_gecko_keyword()
    }

    #[allow(non_snake_case)]
    pub fn copy_font_variant_alternates_from(&mut self, other: &Self) {
        self.gecko.mFont.variantAlternates = other.gecko.mFont.variantAlternates;
        // FIXME: Copy alternateValues as well.
        // self.gecko.mFont.alternateValues = other.gecko.mFont.alternateValues;
    }

    pub fn set_font_variant_ligatures(&mut self, v: longhands::font_variant_ligatures::computed_value::T) {
        self.gecko.mFont.variantLigatures = v.to_gecko_keyword()
    }

    ${impl_simple_copy('font_variant_ligatures', 'mFont.variantLigatures')}

    pub fn set_font_variant_east_asian(&mut self, v: longhands::font_variant_east_asian::computed_value::T) {
        self.gecko.mFont.variantEastAsian = v.to_gecko_keyword()
    }

    ${impl_simple_copy('font_variant_east_asian', 'mFont.variantEastAsian')}

    pub fn set_font_variant_numeric(&mut self, v: longhands::font_variant_numeric::computed_value::T) {
        self.gecko.mFont.variantNumeric = v.to_gecko_keyword()
    }

    ${impl_simple_copy('font_variant_numeric', 'mFont.variantNumeric')}
</%self:impl_trait>

<%def name="impl_copy_animation_or_transition_value(type, ident, gecko_ffi_name)">
    #[allow(non_snake_case)]
    pub fn copy_${type}_${ident}_from(&mut self, other: &Self) {
        unsafe { self.gecko.m${type.capitalize()}s.ensure_len(other.gecko.m${type.capitalize()}s.len()) };

        let count = other.gecko.m${type.capitalize()}${gecko_ffi_name}Count;
        self.gecko.m${type.capitalize()}${gecko_ffi_name}Count = count;

        // The length of mTransitions or mAnimations is often greater than m{Transition|Animation}XXCount,
        // don't copy values over the count.
        for (index, gecko) in self.gecko.m${type.capitalize()}s.iter_mut().enumerate().take(count as usize) {
            gecko.m${gecko_ffi_name} = other.gecko.m${type.capitalize()}s[index].m${gecko_ffi_name};
        }
    }
</%def>

<%def name="impl_animation_or_transition_count(type, ident, gecko_ffi_name)">
    #[allow(non_snake_case)]
    pub fn ${type}_${ident}_count(&self) -> usize {
        self.gecko.m${type.capitalize()}${gecko_ffi_name}Count as usize
    }
</%def>

<%def name="impl_animation_or_transition_time_value(type, ident, gecko_ffi_name)">
    #[allow(non_snake_case)]
    pub fn set_${type}_${ident}<I>(&mut self, v: I)
        where I: IntoIterator<Item = longhands::${type}_${ident}::computed_value::single_value::T>,
              I::IntoIter: ExactSizeIterator + Clone
    {
        let v = v.into_iter();
        debug_assert!(v.len() != 0);
        let input_len = v.len();
        unsafe { self.gecko.m${type.capitalize()}s.ensure_len(input_len) };

        self.gecko.m${type.capitalize()}${gecko_ffi_name}Count = input_len as u32;
        for (gecko, servo) in self.gecko.m${type.capitalize()}s.iter_mut().zip(v.cycle()) {
            gecko.m${gecko_ffi_name} = servo.seconds() * 1000.;
        }
    }
    #[allow(non_snake_case)]
    pub fn ${type}_${ident}_at(&self, index: usize)
        -> longhands::${type}_${ident}::computed_value::SingleComputedValue {
        use values::computed::Time;
        Time::from_seconds(self.gecko.m${type.capitalize()}s[index].m${gecko_ffi_name} / 1000.)
    }
    ${impl_animation_or_transition_count(type, ident, gecko_ffi_name)}
    ${impl_copy_animation_or_transition_value(type, ident, gecko_ffi_name)}
</%def>

<%def name="impl_animation_or_transition_timing_function(type)">
    pub fn set_${type}_timing_function<I>(&mut self, v: I)
        where I: IntoIterator<Item = longhands::${type}_timing_function::computed_value::single_value::T>,
              I::IntoIter: ExactSizeIterator + Clone
    {
        let v = v.into_iter();
        debug_assert!(v.len() != 0);
        let input_len = v.len();
        unsafe { self.gecko.m${type.capitalize()}s.ensure_len(input_len) };

        self.gecko.m${type.capitalize()}TimingFunctionCount = input_len as u32;
        for (gecko, servo) in self.gecko.m${type.capitalize()}s.iter_mut().zip(v.cycle()) {
            gecko.mTimingFunction = servo.into();
        }
    }
    ${impl_animation_or_transition_count(type, 'timing_function', 'TimingFunction')}
    ${impl_copy_animation_or_transition_value(type, 'timing_function', 'TimingFunction')}
    pub fn ${type}_timing_function_at(&self, index: usize)
        -> longhands::${type}_timing_function::computed_value::SingleComputedValue {
        self.gecko.m${type.capitalize()}s[index].mTimingFunction.into()
    }
</%def>

<%def name="impl_transition_time_value(ident, gecko_ffi_name)">
    ${impl_animation_or_transition_time_value('transition', ident, gecko_ffi_name)}
</%def>

<%def name="impl_transition_count(ident, gecko_ffi_name)">
    ${impl_animation_or_transition_count('transition', ident, gecko_ffi_name)}
</%def>

<%def name="impl_copy_animation_value(ident, gecko_ffi_name)">
    ${impl_copy_animation_or_transition_value('animation', ident, gecko_ffi_name)}
</%def>

<%def name="impl_transition_timing_function()">
    ${impl_animation_or_transition_timing_function('transition')}
</%def>

<%def name="impl_animation_count(ident, gecko_ffi_name)">
    ${impl_animation_or_transition_count('animation', ident, gecko_ffi_name)}
</%def>

<%def name="impl_animation_time_value(ident, gecko_ffi_name)">
    ${impl_animation_or_transition_time_value('animation', ident, gecko_ffi_name)}
</%def>

<%def name="impl_animation_timing_function()">
    ${impl_animation_or_transition_timing_function('animation')}
</%def>

<%def name="impl_animation_keyword(ident, gecko_ffi_name, keyword, cast_type='u8')">
    #[allow(non_snake_case)]
    pub fn set_animation_${ident}<I>(&mut self, v: I)
        where I: IntoIterator<Item = longhands::animation_${ident}::computed_value::single_value::T>,
              I::IntoIter: ExactSizeIterator + Clone
    {
        use properties::longhands::animation_${ident}::single_value::computed_value::T as Keyword;
        use gecko_bindings::structs;

        let v = v.into_iter();

        debug_assert!(v.len() != 0);
        let input_len = v.len();
        unsafe { self.gecko.mAnimations.ensure_len(input_len) };

        self.gecko.mAnimation${gecko_ffi_name}Count = input_len as u32;

        for (gecko, servo) in self.gecko.mAnimations.iter_mut().zip(v.cycle()) {
            let result = match servo {
                % for value in keyword.gecko_values():
                    Keyword::${to_rust_ident(value)} =>
                        structs::${keyword.gecko_constant(value)} ${keyword.maybe_cast(cast_type)},
                % endfor
            };
            gecko.m${gecko_ffi_name} = result;
        }
    }
    #[allow(non_snake_case)]
    pub fn animation_${ident}_at(&self, index: usize)
        -> longhands::animation_${ident}::computed_value::SingleComputedValue {
        use properties::longhands::animation_${ident}::single_value::computed_value::T as Keyword;
        match self.gecko.mAnimations[index].m${gecko_ffi_name} ${keyword.maybe_cast("u32")} {
            % for value in keyword.gecko_values():
                structs::${keyword.gecko_constant(value)} => Keyword::${to_rust_ident(value)},
            % endfor
            x => panic!("Found unexpected value for animation-${ident}: {:?}", x),
        }
    }
    ${impl_animation_count(ident, gecko_ffi_name)}
    ${impl_copy_animation_value(ident, gecko_ffi_name)}
</%def>

<% skip_box_longhands= """display overflow-y vertical-align
                          animation-name animation-delay animation-duration
                          animation-direction animation-fill-mode animation-play-state
                          animation-iteration-count animation-timing-function
                          transition-duration transition-delay
                          transition-timing-function transition-property
                          page-break-before page-break-after
                          scroll-snap-points-x scroll-snap-points-y transform
                          scroll-snap-type-y scroll-snap-coordinate
                          perspective-origin transform-origin -moz-binding will-change
                          shape-outside contain touch-action""" %>
<%self:impl_trait style_struct_name="Box" skip_longhands="${skip_box_longhands}">

    // We manually-implement the |display| property until we get general
    // infrastructure for preffing certain values.
    <% display_keyword = Keyword("display", "inline block inline-block table inline-table table-row-group " +
                                            "table-header-group table-footer-group table-row table-column-group " +
                                            "table-column table-cell table-caption list-item flex none " +
                                            "inline-flex grid inline-grid ruby ruby-base ruby-base-container " +
                                            "ruby-text ruby-text-container contents flow-root -webkit-box " +
                                            "-webkit-inline-box -moz-box -moz-inline-box -moz-grid -moz-inline-grid " +
                                            "-moz-grid-group -moz-grid-line -moz-stack -moz-inline-stack -moz-deck " +
                                            "-moz-popup -moz-groupbox",
                                            gecko_enum_prefix="StyleDisplay",
                                            gecko_inexhaustive="True",
                                            gecko_strip_moz_prefix=False) %>

    pub fn set_display(&mut self, v: longhands::display::computed_value::T) {
        use properties::longhands::display::computed_value::T as Keyword;
        // FIXME(bholley): Align binary representations and ditch |match| for cast + static_asserts
        let result = match v {
            % for value in display_keyword.values_for('gecko'):
                Keyword::${to_rust_ident(value)} =>
                    structs::${display_keyword.gecko_constant(value)},
            % endfor
        };
        self.gecko.mDisplay = result;
        self.gecko.mOriginalDisplay = result;
    }

    /// Set the display value from the style adjustment code. This is pretty
    /// much like set_display, but without touching the mOriginalDisplay field,
    /// which we want to keep.
    pub fn set_adjusted_display(&mut self,
                                v: longhands::display::computed_value::T,
                                _is_item_or_root: bool) {
        use properties::longhands::display::computed_value::T as Keyword;
        let result = match v {
            % for value in display_keyword.values_for('gecko'):
                Keyword::${to_rust_ident(value)} =>
                    structs::${display_keyword.gecko_constant(value)},
            % endfor
        };
        self.gecko.mDisplay = result;
    }

    pub fn copy_display_from(&mut self, other: &Self) {
        self.gecko.mDisplay = other.gecko.mDisplay;
        self.gecko.mOriginalDisplay = other.gecko.mDisplay;
    }

    <%call expr="impl_keyword_clone('display', 'mDisplay', display_keyword)"></%call>

    <% overflow_x = data.longhands_by_name["overflow-x"] %>
    pub fn set_overflow_y(&mut self, v: longhands::overflow_y::computed_value::T) {
        use properties::longhands::overflow_x::computed_value::T as BaseType;
        // FIXME(bholley): Align binary representations and ditch |match| for cast + static_asserts
        self.gecko.mOverflowY = match v {
            % for value in overflow_x.keyword.values_for('gecko'):
                BaseType::${to_rust_ident(value)} => structs::${overflow_x.keyword.gecko_constant(value)} as u8,
            % endfor
        };
    }
    ${impl_simple_copy('overflow_y', 'mOverflowY')}
    pub fn clone_overflow_y(&self) -> longhands::overflow_y::computed_value::T {
        use properties::longhands::overflow_x::computed_value::T as BaseType;
        // FIXME(bholley): Align binary representations and ditch |match| for cast + static_asserts
        match self.gecko.mOverflowY as u32 {
            % for value in overflow_x.keyword.values_for('gecko'):
            structs::${overflow_x.keyword.gecko_constant(value)} => BaseType::${to_rust_ident(value)},
            % endfor
            x => panic!("Found unexpected value in style struct for overflow_y property: {}", x),
        }
    }

    pub fn set_vertical_align(&mut self, v: longhands::vertical_align::computed_value::T) {
        <% keyword = data.longhands_by_name["vertical-align"].keyword %>
        use properties::longhands::vertical_align::computed_value::T;
        // FIXME: Align binary representations and ditch |match| for cast + static_asserts
        match v {
            % for value in keyword.values_for('gecko'):
                T::${to_rust_ident(value)} =>
                    self.gecko.mVerticalAlign.set_value(
                            CoordDataValue::Enumerated(structs::${keyword.gecko_constant(value)})),
            % endfor
            T::LengthOrPercentage(v) => self.gecko.mVerticalAlign.set(v),
        }
    }

    pub fn clone_vertical_align(&self) -> longhands::vertical_align::computed_value::T {
        use properties::longhands::vertical_align::computed_value::T;
        use values::computed::LengthOrPercentage;

        match self.gecko.mVerticalAlign.as_value() {
            % for value in keyword.values_for('gecko'):
                CoordDataValue::Enumerated(structs::${keyword.gecko_constant(value)}) => T::${to_rust_ident(value)},
            % endfor
                CoordDataValue::Enumerated(_) => panic!("Unexpected enum variant for vertical-align"),
                _ => {
                    let v = LengthOrPercentage::from_gecko_style_coord(&self.gecko.mVerticalAlign)
                        .expect("Expected length or percentage for vertical-align");
                    T::LengthOrPercentage(v)
                }
        }
    }

    <%call expr="impl_coord_copy('vertical_align', 'mVerticalAlign')"></%call>

    // Temp fix for Bugzilla bug 24000.
    // Map 'auto' and 'avoid' to false, and 'always', 'left', and 'right' to true.
    // "A conforming user agent may interpret the values 'left' and 'right'
    // as 'always'." - CSS2.1, section 13.3.1
    pub fn set_page_break_before(&mut self, v: longhands::page_break_before::computed_value::T) {
        use computed_values::page_break_before::T;
        let result = match v {
            T::auto   => false,
            T::always => true,
            T::avoid  => false,
            T::left   => true,
            T::right  => true
        };
        self.gecko.mBreakBefore = result;
    }

    ${impl_simple_copy('page_break_before', 'mBreakBefore')}

    // Temp fix for Bugzilla bug 24000.
    // See set_page_break_before for detail.
    pub fn set_page_break_after(&mut self, v: longhands::page_break_after::computed_value::T) {
        use computed_values::page_break_after::T;
        let result = match v {
            T::auto   => false,
            T::always => true,
            T::avoid  => false,
            T::left   => true,
            T::right  => true
        };
        self.gecko.mBreakAfter = result;
    }

    ${impl_simple_copy('page_break_after', 'mBreakAfter')}

    pub fn set_scroll_snap_points_x(&mut self, v: longhands::scroll_snap_points_x::computed_value::T) {
        match v.0 {
            None => self.gecko.mScrollSnapPointsX.set_value(CoordDataValue::None),
            Some(l) => l.to_gecko_style_coord(&mut self.gecko.mScrollSnapPointsX),
        };
    }

    ${impl_coord_copy('scroll_snap_points_x', 'mScrollSnapPointsX')}

    pub fn set_scroll_snap_points_y(&mut self, v: longhands::scroll_snap_points_y::computed_value::T) {
        match v.0 {
            None => self.gecko.mScrollSnapPointsY.set_value(CoordDataValue::None),
            Some(l) => l.to_gecko_style_coord(&mut self.gecko.mScrollSnapPointsY),
        };
    }

    ${impl_coord_copy('scroll_snap_points_y', 'mScrollSnapPointsY')}

    pub fn set_scroll_snap_coordinate<I>(&mut self, v: I)
        where I: IntoIterator<Item = longhands::scroll_snap_coordinate::computed_value::single_value::T>,
              I::IntoIter: ExactSizeIterator
    {
        let v = v.into_iter();

        unsafe { self.gecko.mScrollSnapCoordinate.set_len_pod(v.len() as u32); }
        for (gecko, servo) in self.gecko.mScrollSnapCoordinate
                               .iter_mut()
                               .zip(v) {
            gecko.mXPosition = servo.horizontal.into();
            gecko.mYPosition = servo.vertical.into();
        }
    }

    pub fn copy_scroll_snap_coordinate_from(&mut self, other: &Self) {
        unsafe {
            self.gecko.mScrollSnapCoordinate
                .set_len_pod(other.gecko.mScrollSnapCoordinate.len() as u32);
        }

        for (this, that) in self.gecko.mScrollSnapCoordinate
                               .iter_mut()
                               .zip(other.gecko.mScrollSnapCoordinate.iter()) {
            *this = *that;
        }
    }

    pub fn clone_scroll_snap_coordinate(&self) -> longhands::scroll_snap_coordinate::computed_value::T {
        let vec = self.gecko.mScrollSnapCoordinate.iter().map(|f| f.into()).collect();
        longhands::scroll_snap_coordinate::computed_value::T(vec)
    }

    ${impl_css_url('_moz_binding', 'mBinding.mPtr')}

    <%def name="transform_function_arm(name, keyword, items)">
        <%
            pattern = None
            if keyword == "matrix3d":
                # m11: number1, m12: number2, ..
                single_patterns = ["m%s: %s" % (str(a / 4 + 1) + str(a % 4 + 1), b + str(a + 1)) for (a, b)
                                   in enumerate(items)]
                if name == "Matrix":
                    pattern = "ComputedMatrix { %s }" % ", ".join(single_patterns)
                else:
                    pattern = "ComputedMatrixWithPercents { %s }" % ", ".join(single_patterns)
            else:
                # Generate contents of pattern from items
                pattern = ", ".join([b + str(a+1) for (a,b) in enumerate(items)])

            # First %s substituted with the call to GetArrayItem, the second
            # %s substituted with the corresponding variable
            css_value_setters = {
                "length" : "bindings::Gecko_CSSValue_SetAbsoluteLength(%s, %s.0)",
                "percentage" : "bindings::Gecko_CSSValue_SetPercentage(%s, %s)",
                "lop" : "%s.set_lop(%s)",
                "angle" : "%s.set_angle(%s)",
                "number" : "bindings::Gecko_CSSValue_SetNumber(%s, %s)",
            }
        %>
        longhands::transform::computed_value::ComputedOperation::${name}(${pattern}) => {
            bindings::Gecko_CSSValue_SetFunction(gecko_value, ${len(items) + 1});
            bindings::Gecko_CSSValue_SetKeyword(
                bindings::Gecko_CSSValue_GetArrayItem(gecko_value, 0),
                eCSSKeyword_${keyword}
            );
            % for index, item in enumerate(items):
                ${css_value_setters[item] % (
                    "bindings::Gecko_CSSValue_GetArrayItem(gecko_value, %d)" % (index + 1),
                    item + str(index + 1)
                )};
            % endfor
        }
    </%def>
    pub fn convert_transform(input: &[longhands::transform::computed_value::ComputedOperation],
                             output: &mut structs::root::RefPtr<structs::root::nsCSSValueSharedList>) {
        use gecko_bindings::structs::nsCSSKeyword::*;
        use gecko_bindings::sugar::refptr::RefPtr;
        use properties::longhands::transform::computed_value::ComputedMatrix;
        use properties::longhands::transform::computed_value::ComputedMatrixWithPercents;

        unsafe { output.clear() };

        let list = unsafe {
            RefPtr::from_addrefed(bindings::Gecko_NewCSSValueSharedList(input.len() as u32))
        };

        let mut cur = list.mHead;
        let mut iter = input.into_iter();
        while !cur.is_null() {
            let gecko_value = unsafe { &mut (*cur).mValue };
            let servo = iter.next().expect("Gecko_NewCSSValueSharedList should create a shared \
                                            value list of the same length as the transform vector");
            unsafe {
                match *servo {
                    ${transform_function_arm("Matrix", "matrix3d", ["number"] * 16)}
                    ${transform_function_arm("MatrixWithPercents", "matrix3d", ["number"] * 12 + ["lop"] * 2
                                             + ["length"] + ["number"])}
                    ${transform_function_arm("Skew", "skew", ["angle"] * 2)}
                    ${transform_function_arm("Translate", "translate3d", ["lop", "lop", "length"])}
                    ${transform_function_arm("Scale", "scale3d", ["number"] * 3)}
                    ${transform_function_arm("Rotate", "rotate3d", ["number"] * 3 + ["angle"])}
                    ${transform_function_arm("Perspective", "perspective", ["length"])}
                }
                cur = (*cur).mNext;
            }
        }
        debug_assert!(iter.next().is_none());
        unsafe { output.set_move(list) };
    }

    pub fn set_transform(&mut self, other: longhands::transform::computed_value::T) {
        let vec = if let Some(v) = other.0 {
            v
        } else {
            unsafe {
                self.gecko.mSpecifiedTransform.clear();
            }
            return;
        };
        Self::convert_transform(&vec, &mut self.gecko.mSpecifiedTransform);
    }

    pub fn copy_transform_from(&mut self, other: &Self) {
        unsafe { self.gecko.mSpecifiedTransform.set(&other.gecko.mSpecifiedTransform); }
    }

    <%def name="computed_operation_arm(name, keyword, items)">
        <%
            # %s is substituted with the call to GetArrayItem.
            css_value_getters = {
                "length" : "Au(bindings::Gecko_CSSValue_GetAbsoluteLength(%s))",
                "lop" : "%s.get_lop()",
                "angle" : "%s.get_angle()",
                "number" : "bindings::Gecko_CSSValue_GetNumber(%s)",
            }
        %>
        eCSSKeyword_${keyword} => {
            ComputedOperation::${name}(
            % if keyword == "matrix3d":
                ComputedMatrix {
            % endif
            % for index, item in enumerate(items):
                % if keyword == "matrix3d":
                    m${index / 4 + 1}${index % 4 + 1}:
                % endif
                ${css_value_getters[item] % (
                    "bindings::Gecko_CSSValue_GetArrayItemConst(gecko_value, %d)" % (index + 1)
                )},
            % endfor
            % if keyword == "matrix3d":
                }
            % endif
            )
        },
    </%def>
    pub fn clone_transform(&self) -> longhands::transform::computed_value::T {
        use app_units::Au;
        use gecko_bindings::structs::nsCSSKeyword::*;
        use properties::longhands::transform::computed_value;
        use properties::longhands::transform::computed_value::ComputedMatrix;
        use properties::longhands::transform::computed_value::ComputedOperation;

        if self.gecko.mSpecifiedTransform.mRawPtr.is_null() {
            return computed_value::T(None);
        }

        let mut result = vec![];
        let mut cur = unsafe { (*self.gecko.mSpecifiedTransform.to_safe().get()).mHead };
        while !cur.is_null() {
            let gecko_value = unsafe { &(*cur).mValue };
            let transform_function = unsafe {
                bindings::Gecko_CSSValue_GetKeyword(bindings::Gecko_CSSValue_GetArrayItemConst(gecko_value, 0))
            };
            let servo = unsafe {
                match transform_function {
                    ${computed_operation_arm("Matrix", "matrix3d", ["number"] * 16)}
                    ${computed_operation_arm("Skew", "skew", ["angle"] * 2)}
                    ${computed_operation_arm("Translate", "translate3d", ["lop", "lop", "length"])}
                    ${computed_operation_arm("Scale", "scale3d", ["number"] * 3)}
                    ${computed_operation_arm("Rotate", "rotate3d", ["number"] * 3 + ["angle"])}
                    ${computed_operation_arm("Perspective", "perspective", ["length"])}
                    _ => panic!("We shouldn't set any other transform function types"),
                }
            };
            result.push(servo);
            unsafe { cur = (&*cur).mNext };
        }
        computed_value::T(Some(result))
    }

    ${impl_transition_time_value('delay', 'Delay')}
    ${impl_transition_time_value('duration', 'Duration')}
    ${impl_transition_timing_function()}

    pub fn transition_combined_duration_at(&self, index: usize) -> f32 {
        // https://drafts.csswg.org/css-transitions/#transition-combined-duration
        self.gecko.mTransitions[index].mDuration.max(0.0) + self.gecko.mTransitions[index].mDelay
    }

    pub fn set_transition_property<I>(&mut self, v: I)
        where I: IntoIterator<Item = longhands::transition_property::computed_value::single_value::T>,
              I::IntoIter: ExactSizeIterator
    {
        use gecko_bindings::structs::nsCSSPropertyID::eCSSPropertyExtra_no_properties;

        let v = v.into_iter();

        if v.len() != 0 {
            unsafe { self.gecko.mTransitions.ensure_len(v.len()) };
            self.gecko.mTransitionPropertyCount = v.len() as u32;
            for (servo, gecko) in v.zip(self.gecko.mTransitions.iter_mut()) {
                match servo {
                    TransitionProperty::Unsupported(ref atom) => unsafe {
                        Gecko_StyleTransition_SetUnsupportedProperty(gecko, atom.as_ptr())
                    },
                    _ => gecko.mProperty = (&servo).into(),
                }
            }
        } else {
            // In gecko |none| is represented by eCSSPropertyExtra_no_properties.
            self.gecko.mTransitionPropertyCount = 1;
            self.gecko.mTransitions[0].mProperty = eCSSPropertyExtra_no_properties;
        }
    }

    /// Returns whether there are any transitions specified.
    pub fn specifies_transitions(&self) -> bool {
        use gecko_bindings::structs::nsCSSPropertyID::eCSSPropertyExtra_all_properties;
        if self.gecko.mTransitionPropertyCount == 1 &&
            self.gecko.mTransitions[0].mProperty == eCSSPropertyExtra_all_properties &&
            self.gecko.mTransitions[0].mDuration.max(0.0) + self.gecko.mTransitions[0].mDelay <= 0.0f32 {
            return false;
        }

        self.gecko.mTransitionPropertyCount > 0
    }

    pub fn transition_property_at(&self, index: usize)
        -> longhands::transition_property::computed_value::SingleComputedValue {
        use gecko_bindings::structs::nsCSSPropertyID::eCSSPropertyExtra_no_properties;
        use gecko_bindings::structs::nsCSSPropertyID::eCSSPropertyExtra_variable;
        use gecko_bindings::structs::nsCSSPropertyID::eCSSProperty_UNKNOWN;
        use gecko_bindings::structs::nsIAtom;

        let property = self.gecko.mTransitions[index].mProperty;
        if property == eCSSProperty_UNKNOWN || property == eCSSPropertyExtra_variable {
            let atom = self.gecko.mTransitions[index].mUnknownProperty.raw::<nsIAtom>();
            debug_assert!(!atom.is_null());
            TransitionProperty::Unsupported(atom.into())
        } else if property == eCSSPropertyExtra_no_properties {
            // Actually, we don't expect TransitionProperty::Unsupported also represents "none",
            // but if the caller wants to convert it, it is fine. Please use it carefully.
            TransitionProperty::Unsupported(atom!("none"))
        } else {
            property.into()
        }
    }

    pub fn transition_nscsspropertyid_at(&self, index: usize) -> nsCSSPropertyID {
        self.gecko.mTransitions[index].mProperty
    }

    pub fn copy_transition_property_from(&mut self, other: &Self) {
        use gecko_bindings::structs::nsCSSPropertyID::eCSSPropertyExtra_variable;
        use gecko_bindings::structs::nsCSSPropertyID::eCSSProperty_UNKNOWN;
        use gecko_bindings::structs::nsIAtom;
        unsafe { self.gecko.mTransitions.ensure_len(other.gecko.mTransitions.len()) };

        let count = other.gecko.mTransitionPropertyCount;
        self.gecko.mTransitionPropertyCount = count;

        for (index, transition) in self.gecko.mTransitions.iter_mut().enumerate().take(count as usize) {
            transition.mProperty = other.gecko.mTransitions[index].mProperty;
            if transition.mProperty == eCSSProperty_UNKNOWN ||
               transition.mProperty == eCSSPropertyExtra_variable {
                let atom = other.gecko.mTransitions[index].mUnknownProperty.raw::<nsIAtom>();
                debug_assert!(!atom.is_null());
                unsafe { Gecko_StyleTransition_SetUnsupportedProperty(transition, atom) };
            }
        }
    }
    ${impl_transition_count('property', 'Property')}

    pub fn animations_equals(&self, other: &Self) -> bool {
        unsafe { bindings::Gecko_StyleAnimationsEquals(&self.gecko.mAnimations, &other.gecko.mAnimations) }
    }

    pub fn set_animation_name<I>(&mut self, v: I)
        where I: IntoIterator<Item = longhands::animation_name::computed_value::single_value::T>,
              I::IntoIter: ExactSizeIterator
    {

        let v = v.into_iter();
        debug_assert!(v.len() != 0);
        unsafe { self.gecko.mAnimations.ensure_len(v.len()) };

        self.gecko.mAnimationNameCount = v.len() as u32;
        for (servo, gecko) in v.zip(self.gecko.mAnimations.iter_mut()) {
            // TODO This is inefficient. We should fix this in bug 1329169.
            gecko.mName.assign(match servo.0 {
                Some(ref name) => name.as_atom().as_slice(),
                None => &[],  // Empty string for 'none'
            });
        }
    }
    pub fn animation_name_at(&self, index: usize)
        -> longhands::animation_name::computed_value::SingleComputedValue {
        use properties::longhands::animation_name::single_value::SpecifiedValue as AnimationName;
        // XXX: Is there any effective ways?
        let atom = &self.gecko.mAnimations[index].mName;
        if atom.is_empty() {
            AnimationName(None)
        } else {
            AnimationName(Some(KeyframesName::from_ident(atom.to_string())))
        }
    }
    pub fn copy_animation_name_from(&mut self, other: &Self) {
        unsafe { self.gecko.mAnimations.ensure_len(other.gecko.mAnimations.len()) };

        let count = other.gecko.mAnimationNameCount;
        self.gecko.mAnimationNameCount = count;

        // The length of mAnimations is often greater than mAnimationXXCount,
        // don't copy values over the count.
        for (index, animation) in self.gecko.mAnimations.iter_mut().enumerate().take(count as usize) {
            animation.mName.assign(&*other.gecko.mAnimations[index].mName);
        }
    }
    ${impl_animation_count('name', 'Name')}

    ${impl_animation_time_value('delay', 'Delay')}
    ${impl_animation_time_value('duration', 'Duration')}

    ${impl_animation_keyword('direction', 'Direction',
                             data.longhands_by_name["animation-direction"].keyword)}
    ${impl_animation_keyword('fill_mode', 'FillMode',
                             data.longhands_by_name["animation-fill-mode"].keyword)}
    ${impl_animation_keyword('play_state', 'PlayState',
                             data.longhands_by_name["animation-play-state"].keyword)}

    pub fn set_animation_iteration_count<I>(&mut self, v: I)
        where I: IntoIterator<Item = longhands::animation_iteration_count::computed_value::single_value::T>,
              I::IntoIter: ExactSizeIterator + Clone
    {
        use std::f32;
        use properties::longhands::animation_iteration_count::single_value::SpecifiedValue as AnimationIterationCount;

        let v = v.into_iter();

        debug_assert!(v.len() != 0);
        let input_len = v.len();
        unsafe { self.gecko.mAnimations.ensure_len(input_len) };

        self.gecko.mAnimationIterationCountCount = input_len as u32;
        for (gecko, servo) in self.gecko.mAnimations.iter_mut().zip(v.cycle()) {
            match servo {
                AnimationIterationCount::Number(n) => gecko.mIterationCount = n,
                AnimationIterationCount::Infinite => gecko.mIterationCount = f32::INFINITY,
            }
        }
    }
    pub fn animation_iteration_count_at(&self, index: usize)
        -> longhands::animation_iteration_count::computed_value::SingleComputedValue {
        use properties::longhands::animation_iteration_count::single_value::computed_value::T
            as AnimationIterationCount;

        if self.gecko.mAnimations[index].mIterationCount.is_infinite() {
            AnimationIterationCount::Infinite
        } else {
            AnimationIterationCount::Number(self.gecko.mAnimations[index].mIterationCount)
        }
    }
    ${impl_animation_count('iteration_count', 'IterationCount')}
    ${impl_copy_animation_value('iteration_count', 'IterationCount')}

    ${impl_animation_timing_function()}

    <% scroll_snap_type_keyword = Keyword("scroll-snap-type", "none mandatory proximity") %>

    ${impl_keyword('scroll_snap_type_y', 'mScrollSnapTypeY', scroll_snap_type_keyword, need_clone=False)}

    pub fn set_perspective_origin(&mut self, v: longhands::perspective_origin::computed_value::T) {
        self.gecko.mPerspectiveOrigin[0].set(v.horizontal);
        self.gecko.mPerspectiveOrigin[1].set(v.vertical);
    }

    pub fn copy_perspective_origin_from(&mut self, other: &Self) {
        self.gecko.mPerspectiveOrigin[0].copy_from(&other.gecko.mPerspectiveOrigin[0]);
        self.gecko.mPerspectiveOrigin[1].copy_from(&other.gecko.mPerspectiveOrigin[1]);
    }

    pub fn clone_perspective_origin(&self) -> longhands::perspective_origin::computed_value::T {
        use properties::longhands::perspective_origin::computed_value::T;
        use values::computed::LengthOrPercentage;
        T {
            horizontal: LengthOrPercentage::from_gecko_style_coord(&self.gecko.mPerspectiveOrigin[0])
                .expect("Expected length or percentage for horizontal value of perspective-origin"),
            vertical: LengthOrPercentage::from_gecko_style_coord(&self.gecko.mPerspectiveOrigin[1])
                .expect("Expected length or percentage for vertical value of perspective-origin"),
        }
    }

    pub fn set_transform_origin(&mut self, v: longhands::transform_origin::computed_value::T) {
        self.gecko.mTransformOrigin[0].set(v.horizontal);
        self.gecko.mTransformOrigin[1].set(v.vertical);
        self.gecko.mTransformOrigin[2].set(v.depth);
    }

    pub fn copy_transform_origin_from(&mut self, other: &Self) {
        self.gecko.mTransformOrigin[0].copy_from(&other.gecko.mTransformOrigin[0]);
        self.gecko.mTransformOrigin[1].copy_from(&other.gecko.mTransformOrigin[1]);
        self.gecko.mTransformOrigin[2].copy_from(&other.gecko.mTransformOrigin[2]);
    }

    pub fn clone_transform_origin(&self) -> longhands::transform_origin::computed_value::T {
        use properties::longhands::transform_origin::computed_value::T;
        use values::computed::LengthOrPercentage;
        T {
            horizontal: LengthOrPercentage::from_gecko_style_coord(&self.gecko.mTransformOrigin[0])
                .expect("clone for LengthOrPercentage failed"),
            vertical: LengthOrPercentage::from_gecko_style_coord(&self.gecko.mTransformOrigin[1])
                .expect("clone for LengthOrPercentage failed"),
            depth: Au::from_gecko_style_coord(&self.gecko.mTransformOrigin[2])
                .expect("clone for Length failed"),
        }
    }

    pub fn set_will_change(&mut self, v: longhands::will_change::computed_value::T) {
        use gecko_bindings::bindings::{Gecko_AppendWillChange, Gecko_ClearWillChange};
        use gecko_bindings::structs::NS_STYLE_WILL_CHANGE_OPACITY;
        use gecko_bindings::structs::NS_STYLE_WILL_CHANGE_SCROLL;
        use gecko_bindings::structs::NS_STYLE_WILL_CHANGE_TRANSFORM;
        use properties::PropertyId;
        use properties::longhands::will_change::computed_value::T;

        fn will_change_bitfield_from_prop_flags(prop: &LonghandId) -> u8 {
            use properties::{ABSPOS_CB, CREATES_STACKING_CONTEXT, FIXPOS_CB};
            use gecko_bindings::structs::NS_STYLE_WILL_CHANGE_ABSPOS_CB;
            use gecko_bindings::structs::NS_STYLE_WILL_CHANGE_FIXPOS_CB;
            use gecko_bindings::structs::NS_STYLE_WILL_CHANGE_STACKING_CONTEXT;
            let servo_flags = prop.flags();
            let mut bitfield = 0;

            if servo_flags.contains(CREATES_STACKING_CONTEXT) {
                bitfield |= NS_STYLE_WILL_CHANGE_STACKING_CONTEXT;
            }
            if servo_flags.contains(FIXPOS_CB) {
                bitfield |= NS_STYLE_WILL_CHANGE_FIXPOS_CB;
            }
            if servo_flags.contains(ABSPOS_CB) {
                bitfield |= NS_STYLE_WILL_CHANGE_ABSPOS_CB;
            }

            bitfield as u8
        }

        self.gecko.mWillChangeBitField = 0;

        match v {
            T::AnimateableFeatures(features) => {
                unsafe {
                    Gecko_ClearWillChange(&mut self.gecko, features.len());
                }

                for feature in features.iter() {
                    if feature == &atom!("scroll-position") {
                        self.gecko.mWillChangeBitField |= NS_STYLE_WILL_CHANGE_SCROLL as u8;
                    } else if feature == &atom!("opacity") {
                        self.gecko.mWillChangeBitField |= NS_STYLE_WILL_CHANGE_OPACITY as u8;
                    } else if feature == &atom!("transform") {
                        self.gecko.mWillChangeBitField |= NS_STYLE_WILL_CHANGE_TRANSFORM as u8;
                    }

                    unsafe {
                        Gecko_AppendWillChange(&mut self.gecko, feature.as_ptr());
                    }

                    if let Ok(prop_id) = PropertyId::parse(feature.to_string().into()) {
                        match prop_id.as_shorthand() {
                            Ok(shorthand) => {
                                for longhand in shorthand.longhands() {
                                    self.gecko.mWillChangeBitField |=
                                        will_change_bitfield_from_prop_flags(longhand);
                                }
                            },
                            Err(longhand_or_custom) => {
                                if let PropertyDeclarationId::Longhand(longhand)
                                    = longhand_or_custom {
                                    self.gecko.mWillChangeBitField |=
                                        will_change_bitfield_from_prop_flags(&longhand);
                                }
                            },
                        }
                    }
                }
            },
            T::Auto => {
                unsafe {
                    Gecko_ClearWillChange(&mut self.gecko, 0);
                }
            },
        };
    }

    pub fn copy_will_change_from(&mut self, other: &Self) {
        use gecko_bindings::bindings::Gecko_CopyWillChangeFrom;

        self.gecko.mWillChangeBitField = other.gecko.mWillChangeBitField;
        unsafe {
            Gecko_CopyWillChangeFrom(&mut self.gecko, &other.gecko as *const _ as *mut _);
        }
    }

    <% impl_shape_source("shape_outside", "mShapeOutside") %>

    pub fn set_contain(&mut self, v: longhands::contain::computed_value::T) {
        use gecko_bindings::structs::NS_STYLE_CONTAIN_NONE;
        use gecko_bindings::structs::NS_STYLE_CONTAIN_STRICT;
        use gecko_bindings::structs::NS_STYLE_CONTAIN_LAYOUT;
        use gecko_bindings::structs::NS_STYLE_CONTAIN_STYLE;
        use gecko_bindings::structs::NS_STYLE_CONTAIN_PAINT;
        use gecko_bindings::structs::NS_STYLE_CONTAIN_ALL_BITS;
        use properties::longhands::contain;

        if v.is_empty() {
            self.gecko.mContain = NS_STYLE_CONTAIN_NONE as u8;
            return;
        }

        if v.contains(contain::STRICT) {
            self.gecko.mContain = (NS_STYLE_CONTAIN_STRICT | NS_STYLE_CONTAIN_ALL_BITS) as u8;
            return;
        }

        let mut bitfield = 0;
        if v.contains(contain::LAYOUT) {
            bitfield |= NS_STYLE_CONTAIN_LAYOUT;
        }
        if v.contains(contain::STYLE) {
            bitfield |= NS_STYLE_CONTAIN_STYLE;
        }
        if v.contains(contain::PAINT) {
            bitfield |= NS_STYLE_CONTAIN_PAINT;
        }

        self.gecko.mContain = bitfield as u8;
    }

    pub fn clone_contain(&self) -> longhands::contain::computed_value::T {
        use gecko_bindings::structs::NS_STYLE_CONTAIN_STRICT;
        use gecko_bindings::structs::NS_STYLE_CONTAIN_LAYOUT;
        use gecko_bindings::structs::NS_STYLE_CONTAIN_STYLE;
        use gecko_bindings::structs::NS_STYLE_CONTAIN_PAINT;
        use gecko_bindings::structs::NS_STYLE_CONTAIN_ALL_BITS;
        use properties::longhands::contain;

        let mut servo_flags = contain::computed_value::T::empty();
        let gecko_flags = self.gecko.mContain;

        if gecko_flags & (NS_STYLE_CONTAIN_STRICT as u8) != 0 &&
           gecko_flags & (NS_STYLE_CONTAIN_ALL_BITS as u8) != 0 {
            servo_flags.insert(contain::STRICT | contain::STRICT_BITS);
            return servo_flags;
        }

        if gecko_flags & (NS_STYLE_CONTAIN_LAYOUT as u8) != 0 {
            servo_flags.insert(contain::LAYOUT);
        }
        if gecko_flags & (NS_STYLE_CONTAIN_STYLE as u8) != 0{
            servo_flags.insert(contain::STYLE);
        }
        if gecko_flags & (NS_STYLE_CONTAIN_PAINT as u8) != 0 {
            servo_flags.insert(contain::PAINT);
        }

        return servo_flags;
    }

    ${impl_simple_copy("contain", "mContain")}

    pub fn set_touch_action(&mut self, v: longhands::touch_action::computed_value::T) {
        self.gecko.mTouchAction = v.bits();
    }

    ${impl_simple_copy("touch_action", "mTouchAction")}
</%self:impl_trait>

<%def name="simple_image_array_property(name, shorthand, field_name)">
    <%
        image_layers_field = "mImage" if shorthand == "background" else "mMask"
    %>
    pub fn copy_${shorthand}_${name}_from(&mut self, other: &Self) {
        use gecko_bindings::structs::nsStyleImageLayers_LayerType as LayerType;

        let count = other.gecko.${image_layers_field}.${field_name}Count;
        unsafe {
            Gecko_EnsureImageLayersLength(&mut self.gecko.${image_layers_field},
                                          count as usize,
                                          LayerType::${shorthand.title()});
        }
        for (layer, other) in self.gecko.${image_layers_field}.mLayers.iter_mut()
                                  .zip(other.gecko.${image_layers_field}.mLayers.iter())
                                  .take(count as usize) {
            layer.${field_name} = other.${field_name};
        }
        self.gecko.${image_layers_field}.${field_name}Count = count;
    }


    pub fn set_${shorthand}_${name}<I>(&mut self, v: I)
        where I: IntoIterator<Item=longhands::${shorthand}_${name}::computed_value::single_value::T>,
              I::IntoIter: ExactSizeIterator
    {
        use gecko_bindings::structs::nsStyleImageLayers_LayerType as LayerType;
        let v = v.into_iter();

        unsafe {
          Gecko_EnsureImageLayersLength(&mut self.gecko.${image_layers_field}, v.len(),
                                        LayerType::${shorthand.title()});
        }

        self.gecko.${image_layers_field}.${field_name}Count = v.len() as u32;
        for (servo, geckolayer) in v.zip(self.gecko.${image_layers_field}.mLayers.iter_mut()) {
            geckolayer.${field_name} = {
                ${caller.body()}
            };
        }
    }
</%def>
<%def name="impl_common_image_layer_properties(shorthand)">
    <%
        image_layers_field = "mImage" if shorthand == "background" else "mMask"
    %>

    <%self:simple_image_array_property name="repeat" shorthand="${shorthand}" field_name="mRepeat">
        use properties::longhands::${shorthand}_repeat::single_value::computed_value::RepeatKeyword;
        use gecko_bindings::structs::nsStyleImageLayers_Repeat;
        use gecko_bindings::structs::NS_STYLE_IMAGELAYER_REPEAT_REPEAT;
        use gecko_bindings::structs::NS_STYLE_IMAGELAYER_REPEAT_NO_REPEAT;
        use gecko_bindings::structs::NS_STYLE_IMAGELAYER_REPEAT_SPACE;
        use gecko_bindings::structs::NS_STYLE_IMAGELAYER_REPEAT_ROUND;

        fn to_ns(repeat: RepeatKeyword) -> u32 {
            match repeat {
                RepeatKeyword::Repeat => NS_STYLE_IMAGELAYER_REPEAT_REPEAT,
                RepeatKeyword::Space => NS_STYLE_IMAGELAYER_REPEAT_SPACE,
                RepeatKeyword::Round => NS_STYLE_IMAGELAYER_REPEAT_ROUND,
                RepeatKeyword::NoRepeat => NS_STYLE_IMAGELAYER_REPEAT_NO_REPEAT,
            }
        }

        let repeat_x = to_ns(servo.0);
        let repeat_y = to_ns(servo.1);
        nsStyleImageLayers_Repeat {
              mXRepeat: repeat_x as u8,
              mYRepeat: repeat_y as u8,
        }
    </%self:simple_image_array_property>

    <%self:simple_image_array_property name="clip" shorthand="${shorthand}" field_name="mClip">
        use gecko_bindings::structs::StyleGeometryBox;
        use properties::longhands::${shorthand}_clip::single_value::computed_value::T;

        match servo {
            T::border_box => StyleGeometryBox::BorderBox,
            T::padding_box => StyleGeometryBox::PaddingBox,
            T::content_box => StyleGeometryBox::ContentBox,
            % if shorthand == "mask":
            T::fill_box => StyleGeometryBox::FillBox,
            T::stroke_box => StyleGeometryBox::StrokeBox,
            T::view_box => StyleGeometryBox::ViewBox,
            T::no_clip => StyleGeometryBox::NoClip,
            % elif shorthand == "background":
            T::text => StyleGeometryBox::Text,
            % endif
        }
    </%self:simple_image_array_property>

    <%self:simple_image_array_property name="origin" shorthand="${shorthand}" field_name="mOrigin">
        use gecko_bindings::structs::StyleGeometryBox;
        use properties::longhands::${shorthand}_origin::single_value::computed_value::T;

        match servo {
            T::border_box => StyleGeometryBox::BorderBox,
            T::padding_box => StyleGeometryBox::PaddingBox,
            T::content_box => StyleGeometryBox::ContentBox,
            % if shorthand == "mask":
            T::fill_box => StyleGeometryBox::FillBox,
            T::stroke_box => StyleGeometryBox::StrokeBox,
            T::view_box => StyleGeometryBox::ViewBox,
            % endif
        }
    </%self:simple_image_array_property>

    % for orientation in ["x", "y"]:
    pub fn copy_${shorthand}_position_${orientation}_from(&mut self, other: &Self) {
        use gecko_bindings::structs::nsStyleImageLayers_LayerType as LayerType;

        let count = other.gecko.${image_layers_field}.mPosition${orientation.upper()}Count;

        unsafe {
            Gecko_EnsureImageLayersLength(&mut self.gecko.${image_layers_field},
                                          count as usize,
                                          LayerType::${shorthand.capitalize()});
        }

        for (layer, other) in self.gecko.${image_layers_field}.mLayers.iter_mut()
                                  .zip(other.gecko.${image_layers_field}.mLayers.iter())
                                  .take(count as usize) {
            layer.mPosition.m${orientation.upper()}Position
                = other.mPosition.m${orientation.upper()}Position;
        }
        self.gecko.${image_layers_field}.mPosition${orientation.upper()}Count = count;
    }

    pub fn clone_${shorthand}_position_${orientation}(&self)
        -> longhands::${shorthand}_position_${orientation}::computed_value::T {
        longhands::${shorthand}_position_${orientation}::computed_value::T(
            self.gecko.${image_layers_field}.mLayers.iter()
                .take(self.gecko.${image_layers_field}.mPosition${orientation.upper()}Count as usize)
                .map(|position| position.mPosition.m${orientation.upper()}Position.into())
                .collect()
        )
    }

    pub fn set_${shorthand}_position_${orientation[0]}<I>(&mut self,
                                     v: I)
        where I: IntoIterator<Item = longhands::${shorthand}_position_${orientation[0]}
                                              ::computed_value::single_value::T>,
              I::IntoIter: ExactSizeIterator
    {
        use gecko_bindings::structs::nsStyleImageLayers_LayerType as LayerType;

        let v = v.into_iter();

        unsafe {
            Gecko_EnsureImageLayersLength(&mut self.gecko.${image_layers_field}, v.len(),
                                        LayerType::${shorthand.capitalize()});
        }

        self.gecko.${image_layers_field}.mPosition${orientation[0].upper()}Count = v.len() as u32;
        for (servo, geckolayer) in v.zip(self.gecko.${image_layers_field}
                                                           .mLayers.iter_mut()) {
            geckolayer.mPosition.m${orientation[0].upper()}Position = servo.into();
        }
    }
    % endfor

    <%self:simple_image_array_property name="size" shorthand="${shorthand}" field_name="mSize">
        use gecko_bindings::structs::nsStyleImageLayers_Size_Dimension;
        use gecko_bindings::structs::nsStyleImageLayers_Size_DimensionType;
        use gecko_bindings::structs::{nsStyleCoord_CalcValue, nsStyleImageLayers_Size};
        use properties::longhands::background_size::single_value::computed_value::T;

        let mut width = nsStyleCoord_CalcValue::new();
        let mut height = nsStyleCoord_CalcValue::new();

        let (w_type, h_type) = match servo {
            T::Explicit(size) => {
                let mut w_type = nsStyleImageLayers_Size_DimensionType::eAuto;
                let mut h_type = nsStyleImageLayers_Size_DimensionType::eAuto;
                if let Some(w) = size.width.to_calc_value() {
                    width = w;
                    w_type = nsStyleImageLayers_Size_DimensionType::eLengthPercentage;
                }
                if let Some(h) = size.height.to_calc_value() {
                    height = h;
                    h_type = nsStyleImageLayers_Size_DimensionType::eLengthPercentage;
                }
                (w_type, h_type)
            }
            T::Cover => (nsStyleImageLayers_Size_DimensionType::eCover,
                         nsStyleImageLayers_Size_DimensionType::eCover),
            T::Contain => (nsStyleImageLayers_Size_DimensionType::eContain,
                         nsStyleImageLayers_Size_DimensionType::eContain),
        };

        nsStyleImageLayers_Size {
            mWidth: nsStyleImageLayers_Size_Dimension { _base: width },
            mHeight: nsStyleImageLayers_Size_Dimension { _base: height },
            mWidthType: w_type as u8,
            mHeightType: h_type as u8,
        }
    </%self:simple_image_array_property>

    pub fn clone_${shorthand}_size(&self) -> longhands::background_size::computed_value::T {
        use gecko_bindings::structs::nsStyleCoord_CalcValue as CalcValue;
        use gecko_bindings::structs::nsStyleImageLayers_Size_DimensionType as DimensionType;
        use properties::longhands::background_size::single_value::computed_value::{ExplicitSize, T};
        use values::computed::LengthOrPercentageOrAuto;

        fn to_servo(value: CalcValue, ty: u8) -> LengthOrPercentageOrAuto {
            if ty == DimensionType::eAuto as u8 {
                LengthOrPercentageOrAuto::Auto
            } else {
                debug_assert!(ty == DimensionType::eLengthPercentage as u8);
                LengthOrPercentageOrAuto::Calc(value.into())
            }
        }

        longhands::background_size::computed_value::T(
            self.gecko.${image_layers_field}.mLayers.iter().map(|ref layer| {
                if DimensionType::eCover as u8 == layer.mSize.mWidthType {
                    debug_assert!(layer.mSize.mHeightType == DimensionType::eCover as u8);
                    return T::Cover
                }
                if DimensionType::eContain as u8 == layer.mSize.mWidthType {
                    debug_assert!(layer.mSize.mHeightType == DimensionType::eContain as u8);
                    return T::Contain
                }

                T::Explicit(ExplicitSize {
                    width: to_servo(layer.mSize.mWidth._base, layer.mSize.mWidthType),
                    height: to_servo(layer.mSize.mHeight._base, layer.mSize.mHeightType),
                })
            }).collect()
        )
    }


    pub fn copy_${shorthand}_image_from(&mut self, other: &Self) {
        use gecko_bindings::structs::nsStyleImageLayers_LayerType as LayerType;
        unsafe {
            let count = other.gecko.${image_layers_field}.mImageCount;
            unsafe {
                Gecko_EnsureImageLayersLength(&mut self.gecko.${image_layers_field},
                                              count as usize,
                                              LayerType::${shorthand.capitalize()});
            }

            for (layer, other) in self.gecko.${image_layers_field}.mLayers.iter_mut()
                                      .zip(other.gecko.${image_layers_field}.mLayers.iter())
                                      .take(count as usize) {
                Gecko_CopyImageValueFrom(&mut layer.mImage, &other.mImage);
            }
            self.gecko.${image_layers_field}.mImageCount = count;
        }
    }

    #[allow(unused_variables)]
    pub fn set_${shorthand}_image<I>(&mut self, images: I, cacheable: &mut bool)
        where I: IntoIterator<Item = longhands::${shorthand}_image::computed_value::single_value::T>,
              I::IntoIter: ExactSizeIterator
    {
        use gecko_bindings::structs::nsStyleImageLayers_LayerType as LayerType;

        let images = images.into_iter();

        unsafe {
            // Prevent leaking of the last elements we did set
            for image in &mut self.gecko.${image_layers_field}.mLayers {
                Gecko_SetNullImageValue(&mut image.mImage)
            }
            // XXXManishearth clear mSourceURI for masks
            Gecko_EnsureImageLayersLength(&mut self.gecko.${image_layers_field}, images.len(),
                                          LayerType::${shorthand.title()});
        }

        self.gecko.${image_layers_field}.mImageCount = images.len() as u32;

        for (image, geckoimage) in images.zip(self.gecko.${image_layers_field}
                                                  .mLayers.iter_mut()) {
            if let Either::Second(image) = image {
                geckoimage.mImage.set(image, cacheable)
            }
        }
    }

    <%
        fill_fields = "mRepeat mClip mOrigin mPositionX mPositionY mImage mSize"
        if shorthand == "background":
            fill_fields += " mAttachment mBlendMode"
        else:
            # mSourceURI uses mImageCount
            fill_fields += " mMaskMode mComposite"
    %>
    pub fn fill_arrays(&mut self) {
        use gecko_bindings::bindings::Gecko_FillAll${shorthand.title()}Lists;
        use std::cmp;
        let mut max_len = 1;
        % for member in fill_fields.split():
            max_len = cmp::max(max_len, self.gecko.${image_layers_field}.${member}Count);
        % endfor
        unsafe {
            // While we could do this manually, we'd need to also manually
            // run all the copy constructors, so we just delegate to gecko
            Gecko_FillAll${shorthand.title()}Lists(&mut self.gecko.${image_layers_field}, max_len);
        }
    }
</%def>

// TODO: Gecko accepts lists in most background-related properties. We just use
// the first element (which is the common case), but at some point we want to
// add support for parsing these lists in servo and pushing to nsTArray's.
<% skip_background_longhands = """background-repeat
                                  background-image background-clip
                                  background-origin background-attachment
                                  background-size background-position
                                  background-blend-mode
                                  background-position-x
                                  background-position-y""" %>
<%self:impl_trait style_struct_name="Background"
                  skip_longhands="${skip_background_longhands}"
                  skip_additionals="*">

    <% impl_common_image_layer_properties("background") %>

    <%self:simple_image_array_property name="attachment" shorthand="background" field_name="mAttachment">
        use properties::longhands::background_attachment::single_value::computed_value::T;
        match servo {
            T::scroll => structs::NS_STYLE_IMAGELAYER_ATTACHMENT_SCROLL as u8,
            T::fixed => structs::NS_STYLE_IMAGELAYER_ATTACHMENT_FIXED as u8,
            T::local => structs::NS_STYLE_IMAGELAYER_ATTACHMENT_LOCAL as u8,
        }
    </%self:simple_image_array_property>

    <%self:simple_image_array_property name="blend_mode" shorthand="background" field_name="mBlendMode">
        use properties::longhands::background_blend_mode::single_value::computed_value::T;

        match servo {
            T::normal => structs::NS_STYLE_BLEND_NORMAL as u8,
            T::multiply => structs::NS_STYLE_BLEND_MULTIPLY as u8,
            T::screen => structs::NS_STYLE_BLEND_SCREEN as u8,
            T::overlay => structs::NS_STYLE_BLEND_OVERLAY as u8,
            T::darken => structs::NS_STYLE_BLEND_DARKEN as u8,
            T::lighten => structs::NS_STYLE_BLEND_LIGHTEN as u8,
            T::color_dodge => structs::NS_STYLE_BLEND_COLOR_DODGE as u8,
            T::color_burn => structs::NS_STYLE_BLEND_COLOR_BURN as u8,
            T::hard_light => structs::NS_STYLE_BLEND_HARD_LIGHT as u8,
            T::soft_light => structs::NS_STYLE_BLEND_SOFT_LIGHT as u8,
            T::difference => structs::NS_STYLE_BLEND_DIFFERENCE as u8,
            T::exclusion => structs::NS_STYLE_BLEND_EXCLUSION as u8,
            T::hue => structs::NS_STYLE_BLEND_HUE as u8,
            T::saturation => structs::NS_STYLE_BLEND_SATURATION as u8,
            T::color => structs::NS_STYLE_BLEND_COLOR as u8,
            T::luminosity => structs::NS_STYLE_BLEND_LUMINOSITY as u8,
        }
    </%self:simple_image_array_property>
</%self:impl_trait>

<%self:impl_trait style_struct_name="List"
                  skip_longhands="list-style-image list-style-type quotes -moz-image-region"
                  skip_additionals="*">

    pub fn set_list_style_image(&mut self, image: longhands::list_style_image::computed_value::T) {
        use values::Either;
        match image {
            longhands::list_style_image::computed_value::T(Either::Second(_none)) => {
                unsafe {
                    Gecko_SetListStyleImageNone(&mut self.gecko);
                }
            }
            longhands::list_style_image::computed_value::T(Either::First(ref url)) => {
                unsafe {
                    Gecko_SetListStyleImageImageValue(&mut self.gecko,
                                                      url.image_value.clone().unwrap().get());
                }
                // We don't need to record this struct as uncacheable, like when setting
                // background-image to a url() value, since only properties in reset structs
                // are re-used from the applicable declaration cache, and the List struct
                // is an inherited struct.
            }
        }
    }

    pub fn copy_list_style_image_from(&mut self, other: &Self) {
        unsafe { Gecko_CopyListStyleImageFrom(&mut self.gecko, &other.gecko); }
    }

    pub fn set_list_style_type(&mut self, v: longhands::list_style_type::computed_value::T) {
        use values::generics::CounterStyleOrNone;
        let name = match v.0 {
            CounterStyleOrNone::None_ => atom!("none"),
            CounterStyleOrNone::Name(name) => name.0,
        };
        unsafe { Gecko_SetListStyleType(&mut self.gecko, name.as_ptr()); }
    }


    pub fn copy_list_style_type_from(&mut self, other: &Self) {
        unsafe {
            Gecko_CopyListStyleTypeFrom(&mut self.gecko, &other.gecko);
        }
    }

    pub fn set_quotes(&mut self, other: longhands::quotes::computed_value::T) {
        use gecko_bindings::bindings::Gecko_NewStyleQuoteValues;
        use gecko_bindings::sugar::refptr::UniqueRefPtr;

        let mut refptr = unsafe {
            UniqueRefPtr::from_addrefed(Gecko_NewStyleQuoteValues(other.0.len() as u32))
        };

        for (servo, gecko) in other.0.into_iter().zip(refptr.mQuotePairs.iter_mut()) {
            gecko.first.assign_utf8(&servo.0);
            gecko.second.assign_utf8(&servo.1);
        }

        unsafe { self.gecko.mQuotes.set_move(refptr.get()) }
    }

    pub fn copy_quotes_from(&mut self, other: &Self) {
        unsafe { self.gecko.mQuotes.set(&other.gecko.mQuotes); }
    }

    #[allow(non_snake_case)]
    pub fn set__moz_image_region(&mut self, v: longhands::_moz_image_region::computed_value::T) {
        use values::Either;

        match v {
            Either::Second(_auto) => {
                self.gecko.mImageRegion.x = 0;
                self.gecko.mImageRegion.y = 0;
                self.gecko.mImageRegion.width = 0;
                self.gecko.mImageRegion.height = 0;
            }
            Either::First(rect) => {
                self.gecko.mImageRegion.x = rect.left.unwrap_or(Au(0)).0;
                self.gecko.mImageRegion.y = rect.top.unwrap_or(Au(0)).0;
                self.gecko.mImageRegion.height = rect.bottom.unwrap_or(Au(0)).0 - self.gecko.mImageRegion.y;
                self.gecko.mImageRegion.width = rect.right.unwrap_or(Au(0)).0 - self.gecko.mImageRegion.x;
            }
        }
    }

    ${impl_simple_copy('_moz_image_region', 'mImageRegion')}

</%self:impl_trait>

<%self:impl_trait style_struct_name="Table" skip_longhands="-x-span">
    #[allow(non_snake_case)]
    pub fn set__x_span(&mut self, v: longhands::_x_span::computed_value::T) {
        self.gecko.mSpan = v.0
    }

    ${impl_simple_copy('_x_span', 'mSpan')}
</%self:impl_trait>

<%self:impl_trait style_struct_name="Effects"
                  skip_longhands="box-shadow clip filter">
    pub fn set_box_shadow<I>(&mut self, v: I)
        where I: IntoIterator<Item = longhands::box_shadow::computed_value::single_value::T>,
              I::IntoIter: ExactSizeIterator
    {
        let v = v.into_iter();

        self.gecko.mBoxShadow.replace_with_new(v.len() as u32);

        for (servo, gecko_shadow) in v.zip(self.gecko.mBoxShadow.iter_mut()) {

            gecko_shadow.mXOffset = servo.offset_x.0;
            gecko_shadow.mYOffset = servo.offset_y.0;
            gecko_shadow.mRadius = servo.blur_radius.0;
            gecko_shadow.mSpread = servo.spread_radius.0;
            gecko_shadow.mSpread = servo.spread_radius.0;
            gecko_shadow.mInset = servo.inset;
            gecko_shadow.mColor = match servo.color {
                Color::RGBA(rgba) => {
                    gecko_shadow.mHasColor = true;
                    convert_rgba_to_nscolor(&rgba)
                },
                // TODO handle currentColor
                // https://bugzilla.mozilla.org/show_bug.cgi?id=760345
                Color::CurrentColor => 0,
            }

        }
    }

    pub fn copy_box_shadow_from(&mut self, other: &Self) {
        self.gecko.mBoxShadow.copy_from(&other.gecko.mBoxShadow);
    }

    pub fn clone_box_shadow(&self) -> longhands::box_shadow::computed_value::T {
        let buf = self.gecko.mBoxShadow.iter().map(|shadow| {
            longhands::box_shadow::single_value::computed_value::T {
                offset_x: Au(shadow.mXOffset),
                offset_y: Au(shadow.mYOffset),
                blur_radius: Au(shadow.mRadius),
                spread_radius: Au(shadow.mSpread),
                inset: shadow.mInset,
                color: Color::RGBA(convert_nscolor_to_rgba(shadow.mColor)),
            }
        }).collect();
        longhands::box_shadow::computed_value::T(buf)
    }

    pub fn set_clip(&mut self, v: longhands::clip::computed_value::T) {
        use gecko_bindings::structs::NS_STYLE_CLIP_AUTO;
        use gecko_bindings::structs::NS_STYLE_CLIP_RECT;
        use gecko_bindings::structs::NS_STYLE_CLIP_LEFT_AUTO;
        use gecko_bindings::structs::NS_STYLE_CLIP_TOP_AUTO;
        use gecko_bindings::structs::NS_STYLE_CLIP_RIGHT_AUTO;
        use gecko_bindings::structs::NS_STYLE_CLIP_BOTTOM_AUTO;
        use values::Either;

        match v {
            Either::First(rect) => {
                self.gecko.mClipFlags = NS_STYLE_CLIP_RECT as u8;
                if let Some(left) = rect.left {
                    self.gecko.mClip.x = left.0;
                } else {
                    self.gecko.mClip.x = 0;
                    self.gecko.mClipFlags |= NS_STYLE_CLIP_LEFT_AUTO as u8;
                }

                if let Some(top) = rect.top {
                    self.gecko.mClip.y = top.0;
                } else {
                    self.gecko.mClip.y = 0;
                    self.gecko.mClipFlags |= NS_STYLE_CLIP_TOP_AUTO as u8;
                }

                if let Some(bottom) = rect.bottom {
                    self.gecko.mClip.height = bottom.0 - self.gecko.mClip.y;
                } else {
                    self.gecko.mClip.height = 1 << 30; // NS_MAXSIZE
                    self.gecko.mClipFlags |= NS_STYLE_CLIP_BOTTOM_AUTO as u8;
                }

                if let Some(right) = rect.right {
                    self.gecko.mClip.width = right.0 - self.gecko.mClip.x;
                } else {
                    self.gecko.mClip.width = 1 << 30; // NS_MAXSIZE
                    self.gecko.mClipFlags |= NS_STYLE_CLIP_RIGHT_AUTO as u8;
                }
            },
            Either::Second(_auto) => {
                self.gecko.mClipFlags = NS_STYLE_CLIP_AUTO as u8;
                self.gecko.mClip.x = 0;
                self.gecko.mClip.y = 0;
                self.gecko.mClip.width = 0;
                self.gecko.mClip.height = 0;
            }
        }
    }

    pub fn copy_clip_from(&mut self, other: &Self) {
        self.gecko.mClip = other.gecko.mClip;
        self.gecko.mClipFlags = other.gecko.mClipFlags;
    }

    pub fn clone_clip(&self) -> longhands::clip::computed_value::T {
        use gecko_bindings::structs::NS_STYLE_CLIP_AUTO;
        use gecko_bindings::structs::NS_STYLE_CLIP_BOTTOM_AUTO;
        use gecko_bindings::structs::NS_STYLE_CLIP_LEFT_AUTO;
        use gecko_bindings::structs::NS_STYLE_CLIP_RIGHT_AUTO;
        use gecko_bindings::structs::NS_STYLE_CLIP_TOP_AUTO;
        use values::computed::{ClipRect, ClipRectOrAuto};
        use values::Either;

        if self.gecko.mClipFlags == NS_STYLE_CLIP_AUTO as u8 {
            ClipRectOrAuto::auto()
        } else {
            let left = if self.gecko.mClipFlags & NS_STYLE_CLIP_LEFT_AUTO as u8 != 0 {
                debug_assert!(self.gecko.mClip.x == 0);
                None
            } else {
                Some(Au(self.gecko.mClip.x))
            };

            let top = if self.gecko.mClipFlags & NS_STYLE_CLIP_TOP_AUTO as u8 != 0 {
                debug_assert!(self.gecko.mClip.y == 0);
                None
            } else {
                Some(Au(self.gecko.mClip.y))
            };

            let bottom = if self.gecko.mClipFlags & NS_STYLE_CLIP_BOTTOM_AUTO as u8 != 0 {
                debug_assert!(self.gecko.mClip.height == 1 << 30); // NS_MAXSIZE
                None
            } else {
                Some(Au(self.gecko.mClip.y + self.gecko.mClip.height))
            };

            let right = if self.gecko.mClipFlags & NS_STYLE_CLIP_RIGHT_AUTO as u8 != 0 {
                debug_assert!(self.gecko.mClip.width == 1 << 30); // NS_MAXSIZE
                None
            } else {
                Some(Au(self.gecko.mClip.x + self.gecko.mClip.width))
            };

            Either::First(ClipRect { top: top, right: right, bottom: bottom, left: left, })
        }
    }

    pub fn set_filter(&mut self, v: longhands::filter::computed_value::T) {
        use properties::longhands::filter::computed_value::Filter::*;
        use gecko_bindings::structs::nsCSSShadowArray;
        use gecko_bindings::structs::nsStyleFilter;
        use gecko_bindings::structs::NS_STYLE_FILTER_BLUR;
        use gecko_bindings::structs::NS_STYLE_FILTER_BRIGHTNESS;
        use gecko_bindings::structs::NS_STYLE_FILTER_CONTRAST;
        use gecko_bindings::structs::NS_STYLE_FILTER_GRAYSCALE;
        use gecko_bindings::structs::NS_STYLE_FILTER_INVERT;
        use gecko_bindings::structs::NS_STYLE_FILTER_OPACITY;
        use gecko_bindings::structs::NS_STYLE_FILTER_SATURATE;
        use gecko_bindings::structs::NS_STYLE_FILTER_SEPIA;
        use gecko_bindings::structs::NS_STYLE_FILTER_HUE_ROTATE;
        use gecko_bindings::structs::NS_STYLE_FILTER_DROP_SHADOW;

        fn fill_filter(m_type: u32, value: CoordDataValue, gecko_filter: &mut nsStyleFilter){
            gecko_filter.mType = m_type;
            gecko_filter.mFilterParameter.set_value(value);
        }

        unsafe {
            Gecko_ResetFilters(&mut self.gecko, v.filters.len());
        }
        debug_assert!(v.filters.len() == self.gecko.mFilters.len());

        for (servo, gecko_filter) in v.filters.into_iter().zip(self.gecko.mFilters.iter_mut()) {
            //TODO: URL, drop-shadow
            match servo {
                Blur(len)          => fill_filter(NS_STYLE_FILTER_BLUR,
                                                  CoordDataValue::Coord(len.0),
                                                  gecko_filter),
                Brightness(factor) => fill_filter(NS_STYLE_FILTER_BRIGHTNESS,
                                                  CoordDataValue::Factor(factor),
                                                  gecko_filter),
                Contrast(factor)   => fill_filter(NS_STYLE_FILTER_CONTRAST,
                                                  CoordDataValue::Factor(factor),
                                                  gecko_filter),
                Grayscale(factor)  => fill_filter(NS_STYLE_FILTER_GRAYSCALE,
                                                  CoordDataValue::Factor(factor),
                                                  gecko_filter),
                HueRotate(angle)   => fill_filter(NS_STYLE_FILTER_HUE_ROTATE,
                                                  CoordDataValue::from(angle),
                                                  gecko_filter),
                Invert(factor)     => fill_filter(NS_STYLE_FILTER_INVERT,
                                                  CoordDataValue::Factor(factor),
                                                  gecko_filter),
                Opacity(factor)    => fill_filter(NS_STYLE_FILTER_OPACITY,
                                                  CoordDataValue::Factor(factor),
                                                  gecko_filter),
                Saturate(factor)   => fill_filter(NS_STYLE_FILTER_SATURATE,
                                                  CoordDataValue::Factor(factor),
                                                  gecko_filter),
                Sepia(factor)      => fill_filter(NS_STYLE_FILTER_SEPIA,
                                                  CoordDataValue::Factor(factor),
                                                  gecko_filter),
                DropShadow(shadow) => {
                    gecko_filter.mType = NS_STYLE_FILTER_DROP_SHADOW;

                    fn init_shadow(filter: &mut nsStyleFilter) -> &mut nsCSSShadowArray {
                        unsafe {
                            let ref mut union = filter.__bindgen_anon_1;
                            let mut shadow_array: &mut *mut nsCSSShadowArray = union.mDropShadow.as_mut();
                            *shadow_array = Gecko_NewCSSShadowArray(1);

                            &mut **shadow_array
                        }
                    }

                    let mut gecko_shadow = init_shadow(gecko_filter);
                    gecko_shadow.mArray[0].mXOffset = shadow.offset_x.0;
                    gecko_shadow.mArray[0].mYOffset = shadow.offset_y.0;
                    gecko_shadow.mArray[0].mRadius = shadow.blur_radius.0;
                    // mSpread is not supported in the spec, so we leave it as 0
                    gecko_shadow.mArray[0].mInset = false; // Not supported in spec level 1

                    gecko_shadow.mArray[0].mColor = match shadow.color {
                        Color::RGBA(rgba) => {
                            gecko_shadow.mArray[0].mHasColor = true;
                            convert_rgba_to_nscolor(&rgba)
                        },
                        // TODO handle currentColor
                        // https://bugzilla.mozilla.org/show_bug.cgi?id=760345
                        Color::CurrentColor => 0,
                    };
                }
                Url(ref url) => {
                    unsafe {
                        bindings::Gecko_nsStyleFilter_SetURLValue(gecko_filter, url.for_ffi());
                    }
                }
            }
        }
    }

    pub fn copy_filter_from(&mut self, other: &Self) {
        unsafe {
            Gecko_CopyFiltersFrom(&other.gecko as *const _ as *mut _, &mut self.gecko);
        }
    }
</%self:impl_trait>

<%self:impl_trait style_struct_name="InheritedBox"
                  skip_longhands="image-orientation">
    // FIXME: Gecko uses a tricky way to store computed value of image-orientation
    //        within an u8. We could inline following glue codes by implementing all
    //        those tricky parts for Servo as well. But, it's not done yet just for
    //        convenience.
    pub fn set_image_orientation(&mut self, v: longhands::image_orientation::computed_value::T) {
        use properties::longhands::image_orientation::computed_value::T;
        match v {
            T::FromImage => {
                unsafe {
                    bindings::Gecko_SetImageOrientationAsFromImage(&mut self.gecko);
                }
            },
            T::AngleWithFlipped(ref angle, flipped) => {
                unsafe {
                    bindings::Gecko_SetImageOrientation(&mut self.gecko, angle.radians() as f64, flipped);
                }
            }
        }
    }

    pub fn copy_image_orientation_from(&mut self, other: &Self) {
        unsafe {
            bindings::Gecko_CopyImageOrientationFrom(&mut self.gecko, &other.gecko);
        }
    }
</%self:impl_trait>

<%self:impl_trait style_struct_name="InheritedTable"
                  skip_longhands="border-spacing">

    pub fn set_border_spacing(&mut self, v: longhands::border_spacing::computed_value::T) {
        self.gecko.mBorderSpacingCol = v.horizontal.0;
        self.gecko.mBorderSpacingRow = v.vertical.0;
    }

    pub fn copy_border_spacing_from(&mut self, other: &Self) {
        self.gecko.mBorderSpacingCol = other.gecko.mBorderSpacingCol;
        self.gecko.mBorderSpacingRow = other.gecko.mBorderSpacingRow;
    }

    pub fn clone_border_spacing(&self) -> longhands::border_spacing::computed_value::T {
        longhands::border_spacing::computed_value::T {
            horizontal: Au(self.gecko.mBorderSpacingCol),
            vertical: Au(self.gecko.mBorderSpacingRow)
        }
    }
</%self:impl_trait>


<%self:impl_trait style_struct_name="InheritedText"
                  skip_longhands="text-align text-emphasis-style text-shadow line-height letter-spacing word-spacing
                                  -webkit-text-stroke-width text-emphasis-position -moz-tab-size -moz-text-size-adjust">

    <% text_align_keyword = Keyword("text-align",
                                    "start end left right center justify -moz-center -moz-left -moz-right char",
                                    gecko_strip_moz_prefix=False) %>
    ${impl_keyword('text_align', 'mTextAlign', text_align_keyword, need_clone=False)}
    ${impl_keyword_clone('text_align', 'mTextAlign', text_align_keyword)}

    pub fn set_text_shadow(&mut self, v: longhands::text_shadow::computed_value::T) {
        self.gecko.mTextShadow.replace_with_new(v.0.len() as u32);

        for (servo, gecko_shadow) in v.0.into_iter()
                                      .zip(self.gecko.mTextShadow.iter_mut()) {

            gecko_shadow.mXOffset = servo.offset_x.0;
            gecko_shadow.mYOffset = servo.offset_y.0;
            gecko_shadow.mRadius = servo.blur_radius.0;
            gecko_shadow.mHasColor = false;
            gecko_shadow.mColor = match servo.color {
                Color::RGBA(rgba) => {
                    gecko_shadow.mHasColor = true;
                    convert_rgba_to_nscolor(&rgba)
                },
                // TODO handle currentColor
                // https://bugzilla.mozilla.org/show_bug.cgi?id=760345
                Color::CurrentColor => 0,
            }

        }
    }

    pub fn copy_text_shadow_from(&mut self, other: &Self) {
        self.gecko.mTextShadow.copy_from(&other.gecko.mTextShadow);
    }

    pub fn clone_text_shadow(&self) -> longhands::text_shadow::computed_value::T {

        let buf = self.gecko.mTextShadow.iter().map(|shadow| {
            longhands::text_shadow::computed_value::TextShadow {
                offset_x: Au(shadow.mXOffset),
                offset_y: Au(shadow.mYOffset),
                blur_radius: Au(shadow.mRadius),
                color: Color::RGBA(convert_nscolor_to_rgba(shadow.mColor)),
            }

        }).collect();
        longhands::text_shadow::computed_value::T(buf)
    }

    pub fn set_line_height(&mut self, v: longhands::line_height::computed_value::T) {
        use properties::longhands::line_height::computed_value::T;
        // FIXME: Align binary representations and ditch |match| for cast + static_asserts
        let en = match v {
            T::Normal => CoordDataValue::Normal,
            T::Length(val) => CoordDataValue::Coord(val.0),
            T::Number(val) => CoordDataValue::Factor(val),
            T::MozBlockHeight =>
                    CoordDataValue::Enumerated(structs::NS_STYLE_LINE_HEIGHT_BLOCK_HEIGHT),
        };
        self.gecko.mLineHeight.set_value(en);
    }

    pub fn clone_line_height(&self) -> longhands::line_height::computed_value::T {
        use properties::longhands::line_height::computed_value::T;
        return match self.gecko.mLineHeight.as_value() {
            CoordDataValue::Normal => T::Normal,
            CoordDataValue::Coord(coord) => T::Length(Au(coord)),
            CoordDataValue::Factor(n) => T::Number(n),
            CoordDataValue::Enumerated(val) if val == structs::NS_STYLE_LINE_HEIGHT_BLOCK_HEIGHT =>
                T::MozBlockHeight,
            _ => {
                debug_assert!(false);
                T::MozBlockHeight
            }
        }
    }

    <%call expr="impl_coord_copy('line_height', 'mLineHeight')"></%call>

    pub fn set_letter_spacing(&mut self, v: longhands::letter_spacing::computed_value::T) {
        match v.0 {
            Some(au) => self.gecko.mLetterSpacing.set(au),
            None => self.gecko.mLetterSpacing.set_value(CoordDataValue::Normal)
        }
    }

    pub fn clone_letter_spacing(&self) -> longhands::letter_spacing::computed_value::T {
        use properties::longhands::letter_spacing::computed_value::T;
        debug_assert!(
            matches!(self.gecko.mLetterSpacing.as_value(),
                     CoordDataValue::Normal |
                     CoordDataValue::Coord(_)),
            "Unexpected computed value for letter-spacing");
        T(Au::from_gecko_style_coord(&self.gecko.mLetterSpacing))
    }

    <%call expr="impl_coord_copy('letter_spacing', 'mLetterSpacing')"></%call>

    pub fn set_word_spacing(&mut self, v: longhands::word_spacing::computed_value::T) {
        match v.0 {
            Some(lop) => self.gecko.mWordSpacing.set(lop),
            // https://drafts.csswg.org/css-text-3/#valdef-word-spacing-normal
            None => self.gecko.mWordSpacing.set_value(CoordDataValue::Coord(0)),
        }
    }

    pub fn clone_word_spacing(&self) -> longhands::word_spacing::computed_value::T {
        use properties::longhands::word_spacing::computed_value::T;
        use values::computed::LengthOrPercentage;
        debug_assert!(
            matches!(self.gecko.mWordSpacing.as_value(),
                     CoordDataValue::Normal |
                     CoordDataValue::Coord(_) |
                     CoordDataValue::Percent(_) |
                     CoordDataValue::Calc(_)),
            "Unexpected computed value for word-spacing");
        T(LengthOrPercentage::from_gecko_style_coord(&self.gecko.mWordSpacing))
    }

    <%call expr="impl_coord_copy('word_spacing', 'mWordSpacing')"></%call>

    fn clear_text_emphasis_style_if_string(&mut self) {
        use nsstring::nsString;
        if self.gecko.mTextEmphasisStyle == structs::NS_STYLE_TEXT_EMPHASIS_STYLE_STRING as u8 {
            self.gecko.mTextEmphasisStyleString.assign(&nsString::new());
            self.gecko.mTextEmphasisStyle = structs::NS_STYLE_TEXT_EMPHASIS_STYLE_NONE as u8;
        }
    }

    pub fn set_text_emphasis_position(&mut self, v: longhands::text_emphasis_position::computed_value::T) {
        use properties::longhands::text_emphasis_position::*;

        let mut result = match v.0 {
            HorizontalWritingModeValue::Over => structs::NS_STYLE_TEXT_EMPHASIS_POSITION_OVER as u8,
            HorizontalWritingModeValue::Under => structs::NS_STYLE_TEXT_EMPHASIS_POSITION_UNDER as u8,
        };
        match v.1 {
            VerticalWritingModeValue::Right => {
                result |= structs::NS_STYLE_TEXT_EMPHASIS_POSITION_RIGHT as u8;
            }
            VerticalWritingModeValue::Left => {
                result |= structs::NS_STYLE_TEXT_EMPHASIS_POSITION_LEFT as u8;
            }
        }
        self.gecko.mTextEmphasisPosition = result;
    }

    <%call expr="impl_simple_copy('text_emphasis_position', 'mTextEmphasisPosition')"></%call>

    pub fn set_text_emphasis_style(&mut self, v: longhands::text_emphasis_style::computed_value::T) {
        use properties::longhands::text_emphasis_style::computed_value::T;
        use properties::longhands::text_emphasis_style::ShapeKeyword;

        self.clear_text_emphasis_style_if_string();
        let (te, s) = match v {
            T::None => (structs::NS_STYLE_TEXT_EMPHASIS_STYLE_NONE, ""),
            T::Keyword(ref keyword) => {
                let fill = if keyword.fill {
                    structs::NS_STYLE_TEXT_EMPHASIS_STYLE_FILLED
                } else {
                    structs::NS_STYLE_TEXT_EMPHASIS_STYLE_OPEN
                };
                let shape = match keyword.shape {
                    ShapeKeyword::Dot => structs::NS_STYLE_TEXT_EMPHASIS_STYLE_DOT,
                    ShapeKeyword::Circle => structs::NS_STYLE_TEXT_EMPHASIS_STYLE_CIRCLE,
                    ShapeKeyword::DoubleCircle => structs::NS_STYLE_TEXT_EMPHASIS_STYLE_DOUBLE_CIRCLE,
                    ShapeKeyword::Triangle => structs::NS_STYLE_TEXT_EMPHASIS_STYLE_TRIANGLE,
                    ShapeKeyword::Sesame => structs::NS_STYLE_TEXT_EMPHASIS_STYLE_SESAME,
                };

                (shape | fill, keyword.shape.char(keyword.fill))
            },
            T::String(ref s) => {
                (structs::NS_STYLE_TEXT_EMPHASIS_STYLE_STRING, &**s)
            },
        };
        self.gecko.mTextEmphasisStyleString.assign_utf8(s);
        self.gecko.mTextEmphasisStyle = te as u8;
    }

    pub fn copy_text_emphasis_style_from(&mut self, other: &Self) {
        self.clear_text_emphasis_style_if_string();
        if other.gecko.mTextEmphasisStyle == structs::NS_STYLE_TEXT_EMPHASIS_STYLE_STRING as u8 {
            self.gecko.mTextEmphasisStyleString
                      .assign(&*other.gecko.mTextEmphasisStyleString)
        }
        self.gecko.mTextEmphasisStyle = other.gecko.mTextEmphasisStyle;
    }

    <%call expr="impl_app_units('_webkit_text_stroke_width', 'mWebkitTextStrokeWidth', need_clone=False)"></%call>

    #[allow(non_snake_case)]
    pub fn set__moz_tab_size(&mut self, v: longhands::_moz_tab_size::computed_value::T) {
        use values::Either;

        match v {
            Either::Second(number) => {
                self.gecko.mTabSize.set_value(CoordDataValue::Factor(number));
            }
            Either::First(au) => {
                self.gecko.mTabSize.set(au);
            }
        }
    }

    <%call expr="impl_coord_copy('_moz_tab_size', 'mTabSize')"></%call>

    <% text_size_adjust_keyword = Keyword("text-size-adjust", "auto none") %>

    ${impl_keyword('_moz_text_size_adjust', 'mTextSizeAdjust', text_size_adjust_keyword, need_clone=False)}

</%self:impl_trait>

<%self:impl_trait style_struct_name="Text"
                  skip_longhands="text-decoration-line text-overflow initial-letter"
                  skip_additionals="*">

    pub fn set_text_decoration_line(&mut self, v: longhands::text_decoration_line::computed_value::T) {
        let mut bits: u8 = 0;
        if v.contains(longhands::text_decoration_line::UNDERLINE) {
            bits |= structs::NS_STYLE_TEXT_DECORATION_LINE_UNDERLINE as u8;
        }
        if v.contains(longhands::text_decoration_line::OVERLINE) {
            bits |= structs::NS_STYLE_TEXT_DECORATION_LINE_OVERLINE as u8;
        }
        if v.contains(longhands::text_decoration_line::LINE_THROUGH) {
            bits |= structs::NS_STYLE_TEXT_DECORATION_LINE_LINE_THROUGH as u8;
        }
        if v.contains(longhands::text_decoration_line::BLINK) {
            bits |= structs::NS_STYLE_TEXT_DECORATION_LINE_BLINK as u8;
        }
        if v.contains(longhands::text_decoration_line::COLOR_OVERRIDE) {
            bits |= structs::NS_STYLE_TEXT_DECORATION_LINE_OVERRIDE_ALL as u8;
        }
        self.gecko.mTextDecorationLine = bits;
    }

    ${impl_simple_copy('text_decoration_line', 'mTextDecorationLine')}


    fn clear_overflow_sides_if_string(&mut self) {
        use gecko_bindings::structs::nsStyleTextOverflowSide;
        use nsstring::nsString;
        fn clear_if_string(side: &mut nsStyleTextOverflowSide) {
            if side.mType == structs::NS_STYLE_TEXT_OVERFLOW_STRING as u8 {
                side.mString.assign(&nsString::new());
                side.mType = structs::NS_STYLE_TEXT_OVERFLOW_CLIP as u8;
            }
        }
        clear_if_string(&mut self.gecko.mTextOverflow.mLeft);
        clear_if_string(&mut self.gecko.mTextOverflow.mRight);
    }
    pub fn set_text_overflow(&mut self, v: longhands::text_overflow::computed_value::T) {
        use gecko_bindings::structs::nsStyleTextOverflowSide;
        use properties::longhands::text_overflow::Side;

        fn set(side: &mut nsStyleTextOverflowSide, value: &Side) {
            let ty = match *value {
                Side::Clip => structs::NS_STYLE_TEXT_OVERFLOW_CLIP,
                Side::Ellipsis => structs::NS_STYLE_TEXT_OVERFLOW_ELLIPSIS,
                Side::String(ref s) => {
                    side.mString.assign_utf8(s);
                    structs::NS_STYLE_TEXT_OVERFLOW_STRING
                }
            };
            side.mType = ty as u8;
        }

        self.clear_overflow_sides_if_string();
        self.gecko.mTextOverflow.mLogicalDirections = v.sides_are_logical;

        set(&mut self.gecko.mTextOverflow.mLeft, &v.first);
        set(&mut self.gecko.mTextOverflow.mRight, &v.second);
    }

    pub fn copy_text_overflow_from(&mut self, other: &Self) {
        use gecko_bindings::structs::nsStyleTextOverflowSide;
        fn set(side: &mut nsStyleTextOverflowSide, other: &nsStyleTextOverflowSide) {
            if other.mType == structs::NS_STYLE_TEXT_OVERFLOW_STRING as u8 {
                side.mString.assign(&*other.mString)
            }
            side.mType = other.mType
        }
        self.clear_overflow_sides_if_string();
        set(&mut self.gecko.mTextOverflow.mLeft, &other.gecko.mTextOverflow.mLeft);
        set(&mut self.gecko.mTextOverflow.mRight, &other.gecko.mTextOverflow.mRight);
        self.gecko.mTextOverflow.mLogicalDirections = other.gecko.mTextOverflow.mLogicalDirections;
    }

    pub fn set_initial_letter(&mut self, v: longhands::initial_letter::computed_value::T) {
        use properties::longhands::initial_letter::computed_value::T;
        match v {
            T::Normal => {
                self.gecko.mInitialLetterSize = 0.;
                self.gecko.mInitialLetterSink = 0;
            },
            T::Specified(size, sink) => {
                self.gecko.mInitialLetterSize = size.get();
                if let Some(sink) = sink {
                    self.gecko.mInitialLetterSink = sink.value();
                } else {
                    self.gecko.mInitialLetterSink = size.get().floor() as i32;
                }
            }
        }
    }

    pub fn copy_initial_letter_from(&mut self, other: &Self) {
        self.gecko.mInitialLetterSize = other.gecko.mInitialLetterSize;
        self.gecko.mInitialLetterSink = other.gecko.mInitialLetterSink;
    }

    #[inline]
    pub fn has_underline(&self) -> bool {
        (self.gecko.mTextDecorationLine & (structs::NS_STYLE_TEXT_DECORATION_LINE_UNDERLINE as u8)) != 0
    }

    #[inline]
    pub fn has_overline(&self) -> bool {
        (self.gecko.mTextDecorationLine & (structs::NS_STYLE_TEXT_DECORATION_LINE_OVERLINE as u8)) != 0
    }

    #[inline]
    pub fn has_line_through(&self) -> bool {
        (self.gecko.mTextDecorationLine & (structs::NS_STYLE_TEXT_DECORATION_LINE_LINE_THROUGH as u8)) != 0
    }
</%self:impl_trait>

<%def name="impl_shape_source(ident, gecko_ffi_name)">
    pub fn set_${ident}(&mut self, v: longhands::${ident}::computed_value::T) {
        use gecko_bindings::bindings::{Gecko_NewBasicShape, Gecko_DestroyShapeSource};
        use gecko_bindings::structs::{StyleBasicShape, StyleBasicShapeType, StyleShapeSourceType};
        use gecko_bindings::structs::{StyleFillRule, StyleGeometryBox, StyleShapeSource};
        use gecko::conversions::basic_shape::set_corners_from_radius;
        use gecko::values::GeckoStyleCoordConvertible;
        use values::generics::basic_shape::{BasicShape, FillRule, ShapeSource};
        let ref mut ${ident} = self.gecko.${gecko_ffi_name};
        // clean up existing struct
        unsafe { Gecko_DestroyShapeSource(${ident}) };

        ${ident}.mType = StyleShapeSourceType::None;

        match v {
            ShapeSource::Url(ref url) => {
                unsafe {
                    bindings::Gecko_StyleShapeSource_SetURLValue(${ident}, url.for_ffi())
                }
            }
            ShapeSource::None => {} // don't change the type
            ShapeSource::Box(reference) => {
                ${ident}.mReferenceBox = reference.into();
                ${ident}.mType = StyleShapeSourceType::Box;
            }
            ShapeSource::Shape(servo_shape, maybe_box) => {
                ${ident}.mReferenceBox = maybe_box.map(Into::into)
                                                   .unwrap_or(StyleGeometryBox::NoBox);
                ${ident}.mType = StyleShapeSourceType::Shape;

                fn init_shape(${ident}: &mut StyleShapeSource, ty: StyleBasicShapeType) -> &mut StyleBasicShape {
                    unsafe {
                        // We have to be very careful to avoid a copy here!
                        let ref mut union = ${ident}.__bindgen_anon_1;
                        let mut shape: &mut *mut StyleBasicShape = union.mBasicShape.as_mut();
                        *shape = Gecko_NewBasicShape(ty);
                        &mut **shape
                    }
                }
                match servo_shape {
                    BasicShape::Inset(rect) => {
                        let mut shape = init_shape(${ident}, StyleBasicShapeType::Inset);
                        unsafe { shape.mCoordinates.set_len(4) };

                        // set_len() can't call constructors, so the coordinates
                        // can contain any value. set_value() attempts to free
                        // allocated coordinates, so we don't want to feed it
                        // garbage values which it may misinterpret.
                        // Instead, we use leaky_set_value to blindly overwrite
                        // the garbage data without
                        // attempting to clean up.
                        shape.mCoordinates[0].leaky_set_null();
                        rect.top.to_gecko_style_coord(&mut shape.mCoordinates[0]);
                        shape.mCoordinates[1].leaky_set_null();
                        rect.right.to_gecko_style_coord(&mut shape.mCoordinates[1]);
                        shape.mCoordinates[2].leaky_set_null();
                        rect.bottom.to_gecko_style_coord(&mut shape.mCoordinates[2]);
                        shape.mCoordinates[3].leaky_set_null();
                        rect.left.to_gecko_style_coord(&mut shape.mCoordinates[3]);

                        set_corners_from_radius(rect.round, &mut shape.mRadius);
                    }
                    BasicShape::Circle(circ) => {
                        let mut shape = init_shape(${ident}, StyleBasicShapeType::Circle);
                        unsafe { shape.mCoordinates.set_len(1) };
                        shape.mCoordinates[0].leaky_set_null();
                        circ.radius.to_gecko_style_coord(&mut shape.mCoordinates[0]);

                        shape.mPosition = circ.position.into();
                    }
                    BasicShape::Ellipse(el) => {
                        let mut shape = init_shape(${ident}, StyleBasicShapeType::Ellipse);
                        unsafe { shape.mCoordinates.set_len(2) };
                        shape.mCoordinates[0].leaky_set_null();
                        el.semiaxis_x.to_gecko_style_coord(&mut shape.mCoordinates[0]);
                        shape.mCoordinates[1].leaky_set_null();
                        el.semiaxis_y.to_gecko_style_coord(&mut shape.mCoordinates[1]);

                        shape.mPosition = el.position.into();
                    }
                    BasicShape::Polygon(poly) => {
                        let mut shape = init_shape(${ident}, StyleBasicShapeType::Polygon);
                        unsafe {
                            shape.mCoordinates.set_len(poly.coordinates.len() as u32 * 2);
                        }
                        for (i, coord) in poly.coordinates.iter().enumerate() {
                            shape.mCoordinates[2 * i].leaky_set_null();
                            shape.mCoordinates[2 * i + 1].leaky_set_null();
                            coord.0.to_gecko_style_coord(&mut shape.mCoordinates[2 * i]);
                            coord.1.to_gecko_style_coord(&mut shape.mCoordinates[2 * i + 1]);
                        }
                        shape.mFillRule = if poly.fill == FillRule::EvenOdd {
                            StyleFillRule::Evenodd
                        } else {
                            StyleFillRule::Nonzero
                        };
                    }
                }
            }
        }

    }

    pub fn copy_${ident}_from(&mut self, other: &Self) {
        use gecko_bindings::bindings::Gecko_CopyShapeSourceFrom;
        unsafe {
            Gecko_CopyShapeSourceFrom(&mut self.gecko.${gecko_ffi_name}, &other.gecko.${gecko_ffi_name});
        }
    }
</%def>

<% skip_svg_longhands = """
mask-mode mask-repeat mask-clip mask-origin mask-composite mask-position-x mask-position-y mask-size mask-image
clip-path
"""
%>
<%self:impl_trait style_struct_name="SVG"
                  skip_longhands="${skip_svg_longhands}"
                  skip_additionals="*">

    <% impl_common_image_layer_properties("mask") %>

    <%self:simple_image_array_property name="mode" shorthand="mask" field_name="mMaskMode">
        use properties::longhands::mask_mode::single_value::computed_value::T;

        match servo {
          T::alpha => structs::NS_STYLE_MASK_MODE_ALPHA as u8,
          T::luminance => structs::NS_STYLE_MASK_MODE_LUMINANCE as u8,
          T::match_source => structs::NS_STYLE_MASK_MODE_MATCH_SOURCE as u8,
        }
    </%self:simple_image_array_property>
    <%self:simple_image_array_property name="composite" shorthand="mask" field_name="mComposite">
        use properties::longhands::mask_composite::single_value::computed_value::T;

        match servo {
            T::add => structs::NS_STYLE_MASK_COMPOSITE_ADD as u8,
            T::subtract => structs::NS_STYLE_MASK_COMPOSITE_SUBTRACT as u8,
            T::intersect => structs::NS_STYLE_MASK_COMPOSITE_INTERSECT as u8,
            T::exclude => structs::NS_STYLE_MASK_COMPOSITE_EXCLUDE as u8,
        }
    </%self:simple_image_array_property>

    <% impl_shape_source("clip_path", "mClipPath") %>
</%self:impl_trait>

<%self:impl_trait style_struct_name="InheritedSVG"
                  skip_longhands="paint-order stroke-dasharray"
                  skip_additionals="*">
    pub fn set_paint_order(&mut self, v: longhands::paint_order::computed_value::T) {
        use self::longhands::paint_order;

        if v.0 == 0 {
            self.gecko.mPaintOrder = structs::NS_STYLE_PAINT_ORDER_NORMAL as u8;
        } else {
            let mut order = 0;

            for pos in 0..3 {
                let geckoval = match v.bits_at(pos) {
                    paint_order::FILL => structs::NS_STYLE_PAINT_ORDER_FILL as u8,
                    paint_order::STROKE => structs::NS_STYLE_PAINT_ORDER_STROKE as u8,
                    paint_order::MARKERS => structs::NS_STYLE_PAINT_ORDER_MARKERS as u8,
                    _ => unreachable!(),
                };
                order |= geckoval << (pos * structs::NS_STYLE_PAINT_ORDER_BITWIDTH as u8);
            }

            self.gecko.mPaintOrder = order;
        }
    }

    ${impl_simple_copy('paint_order', 'mPaintOrder')}

    pub fn set_stroke_dasharray<I>(&mut self, v: I)
        where I: IntoIterator<Item = longhands::stroke_dasharray::computed_value::single_value::T>,
              I::IntoIter: ExactSizeIterator
    {
        let v = v.into_iter();
        unsafe {
            bindings::Gecko_nsStyleSVG_SetDashArrayLength(&mut self.gecko, v.len() as u32);
        }

        for (mut gecko, servo) in self.gecko.mStrokeDasharray.iter_mut().zip(v) {
            match servo {
                Either::First(number) => gecko.set_value(CoordDataValue::Factor(number)),
                Either::Second(lop) => gecko.set(lop),
            }
        }
    }

    pub fn copy_stroke_dasharray_from(&mut self, other: &Self) {
        unsafe {
            bindings::Gecko_nsStyleSVG_CopyDashArray(&mut self.gecko, &other.gecko);
        }
    }

    pub fn clone_stroke_dasharray(&self) -> longhands::stroke_dasharray::computed_value::T {
        use smallvec::SmallVec;
        use values::computed::LengthOrPercentage;

        let mut vec = SmallVec::new();
        for gecko in self.gecko.mStrokeDasharray.iter() {
            match gecko.as_value() {
                CoordDataValue::Factor(number) => vec.push(Either::First(number)),
                CoordDataValue::Coord(coord) =>
                    vec.push(Either::Second(LengthOrPercentage::Length(Au(coord)))),
                CoordDataValue::Percent(p) =>
                    vec.push(Either::Second(LengthOrPercentage::Percentage(p))),
                CoordDataValue::Calc(calc) =>
                    vec.push(Either::Second(LengthOrPercentage::Calc(calc.into()))),
                _ => unreachable!(),
            }
        }
        longhands::stroke_dasharray::computed_value::T(vec)
    }
</%self:impl_trait>

<%self:impl_trait style_struct_name="Color"
                  skip_longhands="*">
    pub fn set_color(&mut self, v: longhands::color::computed_value::T) {
        let result = convert_rgba_to_nscolor(&v);
        ${set_gecko_property("mColor", "result")}
    }

    <%call expr="impl_simple_copy('color', 'mColor')"></%call>

    pub fn clone_color(&self) -> longhands::color::computed_value::T {
        let color = ${get_gecko_property("mColor")} as u32;
        convert_nscolor_to_rgba(color)
    }
</%self:impl_trait>

<%self:impl_trait style_struct_name="Pointing"
                  skip_longhands="cursor caret-color">
    pub fn set_cursor(&mut self, v: longhands::cursor::computed_value::T) {
        use properties::longhands::cursor::computed_value::Keyword;
        use style_traits::cursor::Cursor;

        self.gecko.mCursor = match v.keyword {
            Keyword::AutoCursor => structs::NS_STYLE_CURSOR_AUTO,
            Keyword::SpecifiedCursor(cursor) => match cursor {
                Cursor::None => structs::NS_STYLE_CURSOR_NONE,
                Cursor::Default => structs::NS_STYLE_CURSOR_DEFAULT,
                Cursor::Pointer => structs::NS_STYLE_CURSOR_POINTER,
                Cursor::ContextMenu => structs::NS_STYLE_CURSOR_CONTEXT_MENU,
                Cursor::Help => structs::NS_STYLE_CURSOR_HELP,
                Cursor::Progress => structs::NS_STYLE_CURSOR_DEFAULT, // Gecko doesn't support "progress" yet
                Cursor::Wait => structs::NS_STYLE_CURSOR_WAIT,
                Cursor::Cell => structs::NS_STYLE_CURSOR_CELL,
                Cursor::Crosshair => structs::NS_STYLE_CURSOR_CROSSHAIR,
                Cursor::Text => structs::NS_STYLE_CURSOR_TEXT,
                Cursor::VerticalText => structs::NS_STYLE_CURSOR_VERTICAL_TEXT,
                Cursor::Alias => structs::NS_STYLE_CURSOR_ALIAS,
                Cursor::Copy => structs::NS_STYLE_CURSOR_COPY,
                Cursor::Move => structs::NS_STYLE_CURSOR_MOVE,
                Cursor::NoDrop => structs::NS_STYLE_CURSOR_NO_DROP,
                Cursor::NotAllowed => structs::NS_STYLE_CURSOR_NOT_ALLOWED,
                Cursor::Grab => structs::NS_STYLE_CURSOR_GRAB,
                Cursor::Grabbing => structs::NS_STYLE_CURSOR_GRABBING,
                Cursor::EResize => structs::NS_STYLE_CURSOR_E_RESIZE,
                Cursor::NResize => structs::NS_STYLE_CURSOR_N_RESIZE,
                Cursor::NeResize => structs::NS_STYLE_CURSOR_NE_RESIZE,
                Cursor::NwResize => structs::NS_STYLE_CURSOR_NW_RESIZE,
                Cursor::SResize => structs::NS_STYLE_CURSOR_S_RESIZE,
                Cursor::SeResize => structs::NS_STYLE_CURSOR_SE_RESIZE,
                Cursor::SwResize => structs::NS_STYLE_CURSOR_SW_RESIZE,
                Cursor::WResize => structs::NS_STYLE_CURSOR_W_RESIZE,
                Cursor::EwResize => structs::NS_STYLE_CURSOR_EW_RESIZE,
                Cursor::NsResize => structs::NS_STYLE_CURSOR_NS_RESIZE,
                Cursor::NeswResize => structs::NS_STYLE_CURSOR_NESW_RESIZE,
                Cursor::NwseResize => structs::NS_STYLE_CURSOR_NWSE_RESIZE,
                Cursor::ColResize => structs::NS_STYLE_CURSOR_COL_RESIZE,
                Cursor::RowResize => structs::NS_STYLE_CURSOR_ROW_RESIZE,
                Cursor::AllScroll => structs::NS_STYLE_CURSOR_ALL_SCROLL,
                Cursor::ZoomIn => structs::NS_STYLE_CURSOR_ZOOM_IN,
                Cursor::ZoomOut => structs::NS_STYLE_CURSOR_ZOOM_OUT,
                // note: the following properties are gecko-only.
                Cursor::MozGrab => structs::NS_STYLE_CURSOR_GRAB,
                Cursor::MozGrabbing => structs::NS_STYLE_CURSOR_GRABBING,
                Cursor::MozZoomIn => structs::NS_STYLE_CURSOR_ZOOM_IN,
                Cursor::MozZoomOut => structs::NS_STYLE_CURSOR_ZOOM_OUT,
            }
        } as u8;

        unsafe {
            Gecko_SetCursorArrayLength(&mut self.gecko, v.images.len());
        }
        for i in 0..v.images.len() {
            unsafe {
                Gecko_SetCursorImageValue(&mut self.gecko.mCursorImages[i],
                                          v.images[i].url.clone().image_value.unwrap().get());
            }

            // We don't need to record this struct as uncacheable, like when setting
            // background-image to a url() value, since only properties in reset structs
            // are re-used from the applicable declaration cache, and the Pointing struct
            // is an inherited struct.
        }
    }

    pub fn copy_cursor_from(&mut self, other: &Self) {
        self.gecko.mCursor = other.gecko.mCursor;
        unsafe {
            Gecko_CopyCursorArrayFrom(&mut self.gecko, &other.gecko);
        }
    }

    pub fn set_caret_color(&mut self, v: longhands::caret_color::computed_value::T){
        use values::Either;

        match v {
            Either::First(color) => {
                self.gecko.mCaretColor = StyleComplexColor::from(color);
            }
            Either::Second(_auto) => {
                self.gecko.mCaretColor = StyleComplexColor::auto();
            }
        }
    }

    pub fn copy_caret_color_from(&mut self, other: &Self){
        self.gecko.mCaretColor = other.gecko.mCaretColor;
    }

    <%call expr="impl_color_clone('caret_color', 'mCaretColor')"></%call>

</%self:impl_trait>

<%self:impl_trait style_struct_name="Column"
                  skip_longhands="column-count column-rule-width">

    #[allow(unused_unsafe)]
    pub fn set_column_count(&mut self, v: longhands::column_count::computed_value::T) {
        use gecko_bindings::structs::{NS_STYLE_COLUMN_COUNT_AUTO, nsStyleColumn_kMaxColumnCount};

        self.gecko.mColumnCount = match v {
            Either::First(number) => unsafe {
                cmp::min(number as u32, nsStyleColumn_kMaxColumnCount)
            },
            Either::Second(Auto) => NS_STYLE_COLUMN_COUNT_AUTO
        };
    }

    ${impl_simple_copy('column_count', 'mColumnCount')}

    pub fn clone_column_count(&self) -> longhands::column_count::computed_value::T {
        use gecko_bindings::structs::NS_STYLE_COLUMN_COUNT_AUTO;
        if self.gecko.mColumnCount != NS_STYLE_COLUMN_COUNT_AUTO {
            debug_assert!((self.gecko.mColumnCount as i32) >= 0 &&
                          (self.gecko.mColumnCount as i32) < i32::max_value());
            Either::First(self.gecko.mColumnCount as i32)
        } else {
            Either::Second(Auto)
        }
    }

    <% impl_app_units("column_rule_width", "mColumnRuleWidth", need_clone=True,
                      round_to_pixels=True) %>
</%self:impl_trait>

<%self:impl_trait style_struct_name="Counters"
                  skip_longhands="content counter-increment counter-reset">
    pub fn ineffective_content_property(&self) -> bool {
        self.gecko.mContents.is_empty()
    }

    pub fn set_content(&mut self, v: longhands::content::computed_value::T) {
        use properties::longhands::content::computed_value::T;
        use properties::longhands::content::computed_value::ContentItem;
        use values::generics::CounterStyleOrNone;
        use gecko_bindings::structs::nsIAtom;
        use gecko_bindings::structs::nsStyleContentData;
        use gecko_bindings::structs::nsStyleContentType;
        use gecko_bindings::structs::nsStyleContentType::*;
        use gecko_bindings::bindings::Gecko_ClearAndResizeStyleContents;

        // Converts a string as utf16, and returns an owned, zero-terminated raw buffer.
        fn as_utf16_and_forget(s: &str) -> *mut u16 {
            use std::mem;
            let mut vec = s.encode_utf16().collect::<Vec<_>>();
            vec.push(0u16);
            let ptr = vec.as_mut_ptr();
            mem::forget(vec);
            ptr
        }

        fn set_counter_function(data: &mut nsStyleContentData,
                                content_type: nsStyleContentType,
                                name: &str, sep: &str, style: CounterStyleOrNone) {
            debug_assert!(content_type == eStyleContentType_Counter ||
                          content_type == eStyleContentType_Counters);
            let counter_func = unsafe {
                bindings::Gecko_SetCounterFunction(data, content_type).as_mut().unwrap()
            };
            counter_func.mIdent.assign_utf8(name);
            if content_type == eStyleContentType_Counters {
                counter_func.mSeparator.assign_utf8(sep);
            }
            let ptr = match style {
                CounterStyleOrNone::None_ => atom!("none"),
                CounterStyleOrNone::Name(name) => name.0,
            }.into_addrefed();
            unsafe { counter_func.mCounterStyleName.set_raw_from_addrefed::<nsIAtom>(ptr); }
        }

        match v {
            T::None |
            T::Normal => {
                // Ensure destructors run, otherwise we could leak.
                if !self.gecko.mContents.is_empty() {
                    unsafe {
                        Gecko_ClearAndResizeStyleContents(&mut self.gecko, 0);
                    }
                }
            },
            T::MozAltContent => {
                unsafe {
                    Gecko_ClearAndResizeStyleContents(&mut self.gecko, 1);
                    *self.gecko.mContents[0].mContent.mString.as_mut() = ptr::null_mut();
                }
                self.gecko.mContents[0].mType = eStyleContentType_AltContent;
            },
            T::Items(items) => {
                unsafe {
                    Gecko_ClearAndResizeStyleContents(&mut self.gecko,
                                                      items.len() as u32);
                }
                for (i, item) in items.into_iter().enumerate() {
                    // NB: Gecko compares the mString value if type is not image
                    // or URI independently of whatever gets there. In the quote
                    // cases, they set it to null, so do the same here.
                    unsafe {
                        *self.gecko.mContents[i].mContent.mString.as_mut() = ptr::null_mut();
                    }
                    match item {
                        ContentItem::String(value) => {
                            self.gecko.mContents[i].mType = eStyleContentType_String;
                            unsafe {
                                // NB: we share allocators, so doing this is fine.
                                *self.gecko.mContents[i].mContent.mString.as_mut() =
                                    as_utf16_and_forget(&value);
                            }
                        }
                        ContentItem::Attr(ns, val) => {
                            self.gecko.mContents[i].mType = eStyleContentType_Attr;
                            let s = if let Some(ns) = ns {
                                format!("{}|{}", ns, val)
                            } else {
                                val
                            };
                            unsafe {
                                // NB: we share allocators, so doing this is fine.
                                *self.gecko.mContents[i].mContent.mString.as_mut() =
                                    as_utf16_and_forget(&s);
                            }
                        }
                        ContentItem::OpenQuote
                            => self.gecko.mContents[i].mType = eStyleContentType_OpenQuote,
                        ContentItem::CloseQuote
                            => self.gecko.mContents[i].mType = eStyleContentType_CloseQuote,
                        ContentItem::NoOpenQuote
                            => self.gecko.mContents[i].mType = eStyleContentType_NoOpenQuote,
                        ContentItem::NoCloseQuote
                            => self.gecko.mContents[i].mType = eStyleContentType_NoCloseQuote,
                        ContentItem::Counter(name, style) => {
                            set_counter_function(&mut self.gecko.mContents[i],
                                                 eStyleContentType_Counter, &name, "", style);
                        }
                        ContentItem::Counters(name, sep, style) => {
                            set_counter_function(&mut self.gecko.mContents[i],
                                                 eStyleContentType_Counters, &name, &sep, style);
                        }
                        ContentItem::Url(ref url) => {
                            unsafe {
                                bindings::Gecko_SetContentDataImageValue(&mut self.gecko.mContents[i],
                                    url.image_value.clone().unwrap().get())
                            }
                        }
                    }
                }
            }
        }
    }

    pub fn copy_content_from(&mut self, other: &Self) {
        use gecko_bindings::bindings::Gecko_CopyStyleContentsFrom;
        unsafe {
            Gecko_CopyStyleContentsFrom(&mut self.gecko, &other.gecko)
        }
    }

    % for counter_property in ["Increment", "Reset"]:
        pub fn set_counter_${counter_property.lower()}(&mut self, v: longhands::counter_increment::computed_value::T) {
            unsafe {
                bindings::Gecko_ClearAndResizeCounter${counter_property}s(&mut self.gecko,
                                                                      v.0.len() as u32);
                for (i, (name, value)) in v.0.into_iter().enumerate() {
                    self.gecko.m${counter_property}s[i].mCounter.assign(name.0.as_slice());
                    self.gecko.m${counter_property}s[i].mValue = value;
                }
            }
        }

        pub fn copy_counter_${counter_property.lower()}_from(&mut self, other: &Self) {
            unsafe {
                bindings::Gecko_CopyCounter${counter_property}sFrom(&mut self.gecko, &other.gecko)
            }
        }
    % endfor
</%self:impl_trait>

<%self:impl_trait style_struct_name="UI" skip_longhands="-moz-force-broken-image-icon">
    #[allow(non_snake_case)]
    pub fn set__moz_force_broken_image_icon(&mut self, v: longhands::_moz_force_broken_image_icon::computed_value::T) {
        self.gecko.mForceBrokenImageIcon = v.0 as u8;
    }

    ${impl_simple_copy("_moz_force_broken_image_icon", "mForceBrokenImageIcon")}
</%self:impl_trait>

<%self:impl_trait style_struct_name="XUL"
                  skip_longhands="-moz-box-ordinal-group">
    #[allow(non_snake_case)]
    pub fn set__moz_box_ordinal_group(&mut self, v: i32) {
        self.gecko.mBoxOrdinal = v as u32;
    }

    ${impl_simple_copy("_moz_box_ordinal_group", "mBoxOrdinal")}
</%self:impl_trait>

<%def name="define_ffi_struct_accessor(style_struct)">
#[no_mangle]
#[allow(non_snake_case, unused_variables)]
pub unsafe extern "C" fn Servo_GetStyle${style_struct.gecko_name}(computed_values:
        ServoComputedValuesBorrowedOrNull) -> *const ${style_struct.gecko_ffi_name} {
    ComputedValues::arc_from_borrowed(&computed_values).unwrap().get_${style_struct.name_lower}().get_gecko()
        as *const ${style_struct.gecko_ffi_name}
}
</%def>

% for style_struct in data.style_structs:
${declare_style_struct(style_struct)}
${impl_style_struct(style_struct)}
% if not style_struct.name in data.manual_style_structs:
<%self:raw_impl_trait style_struct="${style_struct}"></%self:raw_impl_trait>
% endif
${define_ffi_struct_accessor(style_struct)}
% endfor

// This is only accessed from the Gecko main thread.
static mut EMPTY_VARIABLES_STRUCT: Option<nsStyleVariables> = None;

#[no_mangle]
#[allow(non_snake_case)]
pub unsafe extern "C" fn Servo_GetStyleVariables(_cv: ServoComputedValuesBorrowedOrNull)
                                                 -> *const nsStyleVariables {
    EMPTY_VARIABLES_STRUCT.as_ref().unwrap()
}

pub fn initialize() {
    unsafe {
        EMPTY_VARIABLES_STRUCT = Some(zeroed());
        Gecko_Construct_nsStyleVariables(EMPTY_VARIABLES_STRUCT.as_mut().unwrap());
    }
}

pub fn shutdown() {
    unsafe {
        EMPTY_VARIABLES_STRUCT.take().as_mut().map(|v| Gecko_Destroy_nsStyleVariables(v));
    }
}<|MERGE_RESOLUTION|>--- conflicted
+++ resolved
@@ -85,32 +85,11 @@
     custom_properties: Option<Arc<ComputedValuesMap>>,
     pub writing_mode: WritingMode,
     pub root_font_size: Au,
-<<<<<<< HEAD
     pub font_computation_data: FontComputationData,
-=======
-    /// font-size keyword values (and font-size-relative values applied
-    /// to keyword values) need to preserve their identity as originating
-    /// from keywords and relative font sizes. We store this information
-    /// out of band in the ComputedValues. When None, the font size on the
-    /// current struct was computed from a value that was not a keyword
-    /// or a chain of font-size-relative values applying to successive parents
-    /// terminated by a keyword. When Some, this means the font-size was derived
-    /// from a keyword value or a keyword value on some ancestor with only
-    /// font-size-relative keywords and regular inheritance in between. The
-    /// integer stores the final ratio of the chain of font size relative values.
-    /// and is 1 when there was just a keyword and no relative values.
-    ///
-    /// When this is Some, we compute font sizes by computing the keyword against
-    /// the generic font, and then multiplying it by the ratio.
-    pub font_size_keyword: Option<(longhands::font_size::KeywordSize, f32)>,
-    /// The cached system font. See longhand/font.mako.rs
-    pub cached_system_font: Option<longhands::system_font::ComputedSystemFont>,
-
     /// The element's computed values if visited, only computed if there's a
     /// relevant link for this element. A element's "relevant link" is the
     /// element being matched if it is a link or the nearest ancestor link.
     visited_style: Option<Arc<ComputedValues>>,
->>>>>>> 3c267d7f
 }
 
 impl ComputedValues {
@@ -127,13 +106,8 @@
             custom_properties: custom_properties,
             writing_mode: writing_mode,
             root_font_size: root_font_size,
-<<<<<<< HEAD
             font_computation_data: FontComputationData::new(font_size_keyword),
-=======
-            cached_system_font: None,
-            font_size_keyword: font_size_keyword,
             visited_style: visited_style,
->>>>>>> 3c267d7f
             % for style_struct in data.style_structs:
             ${style_struct.ident}: ${style_struct.ident},
             % endfor
@@ -145,13 +119,8 @@
             custom_properties: None,
             writing_mode: WritingMode::empty(), // FIXME(bz): This seems dubious
             root_font_size: longhands::font_size::get_initial_value(), // FIXME(bz): Also seems dubious?
-<<<<<<< HEAD
             font_computation_data: FontComputationData::default_values(),
-=======
-            font_size_keyword: Some((Default::default(), 1.)),
-            cached_system_font: None,
             visited_style: None,
->>>>>>> 3c267d7f
             % for style_struct in data.style_structs:
                 ${style_struct.ident}: style_structs::${style_struct.name}::default(pres_context),
             % endfor
@@ -3271,7 +3240,9 @@
             gecko_shadow.mSpread = servo.spread_radius.0;
             gecko_shadow.mInset = servo.inset;
             gecko_shadow.mColor = match servo.color {
-                Color::RGBA(rgba) => {
+
+              
+              Color::RGBA(rgba) => {
                     gecko_shadow.mHasColor = true;
                     convert_rgba_to_nscolor(&rgba)
                 },
