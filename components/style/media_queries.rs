--- conflicted
+++ resolved
@@ -140,11 +140,7 @@
 }
 
 impl MediaQuery {
-<<<<<<< HEAD
-  pub fn parse(input: &mut Parser) -> Result<MediaQuery, ()> {
-=======
     pub fn parse(input: &mut Parser) -> Result<MediaQuery, ()> {
->>>>>>> e34d9779
         let mut expressions = vec![];
 
         let qualifier = if input.try(|input| input.expect_ident_matching("only")).is_ok() {
