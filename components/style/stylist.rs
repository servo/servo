--- conflicted
+++ resolved
@@ -74,23 +74,6 @@
     ///
     /// FIXME(emilio): Use the rule tree!
     precomputed_pseudo_element_decls: PerPseudoElementMap<Vec<ApplicableDeclarationBlock>>,
-<<<<<<< HEAD
-
-    /// The total number of times the stylist has been rebuilt.
-    num_rebuilds: usize,
-}
-
-/// What cascade levels to include when styling elements.
-#[derive(Clone, Copy, PartialEq)]
-pub enum RuleInclusion {
-    /// Include rules for style sheets at all cascade levels.  This is the
-    /// normal rule inclusion mode.
-    All,
-    /// Only include rules from UA and user level sheets.  Used to implement
-    /// `getDefaultComputedStyle`.
-    DefaultOnly,
-=======
->>>>>>> 5bfd5b96
 }
 
 impl DocumentCascadeData {
