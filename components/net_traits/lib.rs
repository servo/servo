/* This Source Code Form is subject to the terms of the Mozilla Public
 * License, v. 2.0. If a copy of the MPL was not distributed with this
 * file, You can obtain one at https://mozilla.org/MPL/2.0/. */

#![deny(unsafe_code)]

#[macro_use]
extern crate lazy_static;
#[macro_use]
extern crate log;
#[macro_use]
extern crate malloc_size_of;
#[macro_use]
extern crate malloc_size_of_derive;
#[macro_use]
extern crate serde;
#[macro_use]
extern crate url;

use crate::filemanager_thread::FileManagerThreadMsg;
use crate::request::{Request, RequestInit};
use crate::response::{HttpsState, Response, ResponseInit};
use crate::storage_thread::StorageThreadMsg;
use cookie::Cookie;
use headers_core::HeaderMapExt;
use headers_ext::{ContentType, ReferrerPolicy as ReferrerPolicyHeader};
use http::{Error as HttpError, HeaderMap};
use hyper::Error as HyperError;
use hyper::StatusCode;
use hyper_serde::Serde;
use ipc_channel::ipc::{self, IpcReceiver, IpcSender};
use ipc_channel::router::ROUTER;
use ipc_channel::Error as IpcError;
use mime::Mime;
use msg::constellation_msg::HistoryStateId;
use servo_url::ServoUrl;
use std::error::Error;
use time::precise_time_ns;
use url::percent_encoding;

pub mod blob_url_store;
pub mod filemanager_thread;
pub mod image_cache;
pub mod net_error_list;
pub mod pub_domains;
pub mod quality;
pub mod request;
pub mod response;
pub mod storage_thread;

/// Image handling.
///
/// It may be surprising that this goes in the network crate as opposed to the graphics crate.
/// However, image handling is generally very integrated with the network stack (especially where
/// caching is involved) and as a result it must live in here.
pub mod image {
    pub mod base;
}

/// A loading context, for context-specific sniffing, as defined in
/// <https://mimesniff.spec.whatwg.org/#context-specific-sniffing>
#[derive(Clone, Debug, Deserialize, MallocSizeOf, Serialize)]
pub enum LoadContext {
    Browsing,
    Image,
    AudioVideo,
    Plugin,
    Style,
    Script,
    Font,
    TextTrack,
    CacheManifest,
}

#[derive(Clone, Debug, Deserialize, MallocSizeOf, Serialize)]
pub struct CustomResponse {
    #[ignore_malloc_size_of = "Defined in hyper"]
    #[serde(
        deserialize_with = "::hyper_serde::deserialize",
        serialize_with = "::hyper_serde::serialize"
    )]
    pub headers: HeaderMap,
    #[ignore_malloc_size_of = "Defined in hyper"]
    #[serde(
        deserialize_with = "::hyper_serde::deserialize",
        serialize_with = "::hyper_serde::serialize"
    )]
    pub raw_status: (StatusCode, String),
    pub body: Vec<u8>,
}

impl CustomResponse {
    pub fn new(
        headers: HeaderMap,
        raw_status: (StatusCode, String),
        body: Vec<u8>,
    ) -> CustomResponse {
        CustomResponse {
            headers: headers,
            raw_status: raw_status,
            body: body,
        }
    }
}

#[derive(Clone, Debug, Deserialize, Serialize)]
pub struct CustomResponseMediator {
    pub response_chan: IpcSender<Option<CustomResponse>>,
    pub load_url: ServoUrl,
}

/// [Policies](https://w3c.github.io/webappsec-referrer-policy/#referrer-policy-states)
/// for providing a referrer header for a request
#[derive(Clone, Copy, Debug, Deserialize, MallocSizeOf, Serialize)]
pub enum ReferrerPolicy {
    /// "no-referrer"
    NoReferrer,
    /// "no-referrer-when-downgrade"
    NoReferrerWhenDowngrade,
    /// "origin"
    Origin,
    /// "same-origin"
    SameOrigin,
    /// "origin-when-cross-origin"
    OriginWhenCrossOrigin,
    /// "unsafe-url"
    UnsafeUrl,
    /// "strict-origin"
    StrictOrigin,
    /// "strict-origin-when-cross-origin"
    StrictOriginWhenCrossOrigin,
}

impl From<ReferrerPolicyHeader> for ReferrerPolicy {
    fn from(policy: ReferrerPolicyHeader) -> Self {
        match policy {
            ReferrerPolicyHeader::NO_REFERRER => ReferrerPolicy::NoReferrer,
            ReferrerPolicyHeader::NO_REFERRER_WHEN_DOWNGRADE => {
                ReferrerPolicy::NoReferrerWhenDowngrade
            },
            ReferrerPolicyHeader::SAME_ORIGIN => ReferrerPolicy::SameOrigin,
            ReferrerPolicyHeader::ORIGIN => ReferrerPolicy::Origin,
            ReferrerPolicyHeader::ORIGIN_WHEN_CROSS_ORIGIN => ReferrerPolicy::OriginWhenCrossOrigin,
            ReferrerPolicyHeader::UNSAFE_URL => ReferrerPolicy::UnsafeUrl,
            ReferrerPolicyHeader::STRICT_ORIGIN => ReferrerPolicy::StrictOrigin,
            ReferrerPolicyHeader::STRICT_ORIGIN_WHEN_CROSS_ORIGIN => {
                ReferrerPolicy::StrictOriginWhenCrossOrigin
            },
        }
    }
}

#[derive(Debug, Deserialize, Serialize)]
pub enum FetchResponseMsg {
    // todo: should have fields for transmitted/total bytes
    ProcessRequestBody,
    ProcessRequestEOF,
    // todo: send more info about the response (or perhaps the entire Response)
    ProcessResponse(Result<FetchMetadata, NetworkError>),
    ProcessResponseChunk(Vec<u8>),
    ProcessResponseEOF(Result<ResourceFetchTiming, NetworkError>),
}

pub trait FetchTaskTarget {
    /// <https://fetch.spec.whatwg.org/#process-request-body>
    ///
    /// Fired when a chunk of the request body is transmitted
    fn process_request_body(&mut self, request: &Request);

    /// <https://fetch.spec.whatwg.org/#process-request-end-of-file>
    ///
    /// Fired when the entire request finishes being transmitted
    fn process_request_eof(&mut self, request: &Request);

    /// <https://fetch.spec.whatwg.org/#process-response>
    ///
    /// Fired when headers are received
    fn process_response(&mut self, response: &Response);

    /// Fired when a chunk of response content is received
    fn process_response_chunk(&mut self, chunk: Vec<u8>);

    /// <https://fetch.spec.whatwg.org/#process-response-end-of-file>
    ///
    /// Fired when the response is fully fetched
    fn process_response_eof(&mut self, response: &Response);
}

#[derive(Clone, Debug, Deserialize, Serialize)]
pub enum FilteredMetadata {
    Basic(Metadata),
    Cors(Metadata),
    Opaque,
    OpaqueRedirect,
}

#[derive(Clone, Debug, Deserialize, Serialize)]
pub enum FetchMetadata {
    Unfiltered(Metadata),
    Filtered {
        filtered: FilteredMetadata,
        unsafe_: Metadata,
    },
}

pub trait FetchResponseListener {
    fn process_request_body(&mut self);
    fn process_request_eof(&mut self);
    fn process_response(&mut self, metadata: Result<FetchMetadata, NetworkError>);
    fn process_response_chunk(&mut self, chunk: Vec<u8>);
    fn process_response_eof(&mut self, response: Result<ResourceFetchTiming, NetworkError>);
    fn resource_timing(&self) -> &ResourceFetchTiming;
    fn resource_timing_mut(&mut self) -> &mut ResourceFetchTiming;
    fn submit_resource_timing(&mut self);
}

impl FetchTaskTarget for IpcSender<FetchResponseMsg> {
    fn process_request_body(&mut self, _: &Request) {
        let _ = self.send(FetchResponseMsg::ProcessRequestBody);
    }

    fn process_request_eof(&mut self, _: &Request) {
        let _ = self.send(FetchResponseMsg::ProcessRequestEOF);
    }

    fn process_response(&mut self, response: &Response) {
        let _ = self.send(FetchResponseMsg::ProcessResponse(response.metadata()));
    }

    fn process_response_chunk(&mut self, chunk: Vec<u8>) {
        let _ = self.send(FetchResponseMsg::ProcessResponseChunk(chunk));
    }

    fn process_response_eof(&mut self, response: &Response) {
        if let Some(e) = response.get_network_error() {
            let _ = self.send(FetchResponseMsg::ProcessResponseEOF(Err(e.clone())));
        } else {
            let _ = self.send(FetchResponseMsg::ProcessResponseEOF(Ok(response
                .get_resource_timing()
                .clone())));
        }
    }
}

pub trait Action<Listener> {
    fn process(self, listener: &mut Listener);
}

impl<T: FetchResponseListener> Action<T> for FetchResponseMsg {
    /// Execute the default action on a provided listener.
    fn process(self, listener: &mut T) {
        match self {
            FetchResponseMsg::ProcessRequestBody => listener.process_request_body(),
            FetchResponseMsg::ProcessRequestEOF => listener.process_request_eof(),
            FetchResponseMsg::ProcessResponse(meta) => listener.process_response(meta),
            FetchResponseMsg::ProcessResponseChunk(data) => listener.process_response_chunk(data),
            FetchResponseMsg::ProcessResponseEOF(data) => {
                match data {
                    Ok(ref response_resource_timing) => {
                        // update listener with values from response
                        *listener.resource_timing_mut() = response_resource_timing.clone();
                        listener.process_response_eof(Ok(response_resource_timing.clone()));
                        // TODO timing check https://w3c.github.io/resource-timing/#dfn-timing-allow-check

                        listener.submit_resource_timing();
                    },
                    // TODO Resources for which the fetch was initiated, but was later aborted
                    // (e.g. due to a network error) MAY be included as PerformanceResourceTiming
                    // objects in the Performance Timeline and MUST contain initialized attribute
                    // values for processed substeps of the processing model.
                    Err(e) => listener.process_response_eof(Err(e)),
                }
            },
        }
    }
}

/// Handle to a resource thread
pub type CoreResourceThread = IpcSender<CoreResourceMsg>;

pub type IpcSendResult = Result<(), IpcError>;

/// Abstraction of the ability to send a particular type of message,
/// used by net_traits::ResourceThreads to ease the use its IpcSender sub-fields
/// XXX: If this trait will be used more in future, some auto derive might be appealing
pub trait IpcSend<T>
where
    T: serde::Serialize + for<'de> serde::Deserialize<'de>,
{
    /// send message T
    fn send(&self, _: T) -> IpcSendResult;
    /// get underlying sender
    fn sender(&self) -> IpcSender<T>;
}

// FIXME: Originally we will construct an Arc<ResourceThread> from ResourceThread
// in script_thread to avoid some performance pitfall. Now we decide to deal with
// the "Arc" hack implicitly in future.
// See discussion: http://logs.glob.uno/?c=mozilla%23servo&s=16+May+2016&e=16+May+2016#c430412
// See also: https://github.com/servo/servo/blob/735480/components/script/script_thread.rs#L313
#[derive(Clone, Debug, Deserialize, Serialize)]
pub struct ResourceThreads {
    core_thread: CoreResourceThread,
    storage_thread: IpcSender<StorageThreadMsg>,
}

impl ResourceThreads {
    pub fn new(c: CoreResourceThread, s: IpcSender<StorageThreadMsg>) -> ResourceThreads {
        ResourceThreads {
            core_thread: c,
            storage_thread: s,
        }
    }
}

impl IpcSend<CoreResourceMsg> for ResourceThreads {
    fn send(&self, msg: CoreResourceMsg) -> IpcSendResult {
        self.core_thread.send(msg)
    }

    fn sender(&self) -> IpcSender<CoreResourceMsg> {
        self.core_thread.clone()
    }
}

impl IpcSend<StorageThreadMsg> for ResourceThreads {
    fn send(&self, msg: StorageThreadMsg) -> IpcSendResult {
        self.storage_thread.send(msg)
    }

    fn sender(&self) -> IpcSender<StorageThreadMsg> {
        self.storage_thread.clone()
    }
}

// Ignore the sub-fields
malloc_size_of_is_0!(ResourceThreads);

#[derive(Clone, Copy, Debug, Deserialize, PartialEq, Serialize)]
pub enum IncludeSubdomains {
    Included,
    NotIncluded,
}

#[derive(Debug, Deserialize, MallocSizeOf, Serialize)]
pub enum MessageData {
    Text(String),
    Binary(Vec<u8>),
}

#[derive(Debug, Deserialize, Serialize)]
pub enum WebSocketDomAction {
    SendMessage(MessageData),
    Close(Option<u16>, Option<String>),
}

#[derive(Debug, Deserialize, Serialize)]
pub enum WebSocketNetworkEvent {
    ConnectionEstablished { protocol_in_use: Option<String> },
    MessageReceived(MessageData),
    Close(Option<u16>, String),
    Fail,
}

#[derive(Debug, Deserialize, Serialize)]
/// IPC channels to communicate with the script thread about network or DOM events.
pub enum FetchChannels {
    ResponseMsg(
        IpcSender<FetchResponseMsg>,
        /* cancel_chan */ Option<IpcReceiver<()>>,
    ),
    WebSocket {
        event_sender: IpcSender<WebSocketNetworkEvent>,
        action_receiver: IpcReceiver<WebSocketDomAction>,
    },
}

#[derive(Debug, Deserialize, Serialize)]
pub enum CoreResourceMsg {
    Fetch(RequestInit, FetchChannels),
    /// Initiate a fetch in response to processing a redirection
    FetchRedirect(
        RequestInit,
        ResponseInit,
        IpcSender<FetchResponseMsg>,
        /* cancel_chan */ Option<IpcReceiver<()>>,
    ),
    /// Store a cookie for a given originating URL
    SetCookieForUrl(ServoUrl, Serde<Cookie<'static>>, CookieSource),
    /// Store a set of cookies for a given originating URL
    SetCookiesForUrl(ServoUrl, Vec<Serde<Cookie<'static>>>, CookieSource),
    /// Retrieve the stored cookies for a given URL
    GetCookiesForUrl(ServoUrl, IpcSender<Option<String>>, CookieSource),
    /// Get a cookie by name for a given originating URL
    GetCookiesDataForUrl(
        ServoUrl,
        IpcSender<Vec<Serde<Cookie<'static>>>>,
        CookieSource,
    ),
    /// Get a history state by a given history state id
    GetHistoryState(HistoryStateId, IpcSender<Option<Vec<u8>>>),
    /// Set a history state for a given history state id
    SetHistoryState(HistoryStateId, Vec<u8>),
    /// Removes history states for the given ids
    RemoveHistoryStates(Vec<HistoryStateId>),
    /// Synchronization message solely for knowing the state of the ResourceChannelManager loop
    Synchronize(IpcSender<()>),
    /// Send the network sender in constellation to CoreResourceThread
    NetworkMediator(IpcSender<CustomResponseMediator>),
    /// Message forwarded to file manager's handler
    ToFileManager(FileManagerThreadMsg),
    /// Break the load handler loop, send a reply when done cleaning up local resources
    /// and exit
    Exit(IpcSender<()>),
}

/// Instruct the resource thread to make a new request.
pub fn fetch_async<F>(request: RequestInit, core_resource_thread: &CoreResourceThread, f: F)
where
    F: Fn(FetchResponseMsg) + Send + 'static,
{
    let (action_sender, action_receiver) = ipc::channel().unwrap();
    ROUTER.add_route(
        action_receiver.to_opaque(),
        Box::new(move |message| f(message.to().unwrap())),
    );
    core_resource_thread
        .send(CoreResourceMsg::Fetch(
            request,
            FetchChannels::ResponseMsg(action_sender, None),
        ))
        .unwrap();
}

#[derive(Clone, Debug, Deserialize, MallocSizeOf, Serialize)]
pub struct ResourceCorsData {
    /// CORS Preflight flag
    pub preflight: bool,
    /// Origin of CORS Request
    pub origin: ServoUrl,
}

#[derive(Clone, Debug, Deserialize, MallocSizeOf, Serialize)]
pub struct ResourceFetchTiming {
    pub timing_type: ResourceTimingType,
    /// Number of redirects until final resource (currently limited to 20)
    pub redirect_count: u16,
    pub request_start: u64,
    pub response_start: u64,
    pub fetch_start: u64,
    // pub response_end: u64,
    pub redirect_start: u64,
    // pub redirect_end: u64,
    // pub connect_start: u64,
    // pub connect_end: u64,
}

pub enum ResourceAttribute {
    RedirectCount(u16),
    RequestStart,
    ResponseStart,
<<<<<<< HEAD
    RedirectStart,
=======
    FetchStart,
>>>>>>> fe07d2c5
}

#[derive(Clone, Copy, Debug, Deserialize, MallocSizeOf, PartialEq, Serialize)]
pub enum ResourceTimingType {
    Resource,
    Navigation,
    Error,
    None,
}

impl ResourceFetchTiming {
    pub fn new(timing_type: ResourceTimingType) -> ResourceFetchTiming {
        ResourceFetchTiming {
            timing_type: timing_type,
            redirect_count: 0,
            request_start: 0,
            response_start: 0,
<<<<<<< HEAD
            redirect_start: 0,
=======
            fetch_start: 0,
>>>>>>> fe07d2c5
        }
    }

    // TODO currently this is being set with precise time ns when it should be time since
    // time origin (as described in Performance::now)
    pub fn set_attribute(&mut self, attribute: ResourceAttribute) {
        match attribute {
            ResourceAttribute::RedirectCount(count) => self.redirect_count = count,
            ResourceAttribute::RequestStart => self.request_start = precise_time_ns(),
            ResourceAttribute::ResponseStart => self.response_start = precise_time_ns(),
<<<<<<< HEAD
            ResourceAttribute::RedirectStart => self.redirect_start = precise_time_ns(),
=======
            ResourceAttribute::FetchStart => self.fetch_start = precise_time_ns(),
>>>>>>> fe07d2c5
        }
    }
}

/// Metadata about a loaded resource, such as is obtained from HTTP headers.
#[derive(Clone, Debug, Deserialize, MallocSizeOf, Serialize)]
pub struct Metadata {
    /// Final URL after redirects.
    pub final_url: ServoUrl,

    /// Location URL from the response headers.
    pub location_url: Option<Result<ServoUrl, String>>,

    #[ignore_malloc_size_of = "Defined in hyper"]
    /// MIME type / subtype.
    pub content_type: Option<Serde<ContentType>>,

    /// Character set.
    pub charset: Option<String>,

    #[ignore_malloc_size_of = "Defined in hyper"]
    /// Headers
    pub headers: Option<Serde<HeaderMap>>,

    /// HTTP Status
    pub status: Option<(u16, Vec<u8>)>,

    /// Is successful HTTPS connection
    pub https_state: HttpsState,

    /// Referrer Url
    pub referrer: Option<ServoUrl>,

    /// Referrer Policy of the Request used to obtain Response
    pub referrer_policy: Option<ReferrerPolicy>,
    /// Performance information for navigation events
    pub timing: Option<ResourceFetchTiming>,
}

impl Metadata {
    /// Metadata with defaults for everything optional.
    pub fn default(url: ServoUrl) -> Self {
        Metadata {
            final_url: url,
            location_url: None,
            content_type: None,
            charset: None,
            headers: None,
            // https://fetch.spec.whatwg.org/#concept-response-status-message
            status: Some((200, b"".to_vec())),
            https_state: HttpsState::None,
            referrer: None,
            referrer_policy: None,
            timing: None,
        }
    }

    /// Extract the parts of a Mime that we care about.
    pub fn set_content_type(&mut self, content_type: Option<&Mime>) {
        if self.headers.is_none() {
            self.headers = Some(Serde(HeaderMap::new()));
        }

        if let Some(mime) = content_type {
            self.headers
                .as_mut()
                .unwrap()
                .typed_insert(ContentType::from(mime.clone()));
            if let Some(charset) = mime.get_param(mime::CHARSET) {
                self.charset = Some(charset.to_string());
            }
            self.content_type = Some(Serde(ContentType::from(mime.clone())));
        }
    }
}

/// The creator of a given cookie
#[derive(Clone, Copy, Debug, Deserialize, PartialEq, Serialize)]
pub enum CookieSource {
    /// An HTTP API
    HTTP,
    /// A non-HTTP API
    NonHTTP,
}

/// Convenience function for synchronously loading a whole resource.
pub fn load_whole_resource(
    request: RequestInit,
    core_resource_thread: &CoreResourceThread,
) -> Result<(Metadata, Vec<u8>), NetworkError> {
    let (action_sender, action_receiver) = ipc::channel().unwrap();
    core_resource_thread
        .send(CoreResourceMsg::Fetch(
            request,
            FetchChannels::ResponseMsg(action_sender, None),
        ))
        .unwrap();

    let mut buf = vec![];
    let mut metadata = None;
    loop {
        match action_receiver.recv().unwrap() {
            FetchResponseMsg::ProcessRequestBody | FetchResponseMsg::ProcessRequestEOF => (),
            FetchResponseMsg::ProcessResponse(Ok(m)) => {
                metadata = Some(match m {
                    FetchMetadata::Unfiltered(m) => m,
                    FetchMetadata::Filtered { unsafe_, .. } => unsafe_,
                })
            },
            FetchResponseMsg::ProcessResponseChunk(data) => buf.extend_from_slice(&data),
            FetchResponseMsg::ProcessResponseEOF(Ok(_)) => return Ok((metadata.unwrap(), buf)),
            FetchResponseMsg::ProcessResponse(Err(e)) |
            FetchResponseMsg::ProcessResponseEOF(Err(e)) => return Err(e),
        }
    }
}

/// Network errors that have to be exported out of the loaders
#[derive(Clone, Debug, Deserialize, Eq, MallocSizeOf, PartialEq, Serialize)]
pub enum NetworkError {
    /// Could be any of the internal errors, like unsupported scheme, connection errors, etc.
    Internal(String),
    LoadCancelled,
    /// SSL validation error that has to be handled in the HTML parser
    SslValidation(ServoUrl, String),
}

impl NetworkError {
    pub fn from_hyper_error(error: &HyperError) -> Self {
        NetworkError::Internal(error.description().to_owned())
    }

    pub fn from_http_error(error: &HttpError) -> Self {
        NetworkError::Internal(error.description().to_owned())
    }
}

/// Normalize `slice`, as defined by
/// [the Fetch Spec](https://fetch.spec.whatwg.org/#concept-header-value-normalize).
pub fn trim_http_whitespace(mut slice: &[u8]) -> &[u8] {
    const HTTP_WS_BYTES: &'static [u8] = b"\x09\x0A\x0D\x20";

    loop {
        match slice.split_first() {
            Some((first, remainder)) if HTTP_WS_BYTES.contains(first) => slice = remainder,
            _ => break,
        }
    }

    loop {
        match slice.split_last() {
            Some((last, remainder)) if HTTP_WS_BYTES.contains(last) => slice = remainder,
            _ => break,
        }
    }

    slice
}

pub fn http_percent_encode(bytes: &[u8]) -> String {
    define_encode_set! {
        // This encode set is used for HTTP header values and is defined at
        // https://tools.ietf.org/html/rfc5987#section-3.2
        pub HTTP_VALUE = [percent_encoding::SIMPLE_ENCODE_SET] | {
            ' ', '"', '%', '\'', '(', ')', '*', ',', '/', ':', ';', '<', '-', '>', '?',
            '[', '\\', ']', '{', '}'
        }
    }

    url::percent_encoding::percent_encode(bytes, HTTP_VALUE).to_string()
}<|MERGE_RESOLUTION|>--- conflicted
+++ resolved
@@ -459,11 +459,8 @@
     RedirectCount(u16),
     RequestStart,
     ResponseStart,
-<<<<<<< HEAD
     RedirectStart,
-=======
     FetchStart,
->>>>>>> fe07d2c5
 }
 
 #[derive(Clone, Copy, Debug, Deserialize, MallocSizeOf, PartialEq, Serialize)]
@@ -481,11 +478,8 @@
             redirect_count: 0,
             request_start: 0,
             response_start: 0,
-<<<<<<< HEAD
             redirect_start: 0,
-=======
             fetch_start: 0,
->>>>>>> fe07d2c5
         }
     }
 
@@ -496,11 +490,8 @@
             ResourceAttribute::RedirectCount(count) => self.redirect_count = count,
             ResourceAttribute::RequestStart => self.request_start = precise_time_ns(),
             ResourceAttribute::ResponseStart => self.response_start = precise_time_ns(),
-<<<<<<< HEAD
             ResourceAttribute::RedirectStart => self.redirect_start = precise_time_ns(),
-=======
             ResourceAttribute::FetchStart => self.fetch_start = precise_time_ns(),
->>>>>>> fe07d2c5
         }
     }
 }
