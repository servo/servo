--- conflicted
+++ resolved
@@ -256,22 +256,6 @@
                 request.reply_final(&msg)?
             },
             "getResponseHeaders" => {
-<<<<<<< HEAD
-                let response_headers = self.response.headers.as_ref().unwrap();
-                let mut headers = vec![];
-                let mut raw_headers_string = "".to_owned();
-                let mut headers_size = 0;
-                for (name, value) in response_headers.iter() {
-                    headers.push(Header {
-                        name: name.as_str().to_owned(),
-                        value: value.to_str().unwrap().to_owned(),
-                    });
-                    headers_size += name.as_str().len() + value.len();
-                    raw_headers_string.push_str(name.as_str());
-                    raw_headers_string.push(':');
-                    raw_headers_string.push_str(value.to_str().unwrap());
-                    raw_headers_string.push_str("\r\n");
-=======
                 if let Some(ref response_headers) = self.response_headers_raw {
                     let mut headers = vec![];
                     let mut raw_headers_string = "".to_owned();
@@ -293,16 +277,11 @@
                         header_size: headers_size,
                         raw_headers: raw_headers_string,
                     };
-                    let _ = stream.write_json_packet(&msg);
->>>>>>> 253fb247
+                    request.reply_final(&msg)?;
+                } else {
+                    // FIXME: what happens when there are no response headers?
+                    return Err(ActorError::Internal);
                 }
-                let msg = GetResponseHeadersReply {
-                    from: self.name(),
-                    headers,
-                    header_size: headers_size,
-                    raw_headers: raw_headers_string,
-                };
-                request.reply_final(&msg)?
             },
             "getResponseCookies" => {
                 let mut cookies = Vec::new();
