/* This Source Code Form is subject to the terms of the Mozilla Public
 * License, v. 2.0. If a copy of the MPL was not distributed with this
 * file, You can obtain one at http://mozilla.org/MPL/2.0/. */

//! An actor-based remote devtools server implementation. Only tested with
//! nightly Firefox versions at time of writing. Largely based on
//! reverse-engineering of Firefox chrome devtool logs and reading of
//! [code](http://mxr.mozilla.org/mozilla-central/source/toolkit/devtools/server/).

#![crate_name = "devtools"]
#![crate_type = "rlib"]
#![allow(non_snake_case)]
#![deny(unsafe_code)]

extern crate devtools_traits;
extern crate hyper;
extern crate ipc_channel;
#[macro_use]
extern crate log;
extern crate msg;
#[macro_use]
extern crate serde;
extern crate serde_json;
extern crate servo_channel;
extern crate time;

use actor::{Actor, ActorRegistry};
use actors::browsing_context::BrowsingContextActor;
use actors::console::ConsoleActor;
use actors::emulation::EmulationActor;
use actors::framerate::FramerateActor;
use actors::inspector::InspectorActor;
use actors::network_event::{EventActor, NetworkEventActor, ResponseStartMsg};
use actors::performance::PerformanceActor;
use actors::profiler::ProfilerActor;
use actors::root::RootActor;
use actors::stylesheets::StyleSheetsActor;
use actors::thread::ThreadActor;
use actors::timeline::TimelineActor;
use actors::worker::WorkerActor;
use devtools_traits::{ChromeToDevtoolsControlMsg, ConsoleMessage, DevtoolsControlMsg};
use devtools_traits::{DevtoolScriptControlMsg, DevtoolsPageInfo, LogLevel, NetworkEvent};
use devtools_traits::{ScriptToDevtoolsControlMsg, WorkerId};
use ipc_channel::ipc::IpcSender;
use msg::constellation_msg::PipelineId;
use protocol::JsonPacketStream;
use servo_channel::{Receiver, Sender, channel};
use std::borrow::ToOwned;
use std::cell::RefCell;
use std::collections::HashMap;
use std::collections::hash_map::Entry::{Occupied, Vacant};
use std::net::{Shutdown, TcpListener, TcpStream};
use std::sync::{Arc, Mutex};
use std::thread;
use time::precise_time_ns;

mod actor;
/// Corresponds to http://mxr.mozilla.org/mozilla-central/source/toolkit/devtools/server/actors/
mod actors {
    pub mod browsing_context;
    pub mod console;
    pub mod emulation;
    pub mod framerate;
    pub mod inspector;
    pub mod memory;
    pub mod network_event;
    pub mod object;
    pub mod performance;
    pub mod profiler;
    pub mod root;
    pub mod stylesheets;
    pub mod thread;
    pub mod timeline;
    pub mod worker;
}
mod protocol;

#[derive(Serialize)]
struct ConsoleAPICall {
    from: String,
    #[serde(rename = "type")]
    type_: String,
    message: ConsoleMsg,
}

#[derive(Serialize)]
struct ConsoleMsg {
    level: String,
    timeStamp: u64,
    arguments: Vec<String>,
    filename: String,
    lineNumber: usize,
    columnNumber: usize,
}

#[derive(Serialize)]
struct NetworkEventMsg {
    from: String,
    #[serde(rename = "type")]
    type_: String,
    eventActor: EventActor,
}

#[derive(Serialize)]
struct NetworkEventUpdateMsg {
    from: String,
    #[serde(rename = "type")]
    type_: String,
    updateType: String,
}

#[derive(Serialize)]
struct EventTimingsUpdateMsg {
    totalTime: u64,
}

#[derive(Serialize)]
struct SecurityInfoUpdateMsg {
    state: String,
}

#[derive(Serialize)]
struct ResponseStartUpdateMsg {
    from: String,
    #[serde(rename = "type")]
    type_: String,
    updateType: String,
    response: ResponseStartMsg,
}

/// Spin up a devtools server that listens for connections on the specified port.
pub fn start_server(port: u16) -> Sender<DevtoolsControlMsg> {
    let (sender, receiver) = channel();
    {
        let sender = sender.clone();
        thread::Builder::new()
            .name("Devtools".to_owned())
            .spawn(move || run_server(sender, receiver, port))
            .expect("Thread spawning failed");
    }
    sender
}

fn run_server(
    sender: Sender<DevtoolsControlMsg>,
    receiver: Receiver<DevtoolsControlMsg>,
    port: u16,
) {
    let listener = TcpListener::bind(&("127.0.0.1", port)).unwrap();

    let mut registry = ActorRegistry::new();

    let root = Box::new(RootActor { tabs: vec![] });

    registry.register(root);
    registry.find::<RootActor>("root");

    let actors = registry.create_shareable();

    let mut accepted_connections: Vec<TcpStream> = Vec::new();

    let mut actor_pipelines: HashMap<PipelineId, String> = HashMap::new();
    let mut actor_requests: HashMap<String, String> = HashMap::new();

    let mut actor_workers: HashMap<(PipelineId, WorkerId), String> = HashMap::new();

    /// Process the input from a single devtools client until EOF.
    fn handle_client(actors: Arc<Mutex<ActorRegistry>>, mut stream: TcpStream) {
        debug!("connection established to {}", stream.peer_addr().unwrap());
        {
            let actors = actors.lock().unwrap();
            let msg = actors.find::<RootActor>("root").encodable();
            stream.write_json_packet(&msg);
        }

        'outer: loop {
            match stream.read_json_packet() {
                Ok(Some(json_packet)) => {
                    if let Err(()) = actors
                        .lock()
                        .unwrap()
                        .handle_message(json_packet.as_object().unwrap(), &mut stream)
                    {
                        debug!("error: devtools actor stopped responding");
                        let _ = stream.shutdown(Shutdown::Both);
                        break 'outer;
                    }
                },
                Ok(None) => {
                    debug!("error: EOF");
                    break 'outer;
                },
                Err(err_msg) => {
                    debug!("error: {}", err_msg);
                    break 'outer;
                },
            }
        }
    }

    fn handle_framerate_tick(actors: Arc<Mutex<ActorRegistry>>, actor_name: String, tick: f64) {
        let mut actors = actors.lock().unwrap();
        let framerate_actor = actors.find_mut::<FramerateActor>(&actor_name);
        framerate_actor.add_tick(tick);
    }

    // We need separate actor representations for each script global that exists;
    // clients can theoretically connect to multiple globals simultaneously.
    // TODO: move this into the root or target modules?
    fn handle_new_global(
        actors: Arc<Mutex<ActorRegistry>>,
        ids: (PipelineId, Option<WorkerId>),
        script_sender: IpcSender<DevtoolScriptControlMsg>,
        actor_pipelines: &mut HashMap<PipelineId, String>,
        actor_workers: &mut HashMap<(PipelineId, WorkerId), String>,
        page_info: DevtoolsPageInfo,
    ) {
        let mut actors = actors.lock().unwrap();

        let (pipeline, worker_id) = ids;

        //TODO: move all this actor creation into a constructor method on BrowsingContextActor
<<<<<<< HEAD
        let (target, console, emulation, inspector, timeline, profiler, performance, thread) = {
=======
        let (target, console, inspector, timeline, profiler, performance, styleSheets, thread) = {
>>>>>>> f3533b4c
            let console = ConsoleActor {
                name: actors.new_name("console"),
                script_chan: script_sender.clone(),
                pipeline: pipeline,
                streams: RefCell::new(Vec::new()),
            };

            let emulation = EmulationActor::new(actors.new_name("emulation"));

            let inspector = InspectorActor {
                name: actors.new_name("inspector"),
                walker: RefCell::new(None),
                pageStyle: RefCell::new(None),
                highlighter: RefCell::new(None),
                script_chan: script_sender.clone(),
                pipeline: pipeline,
            };

            let timeline = TimelineActor::new(actors.new_name("timeline"), pipeline, script_sender);

            let profiler = ProfilerActor::new(actors.new_name("profiler"));
            let performance = PerformanceActor::new(actors.new_name("performance"));

            // the strange switch between styleSheets and stylesheets is due
            // to an inconsistency in devtools. See Bug #1498893 in bugzilla
            let styleSheets = StyleSheetsActor::new(actors.new_name("stylesheets"));
            let thread = ThreadActor::new(actors.new_name("context"));

            let DevtoolsPageInfo { title, url } = page_info;
            let target = BrowsingContextActor {
                name: actors.new_name("target"),
                title: String::from(title),
                url: url.into_string(),
                console: console.name(),
                emulation: emulation.name(),
                inspector: inspector.name(),
                timeline: timeline.name(),
                profiler: profiler.name(),
                performance: performance.name(),
                styleSheets: styleSheets.name(),
                thread: thread.name(),
            };

            let root = actors.find_mut::<RootActor>("root");
            root.tabs.push(target.name.clone());

            (
                target,
                console,
                emulation,
                inspector,
                timeline,
                profiler,
                performance,
                styleSheets,
                thread,
            )
        };

        if let Some(id) = worker_id {
            let worker = WorkerActor {
                name: actors.new_name("worker"),
                console: console.name(),
                id: id,
            };
            actor_workers.insert((pipeline, id), worker.name.clone());
            actors.register(Box::new(worker));
        }

        actor_pipelines.insert(pipeline, target.name.clone());
        actors.register(Box::new(target));
        actors.register(Box::new(console));
        actors.register(Box::new(emulation));
        actors.register(Box::new(inspector));
        actors.register(Box::new(timeline));
        actors.register(Box::new(profiler));
        actors.register(Box::new(performance));
        actors.register(Box::new(styleSheets));
        actors.register(Box::new(thread));
    }

    fn handle_console_message(
        actors: Arc<Mutex<ActorRegistry>>,
        id: PipelineId,
        worker_id: Option<WorkerId>,
        console_message: ConsoleMessage,
        actor_pipelines: &HashMap<PipelineId, String>,
        actor_workers: &HashMap<(PipelineId, WorkerId), String>,
    ) {
        let console_actor_name = match find_console_actor(
            actors.clone(),
            id,
            worker_id,
            actor_workers,
            actor_pipelines,
        ) {
            Some(name) => name,
            None => return,
        };
        let actors = actors.lock().unwrap();
        let console_actor = actors.find::<ConsoleActor>(&console_actor_name);
        let msg = ConsoleAPICall {
            from: console_actor.name.clone(),
            type_: "consoleAPICall".to_owned(),
            message: ConsoleMsg {
                level: match console_message.logLevel {
                    LogLevel::Debug => "debug",
                    LogLevel::Info => "info",
                    LogLevel::Warn => "warn",
                    LogLevel::Error => "error",
                    _ => "log",
                }.to_owned(),
                timeStamp: precise_time_ns(),
                arguments: vec![console_message.message],
                filename: console_message.filename,
                lineNumber: console_message.lineNumber,
                columnNumber: console_message.columnNumber,
            },
        };
        for stream in &mut *console_actor.streams.borrow_mut() {
            stream.write_json_packet(&msg);
        }
    }

    fn find_console_actor(
        actors: Arc<Mutex<ActorRegistry>>,
        id: PipelineId,
        worker_id: Option<WorkerId>,
        actor_workers: &HashMap<(PipelineId, WorkerId), String>,
        actor_pipelines: &HashMap<PipelineId, String>,
    ) -> Option<String> {
        let actors = actors.lock().unwrap();
        if let Some(worker_id) = worker_id {
            let actor_name = (*actor_workers).get(&(id, worker_id))?;
            Some(actors.find::<WorkerActor>(actor_name).console.clone())
        } else {
            let actor_name = (*actor_pipelines).get(&id)?;
            Some(actors.find::<BrowsingContextActor>(actor_name).console.clone())
        }
    }

    fn handle_network_event(
        actors: Arc<Mutex<ActorRegistry>>,
        mut connections: Vec<TcpStream>,
        actor_pipelines: &HashMap<PipelineId, String>,
        actor_requests: &mut HashMap<String, String>,
        actor_workers: &HashMap<(PipelineId, WorkerId), String>,
        pipeline_id: PipelineId,
        request_id: String,
        network_event: NetworkEvent,
    ) {
        let console_actor_name = match find_console_actor(
            actors.clone(),
            pipeline_id,
            None,
            actor_workers,
            actor_pipelines,
        ) {
            Some(name) => name,
            None => return,
        };
        let netevent_actor_name =
            find_network_event_actor(actors.clone(), actor_requests, request_id.clone());
        let mut actors = actors.lock().unwrap();
        let actor = actors.find_mut::<NetworkEventActor>(&netevent_actor_name);

        match network_event {
            NetworkEvent::HttpRequest(httprequest) => {
                //Store the request information in the actor
                actor.add_request(httprequest);

                //Send a networkEvent message to the client
                let msg = NetworkEventMsg {
                    from: console_actor_name,
                    type_: "networkEvent".to_owned(),
                    eventActor: actor.event_actor(),
                };
                for stream in &mut connections {
                    stream.write_json_packet(&msg);
                }
            },
            NetworkEvent::HttpResponse(httpresponse) => {
                //Store the response information in the actor
                actor.add_response(httpresponse);

                let msg = NetworkEventUpdateMsg {
                    from: netevent_actor_name.clone(),
                    type_: "networkEventUpdate".to_owned(),
                    updateType: "requestHeaders".to_owned(),
                };
                for stream in &mut connections {
                    stream.write_merged_json_packet(&msg, &actor.request_headers());
                }

                let msg = NetworkEventUpdateMsg {
                    from: netevent_actor_name.clone(),
                    type_: "networkEventUpdate".to_owned(),
                    updateType: "requestCookies".to_owned(),
                };
                for stream in &mut connections {
                    stream.write_merged_json_packet(&msg, &actor.request_cookies());
                }

                //Send a networkEventUpdate (responseStart) to the client
                let msg = ResponseStartUpdateMsg {
                    from: netevent_actor_name.clone(),
                    type_: "networkEventUpdate".to_owned(),
                    updateType: "responseStart".to_owned(),
                    response: actor.response_start(),
                };

                for stream in &mut connections {
                    stream.write_json_packet(&msg);
                }
                let msg = NetworkEventUpdateMsg {
                    from: netevent_actor_name.clone(),
                    type_: "networkEventUpdate".to_owned(),
                    updateType: "eventTimings".to_owned(),
                };
                let extra = EventTimingsUpdateMsg {
                    totalTime: actor.total_time(),
                };
                for stream in &mut connections {
                    stream.write_merged_json_packet(&msg, &extra);
                }

                let msg = NetworkEventUpdateMsg {
                    from: netevent_actor_name.clone(),
                    type_: "networkEventUpdate".to_owned(),
                    updateType: "securityInfo".to_owned(),
                };
                let extra = SecurityInfoUpdateMsg {
                    state: "insecure".to_owned(),
                };
                for stream in &mut connections {
                    stream.write_merged_json_packet(&msg, &extra);
                }

                let msg = NetworkEventUpdateMsg {
                    from: netevent_actor_name.clone(),
                    type_: "networkEventUpdate".to_owned(),
                    updateType: "responseContent".to_owned(),
                };
                for stream in &mut connections {
                    stream.write_merged_json_packet(&msg, &actor.response_content());
                }

                let msg = NetworkEventUpdateMsg {
                    from: netevent_actor_name.clone(),
                    type_: "networkEventUpdate".to_owned(),
                    updateType: "responseCookies".to_owned(),
                };
                for stream in &mut connections {
                    stream.write_merged_json_packet(&msg, &actor.response_cookies());
                }

                let msg = NetworkEventUpdateMsg {
                    from: netevent_actor_name.clone(),
                    type_: "networkEventUpdate".to_owned(),
                    updateType: "responseHeaders".to_owned(),
                };
                for stream in &mut connections {
                    stream.write_merged_json_packet(&msg, &actor.response_headers());
                }
            },
        }
    }

    // Find the name of NetworkEventActor corresponding to request_id
    // Create a new one if it does not exist, add it to the actor_requests hashmap
    fn find_network_event_actor(
        actors: Arc<Mutex<ActorRegistry>>,
        actor_requests: &mut HashMap<String, String>,
        request_id: String,
    ) -> String {
        let mut actors = actors.lock().unwrap();
        match (*actor_requests).entry(request_id) {
            Occupied(name) => {
                //TODO: Delete from map like Firefox does?
                name.into_mut().clone()
            },
            Vacant(entry) => {
                let actor_name = actors.new_name("netevent");
                let actor = NetworkEventActor::new(actor_name.clone());
                entry.insert(actor_name.clone());
                actors.register(Box::new(actor));
                actor_name
            },
        }
    }

    let sender_clone = sender.clone();
    thread::Builder::new()
        .name("DevtoolsClientAcceptor".to_owned())
        .spawn(move || {
            // accept connections and process them, spawning a new thread for each one
            for stream in listener.incoming() {
                // connection succeeded
                sender_clone
                    .send(DevtoolsControlMsg::FromChrome(
                        ChromeToDevtoolsControlMsg::AddClient(stream.unwrap()),
                    )).unwrap();
            }
        }).expect("Thread spawning failed");

    while let Some(msg) = receiver.recv() {
        match msg {
            DevtoolsControlMsg::FromChrome(ChromeToDevtoolsControlMsg::AddClient(stream)) => {
                let actors = actors.clone();
                accepted_connections.push(stream.try_clone().unwrap());
                thread::Builder::new()
                    .name("DevtoolsClientHandler".to_owned())
                    .spawn(move || handle_client(actors, stream.try_clone().unwrap()))
                    .expect("Thread spawning failed");
            },
            DevtoolsControlMsg::FromScript(ScriptToDevtoolsControlMsg::FramerateTick(
                actor_name,
                tick,
            )) => handle_framerate_tick(actors.clone(), actor_name, tick),
            DevtoolsControlMsg::FromScript(ScriptToDevtoolsControlMsg::NewGlobal(
                ids,
                script_sender,
                pageinfo,
            )) => handle_new_global(
                actors.clone(),
                ids,
                script_sender,
                &mut actor_pipelines,
                &mut actor_workers,
                pageinfo,
            ),
            DevtoolsControlMsg::FromScript(ScriptToDevtoolsControlMsg::ConsoleAPI(
                id,
                console_message,
                worker_id,
            )) => handle_console_message(
                actors.clone(),
                id,
                worker_id,
                console_message,
                &actor_pipelines,
                &actor_workers,
            ),
            DevtoolsControlMsg::FromScript(ScriptToDevtoolsControlMsg::ReportCSSError(
                id,
                css_error,
            )) => {
                let console_message = ConsoleMessage {
                    message: css_error.msg,
                    logLevel: LogLevel::Warn,
                    filename: css_error.filename,
                    lineNumber: css_error.line as usize,
                    columnNumber: css_error.column as usize,
                };
                handle_console_message(
                    actors.clone(),
                    id,
                    None,
                    console_message,
                    &actor_pipelines,
                    &actor_workers,
                )
            },
            DevtoolsControlMsg::FromChrome(ChromeToDevtoolsControlMsg::NetworkEvent(
                request_id,
                network_event,
            )) => {
                // copy the accepted_connections vector
                let mut connections = Vec::<TcpStream>::new();
                for stream in &accepted_connections {
                    connections.push(stream.try_clone().unwrap());
                }

                let pipeline_id = match network_event {
                    NetworkEvent::HttpResponse(ref response) => response.pipeline_id,
                    NetworkEvent::HttpRequest(ref request) => request.pipeline_id,
                };
                handle_network_event(
                    actors.clone(),
                    connections,
                    &actor_pipelines,
                    &mut actor_requests,
                    &actor_workers,
                    pipeline_id,
                    request_id,
                    network_event,
                );
            },
            DevtoolsControlMsg::FromChrome(ChromeToDevtoolsControlMsg::ServerExitMsg) => break,
        }
    }
    for connection in &mut accepted_connections {
        let _ = connection.shutdown(Shutdown::Both);
    }
}<|MERGE_RESOLUTION|>--- conflicted
+++ resolved
@@ -220,11 +220,7 @@
         let (pipeline, worker_id) = ids;
 
         //TODO: move all this actor creation into a constructor method on BrowsingContextActor
-<<<<<<< HEAD
-        let (target, console, emulation, inspector, timeline, profiler, performance, thread) = {
-=======
-        let (target, console, inspector, timeline, profiler, performance, styleSheets, thread) = {
->>>>>>> f3533b4c
+        let (target, console, emulation, inspector, timeline, profiler, performance, styleSheets, thread) = {
             let console = ConsoleActor {
                 name: actors.new_name("console"),
                 script_chan: script_sender.clone(),
