--- conflicted
+++ resolved
@@ -27,11 +27,8 @@
 use actor::{Actor, ActorRegistry};
 use actors::browsing_context::BrowsingContextActor;
 use actors::console::ConsoleActor;
-<<<<<<< HEAD
+use actors::device::DeviceActor;
 use actors::emulation::EmulationActor;
-=======
-use actors::device::DeviceActor;
->>>>>>> a59bcd67
 use actors::framerate::FramerateActor;
 use actors::inspector::InspectorActor;
 use actors::network_event::{EventActor, NetworkEventActor, ResponseStartMsg};
@@ -63,11 +60,8 @@
 mod actors {
     pub mod browsing_context;
     pub mod console;
-<<<<<<< HEAD
+    pub mod device;
     pub mod emulation;
-=======
-    pub mod device;
->>>>>>> a59bcd67
     pub mod framerate;
     pub mod inspector;
     pub mod memory;
