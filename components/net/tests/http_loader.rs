/* This Source Code Form is subject to the terms of the Mozilla Public
 * License, v. 2.0. If a copy of the MPL was not distributed with this
 * file, You can obtain one at https://mozilla.org/MPL/2.0/. */

#![cfg(not(target_os = "windows"))]

use std::collections::HashMap;
use std::io::Write;
use std::sync::atomic::{AtomicBool, Ordering};
use std::sync::{Arc, Mutex, RwLock};
use std::time::Duration;

use base::id::{TEST_PIPELINE_ID, TEST_WEBVIEW_ID};
use content_security_policy as csp;
use cookie::Cookie as CookiePair;
use crossbeam_channel::{Receiver, unbounded};
use devtools_traits::{
    ChromeToDevtoolsControlMsg, DevtoolsControlMsg, HttpRequest as DevtoolsHttpRequest,
    HttpResponse as DevtoolsHttpResponse, NetworkEvent,
};
use embedder_traits::AuthenticationResponse;
use flate2::Compression;
use flate2::write::{GzEncoder, ZlibEncoder};
use headers::authorization::Basic;
use headers::{
    Authorization, ContentLength, Date, HeaderMapExt, Host, StrictTransportSecurity, UserAgent,
};
use http::header::{self, HeaderMap, HeaderValue};
use http::uri::Authority;
use http::{HeaderName, Method, StatusCode};
use http_body_util::combinators::BoxBody;
use hyper::body::{Body, Bytes, Incoming};
use hyper::{Request as HyperRequest, Response as HyperResponse};
use net::cookie::ServoCookie;
use net::cookie_storage::CookieStorage;
use net::fetch::methods::{self};
use net::http_loader::{determine_requests_referrer, serialize_origin};
use net::resource_thread::AuthCacheEntry;
use net::test::{DECODER_BUFFER_SIZE, replace_host_table};
use net_traits::http_status::HttpStatus;
use net_traits::request::{
    CredentialsMode, Destination, Referrer, Request, RequestBuilder, RequestMode,
    create_request_body_with_content,
};
use net_traits::response::{Response, ResponseBody};
use net_traits::{CookieSource, FetchTaskTarget, NetworkError, ReferrerPolicy};
use servo_url::{ImmutableOrigin, ServoUrl};
use url::Url;

use crate::{
    create_embedder_proxy_and_receiver, fetch, fetch_with_context, make_body, make_server,
    new_fetch_context, receive_credential_prompt_msgs,
};

fn mock_origin() -> ImmutableOrigin {
    ServoUrl::parse("http://servo.org").unwrap().origin()
}

fn assert_cookie_for_domain(
    cookie_jar: &RwLock<CookieStorage>,
    domain: &str,
    cookie: Option<&str>,
) {
    let mut cookie_jar = cookie_jar.write().unwrap();
    let url = ServoUrl::parse(&*domain).unwrap();
    let cookies = cookie_jar.cookies_for_url(&url, CookieSource::HTTP);
    assert_eq!(cookies.as_ref().map(|c| &**c), cookie);
}

fn recv_http_request(devtools_port: &Receiver<DevtoolsControlMsg>) -> DevtoolsHttpRequest {
    match devtools_port.recv().unwrap() {
        DevtoolsControlMsg::FromChrome(ChromeToDevtoolsControlMsg::NetworkEvent(_, net_event)) => {
            match net_event {
                NetworkEvent::HttpRequest(req) => req,
                NetworkEvent::HttpRequestUpdate(req) => req,
                other => panic!("Expected HttpRequest but got: {:?}", other),
            }
        },
        other => panic!("Expected NetworkEvent but got: {:?}", other),
    }
}
<<<<<<< HEAD
=======

fn recv_all_network_events(devtools_port: Receiver<DevtoolsControlMsg>) -> Vec<NetworkEvent> {
    let mut events = vec![];
    while let Ok(msg) = devtools_port.recv() {
        match msg {
            DevtoolsControlMsg::FromChrome(ChromeToDevtoolsControlMsg::NetworkEvent(
                _,
                net_event,
            )) => events.push(net_event),
            other => panic!("Expected NetworkEvent but got: {:?}", other),
        }
    }
    events
}

>>>>>>> 52b04c9f
pub fn expect_devtools_http_request(
    devtools_port: &Receiver<DevtoolsControlMsg>,
) -> (DevtoolsHttpRequest, DevtoolsHttpRequest) {
    (
        recv_http_request(devtools_port),
        recv_http_request(devtools_port),
    )
}

fn pluck<F: Fn(&NetworkEvent) -> bool>(events: &mut Vec<NetworkEvent>, f: F) -> NetworkEvent {
    let Some(idx) = events.iter().position(f) else {
        panic!("No matching network event")
    };
    events.remove(idx)
}

#[track_caller]
fn expect_request(events: &mut Vec<NetworkEvent>) -> DevtoolsHttpRequest {
    let event = pluck(events, |event| {
        matches!(event, NetworkEvent::HttpRequest(_))
    });
    match event {
        NetworkEvent::HttpRequest(req) => req,
        _ => unreachable!(),
    }
}

#[track_caller]
fn expect_request_update(events: &mut Vec<NetworkEvent>) -> DevtoolsHttpRequest {
    let event = pluck(events, |event| {
        matches!(event, NetworkEvent::HttpRequestUpdate(_))
    });
    match event {
        NetworkEvent::HttpRequestUpdate(req) => req,
        _ => unreachable!(),
    }
}

#[track_caller]
fn expect_response(events: &mut Vec<NetworkEvent>) -> DevtoolsHttpResponse {
    let event = pluck(events, |event| {
        matches!(event, NetworkEvent::HttpResponse(_))
    });
    match event {
        NetworkEvent::HttpResponse(resp) => resp,
        _ => unreachable!(),
    }
}

pub fn expect_devtools_http_response(
    devtools_port: &Receiver<DevtoolsControlMsg>,
) -> DevtoolsHttpResponse {
    match devtools_port.recv().unwrap() {
        DevtoolsControlMsg::FromChrome(ChromeToDevtoolsControlMsg::NetworkEvent(
            _,
            net_event_response,
        )) => match net_event_response {
            NetworkEvent::HttpResponse(httpresponse) => httpresponse,

            other => panic!("Expected HttpResponse but got: {:?}", other),
        },
        other => panic!("Expected NetworkEvent but got: {:?}", other),
    }
}

pub fn devtools_response_with_body(
    devtools_port: &Receiver<DevtoolsControlMsg>,
) -> DevtoolsHttpResponse {
    let devhttpresponses = vec![
        expect_devtools_http_response(devtools_port),
        expect_devtools_http_response(devtools_port),
    ];
    return devhttpresponses
        .into_iter()
        .find(|resp| resp.body.is_some())
        .expect("One of the responses should have a body");
}

#[test]
fn test_check_default_headers_loaded_in_every_request() {
    let expected_headers = Arc::new(Mutex::new(None));
    let expected_headers_clone = expected_headers.clone();
    let handler = move |request: HyperRequest<Incoming>,
                        _: &mut HyperResponse<BoxBody<Bytes, hyper::Error>>| {
        assert_eq!(
            request.headers().clone(),
            expected_headers_clone.lock().unwrap().take().unwrap()
        );
    };
    let (server, url) = make_server(handler);

    let mut headers = HeaderMap::new();

    headers.insert(
        header::ACCEPT_ENCODING,
        HeaderValue::from_static("gzip, deflate, br"),
    );

    headers.typed_insert(Host::from(
        format!("{}:{}", url.host_str().unwrap(), url.port().unwrap())
            .parse::<Authority>()
            .unwrap(),
    ));

    headers.insert(
        header::ACCEPT,
        HeaderValue::from_static("text/html,application/xhtml+xml,application/xml;q=0.9,*/*;q=0.8"),
    );

    headers.insert(
        header::ACCEPT_LANGUAGE,
        HeaderValue::from_static("en-US,en;q=0.5"),
    );

    headers.typed_insert::<UserAgent>(crate::DEFAULT_USER_AGENT.parse().unwrap());

    // Append fetch metadata headers
    headers.insert(
        HeaderName::from_static("sec-fetch-dest"),
        HeaderValue::from_static("document"),
    );
    headers.insert(
        HeaderName::from_static("sec-fetch-mode"),
        HeaderValue::from_static("no-cors"),
    );
    headers.insert(
        HeaderName::from_static("sec-fetch-site"),
        HeaderValue::from_static("same-origin"),
    );
    headers.insert(
        HeaderName::from_static("sec-fetch-user"),
        HeaderValue::from_static("?1"),
    );

    *expected_headers.lock().unwrap() = Some(headers.clone());

    // Testing for method.GET
    let request = RequestBuilder::new(None, url.clone(), Referrer::NoReferrer)
        .method(Method::GET)
        .destination(Destination::Document)
        .origin(url.clone().origin())
        .pipeline_id(Some(TEST_PIPELINE_ID))
        .build();

    let response = dbg!(fetch(request, None));
    assert!(
        response
            .internal_response
            .unwrap()
            .status
            .code()
            .is_success()
    );

    // Testing for method.POST
    let mut post_headers = headers.clone();
    post_headers.typed_insert(ContentLength(0 as u64));
    let url_str = url.as_str();
    // request gets header "Origin: http://example.com" but expected_headers has
    // "Origin: http://example.com/" which do not match for equality so strip trailing '/'
    post_headers.insert(
        header::ORIGIN,
        HeaderValue::from_str(&url_str[..url_str.len() - 1]).unwrap(),
    );
    *expected_headers.lock().unwrap() = Some(post_headers);
    let request = RequestBuilder::new(None, url.clone(), Referrer::NoReferrer)
        .method(Method::POST)
        .destination(Destination::Document)
        .origin(url.clone().origin())
        .pipeline_id(Some(TEST_PIPELINE_ID))
        .build();

    let response = fetch(request, None);
    assert!(
        response
            .internal_response
            .unwrap()
            .status
            .code()
            .is_success()
    );

    let _ = server.close();
}

#[test]
fn test_load_when_request_is_not_get_or_head_and_there_is_no_body_content_length_should_be_set_to_0()
 {
    let handler = move |request: HyperRequest<Incoming>,
                        _: &mut HyperResponse<BoxBody<Bytes, hyper::Error>>| {
        assert_eq!(
            request.headers().typed_get::<ContentLength>(),
            Some(ContentLength(0))
        );
    };
    let (server, url) = make_server(handler);

    let request = RequestBuilder::new(None, url.clone(), Referrer::NoReferrer)
        .method(Method::POST)
        .body(None)
        .destination(Destination::Document)
        .origin(mock_origin())
        .pipeline_id(Some(TEST_PIPELINE_ID))
        .build();

    let response = fetch(request, None);
    assert!(
        response
            .internal_response
            .unwrap()
            .status
            .code()
            .is_success()
    );

    let _ = server.close();
}

#[test]
fn test_request_and_response_data_with_network_messages() {
    let handler =
        move |_: HyperRequest<Incoming>,
              response: &mut HyperResponse<BoxBody<Bytes, hyper::Error>>| {
            response
                .headers_mut()
                .typed_insert(Host::from("foo.bar".parse::<Authority>().unwrap()));
            *response.body_mut() = make_body(b"Yay!".to_vec());
        };
    let (server, url) = make_server(handler);

    let mut request_headers = HeaderMap::new();
    request_headers.typed_insert(Host::from("bar.foo".parse::<Authority>().unwrap()));
    let request = RequestBuilder::new(Some(TEST_WEBVIEW_ID), url.clone(), Referrer::NoReferrer)
        .method(Method::GET)
        .headers(request_headers)
        .body(None)
        .destination(Destination::Document)
        .origin(mock_origin())
        .pipeline_id(Some(TEST_PIPELINE_ID))
        .build();

    let (devtools_chan, devtools_port) = unbounded();
    let response = fetch(request, Some(devtools_chan));
    assert!(
        response
            .internal_response
            .unwrap()
            .status
            .code()
            .is_success()
    );

    let _ = server.close();

    // notification received from devtools
    let devhttprequests = expect_devtools_http_request(&devtools_port);
    let devhttpresponse = devtools_response_with_body(&devtools_port);

    //Creating default headers for request
    let mut headers = HeaderMap::new();

    headers.insert(
        header::ACCEPT,
        HeaderValue::from_static("text/html,application/xhtml+xml,application/xml;q=0.9,*/*;q=0.8"),
    );

    headers.insert(
        header::ACCEPT_LANGUAGE,
        HeaderValue::from_static("en-US,en;q=0.5"),
    );

    headers.typed_insert::<UserAgent>(crate::DEFAULT_USER_AGENT.parse().unwrap());

    headers.insert(
        header::ACCEPT_ENCODING,
        HeaderValue::from_static("gzip, deflate, br"),
    );

    // Append fetch metadata headers
    headers.insert(
        HeaderName::from_static("sec-fetch-dest"),
        HeaderValue::from_static("document"),
    );
    headers.insert(
        HeaderName::from_static("sec-fetch-mode"),
        HeaderValue::from_static("no-cors"),
    );
    headers.insert(
        HeaderName::from_static("sec-fetch-site"),
        HeaderValue::from_static("cross-site"),
    );
    headers.insert(
        HeaderName::from_static("sec-fetch-user"),
        HeaderValue::from_static("?1"),
    );

    let httprequest = DevtoolsHttpRequest {
        url: url,
        method: Method::GET,
        headers: headers,
        body: Some(vec![]),
        pipeline_id: TEST_PIPELINE_ID,
        started_date_time: devhttprequests.1.started_date_time,
        time_stamp: devhttprequests.1.time_stamp,
        connect_time: devhttprequests.1.connect_time,
        send_time: devhttprequests.1.send_time,
        destination: Destination::Document,
        is_xhr: false,
        browsing_context_id: TEST_WEBVIEW_ID.0,
    };

    let content = "Yay!";
    let mut response_headers = HeaderMap::new();
    response_headers.typed_insert(ContentLength(content.len() as u64));
    response_headers.typed_insert(Host::from("foo.bar".parse::<Authority>().unwrap()));
    response_headers.typed_insert(
        devhttpresponse
            .headers
            .as_ref()
            .unwrap()
            .typed_get::<Date>()
            .unwrap()
            .clone(),
    );

    let httpresponse = DevtoolsHttpResponse {
        headers: Some(response_headers),
        status: HttpStatus::default(),
        body: Some(content.as_bytes().to_vec()),
        pipeline_id: TEST_PIPELINE_ID,
        browsing_context_id: TEST_WEBVIEW_ID.0,
    };

    assert_eq!(devhttprequests.1, httprequest);
    assert_eq!(devhttpresponse, httpresponse);
}

#[test]
#[cfg(not(target_os = "windows"))]
fn test_request_and_response_message_from_devtool_without_pipeline_id() {
    let handler =
        move |_: HyperRequest<Incoming>,
              response: &mut HyperResponse<BoxBody<Bytes, hyper::Error>>| {
            response
                .headers_mut()
                .typed_insert(Host::from("foo.bar".parse::<Authority>().unwrap()));
            *response.body_mut() = make_body(b"Yay!".to_vec());
        };
    let (server, url) = make_server(handler);

    let request = RequestBuilder::new(None, url.clone(), Referrer::NoReferrer)
        .method(Method::GET)
        .destination(Destination::Document)
        .origin(mock_origin())
        .pipeline_id(None)
        .build();

    let (devtools_chan, devtools_port) = unbounded();
    let response = fetch(request, Some(devtools_chan));
    assert!(response.actual_response().status.code().is_success());

    let _ = server.close();

    // notification received from devtools
    assert!(devtools_port.try_recv().is_err());
}

#[test]
fn test_redirected_request_to_devtools() {
    let post_handler =
        move |request: HyperRequest<Incoming>,
              response: &mut HyperResponse<BoxBody<Bytes, hyper::Error>>| {
            assert_eq!(request.method(), Method::GET);
            *response.body_mut() = make_body(b"Yay!".to_vec());
        };
    let (post_server, post_url) = make_server(post_handler);

    let post_redirect_url = post_url.clone();
    let pre_handler =
        move |request: HyperRequest<Incoming>,
              response: &mut HyperResponse<BoxBody<Bytes, hyper::Error>>| {
            assert_eq!(request.method(), Method::POST);
            response.headers_mut().insert(
                header::LOCATION,
                HeaderValue::from_str(&post_redirect_url.to_string()).unwrap(),
            );
            *response.status_mut() = StatusCode::MOVED_PERMANENTLY;
        };
    let (pre_server, pre_url) = make_server(pre_handler);

    let request = RequestBuilder::new(Some(TEST_WEBVIEW_ID), pre_url.clone(), Referrer::NoReferrer)
        .method(Method::POST)
        .destination(Destination::Document)
        .pipeline_id(Some(TEST_PIPELINE_ID))
        .build();

    let (devtools_chan, devtools_port) = unbounded();
    fetch(request, Some(devtools_chan));

    let _ = pre_server.close();
    let _ = post_server.close();

    let mut events = recv_all_network_events(devtools_port);
    let first_request = expect_request(&mut events);
    let first_request_update = expect_request_update(&mut events);
    let first_response = expect_response(&mut events);

    assert_eq!(first_request.method, Method::POST);
    assert_eq!(first_request.url, pre_url);
    assert_eq!(
        first_response.status,
        HttpStatus::from(StatusCode::MOVED_PERMANENTLY)
    );
    assert_eq!(first_request.method, first_request_update.method);
    assert_eq!(first_request.url, first_request_update.url);

    let second_request = expect_request(&mut events);
    let second_request_update = expect_request_update(&mut events);
    let second_response = expect_response(&mut events);

    assert_eq!(second_request.method, Method::GET);
    assert_eq!(second_request.url, post_url);
    assert_eq!(second_response.status, HttpStatus::default());
    assert_eq!(second_request.method, second_request_update.method);
    assert_eq!(second_request.url, second_request_update.url);
}

#[test]
fn test_load_when_redirecting_from_a_post_should_rewrite_next_request_as_get() {
    let post_handler =
        move |request: HyperRequest<Incoming>,
              response: &mut HyperResponse<BoxBody<Bytes, hyper::Error>>| {
            assert_eq!(request.method(), Method::GET);
            *response.body_mut() = make_body(b"Yay!".to_vec());
        };
    let (post_server, post_url) = make_server(post_handler);

    let post_redirect_url = post_url.clone();
    let pre_handler =
        move |request: HyperRequest<Incoming>,
              response: &mut HyperResponse<BoxBody<Bytes, hyper::Error>>| {
            assert_eq!(request.method(), Method::POST);
            response.headers_mut().insert(
                header::LOCATION,
                HeaderValue::from_str(&post_redirect_url.to_string()).unwrap(),
            );
            *response.status_mut() = StatusCode::MOVED_PERMANENTLY;
        };
    let (pre_server, pre_url) = make_server(pre_handler);

    let request = RequestBuilder::new(None, pre_url.clone(), Referrer::NoReferrer)
        .method(Method::POST)
        .destination(Destination::Document)
        .origin(mock_origin())
        .pipeline_id(Some(TEST_PIPELINE_ID))
        .build();

    let response = fetch(request, None);

    let _ = pre_server.close();
    let _ = post_server.close();

    assert!(response.to_actual().status.code().is_success());
}

#[test]
fn test_load_should_decode_the_response_as_deflate_when_response_headers_have_content_encoding_deflate()
 {
    let handler =
        move |_: HyperRequest<Incoming>,
              response: &mut HyperResponse<BoxBody<Bytes, hyper::Error>>| {
            response.headers_mut().insert(
                header::CONTENT_ENCODING,
                HeaderValue::from_static("deflate"),
            );
            let mut e = ZlibEncoder::new(Vec::new(), Compression::default());
            e.write(b"Yay!").unwrap();
            let encoded_content = e.finish().unwrap();
            *response.body_mut() = make_body(encoded_content);
        };
    let (server, url) = make_server(handler);

    let request = RequestBuilder::new(None, url.clone(), Referrer::NoReferrer)
        .method(Method::GET)
        .body(None)
        .destination(Destination::Document)
        .origin(mock_origin())
        .pipeline_id(Some(TEST_PIPELINE_ID))
        .build();

    let response = fetch(request, None);

    let _ = server.close();

    let internal_response = response.internal_response.unwrap();
    assert!(internal_response.status.clone().code().is_success());
    assert_eq!(
        *internal_response.body.lock().unwrap(),
        ResponseBody::Done(b"Yay!".to_vec())
    );
}

#[test]
fn test_load_should_decode_the_response_as_gzip_when_response_headers_have_content_encoding_gzip() {
    let handler =
        move |_: HyperRequest<Incoming>,
              response: &mut HyperResponse<BoxBody<Bytes, hyper::Error>>| {
            response
                .headers_mut()
                .insert(header::CONTENT_ENCODING, HeaderValue::from_static("gzip"));
            let mut e = GzEncoder::new(Vec::new(), Compression::default());
            e.write(b"Yay!").unwrap();
            let encoded_content = e.finish().unwrap();
            *response.body_mut() = make_body(encoded_content);
        };
    let (server, url) = make_server(handler);

    let request = RequestBuilder::new(None, url.clone(), Referrer::NoReferrer)
        .method(Method::GET)
        .body(None)
        .destination(Destination::Document)
        .origin(mock_origin())
        .pipeline_id(Some(TEST_PIPELINE_ID))
        .build();

    let response = fetch(request, None);

    let _ = server.close();

    let internal_response = response.internal_response.unwrap();
    assert!(internal_response.status.clone().code().is_success());
    assert_eq!(
        *internal_response.body.lock().unwrap(),
        ResponseBody::Done(b"Yay!".to_vec())
    );
}

#[test]
fn test_load_doesnt_send_request_body_on_any_redirect() {
    let post_handler =
        move |request: HyperRequest<Incoming>,
              response: &mut HyperResponse<BoxBody<Bytes, hyper::Error>>| {
            assert_eq!(request.method(), Method::GET);
            assert_eq!(request.size_hint().exact(), Some(0));
            *response.body_mut() = make_body(b"Yay!".to_vec());
        };
    let (post_server, post_url) = make_server(post_handler);

    let post_redirect_url = post_url.clone();
    let pre_handler =
        move |request: HyperRequest<Incoming>,
              response: &mut HyperResponse<BoxBody<Bytes, hyper::Error>>| {
            assert_eq!(request.size_hint().exact(), Some(13));
            response.headers_mut().insert(
                header::LOCATION,
                HeaderValue::from_str(&post_redirect_url.to_string()).unwrap(),
            );
            *response.status_mut() = StatusCode::MOVED_PERMANENTLY;
        };
    let (pre_server, pre_url) = make_server(pre_handler);

    let content = "Body on POST!";
    let request_body = create_request_body_with_content(content);

    let request = RequestBuilder::new(None, pre_url.clone(), Referrer::NoReferrer)
        .body(Some(request_body))
        .method(Method::POST)
        .destination(Destination::Document)
        .origin(mock_origin())
        .pipeline_id(Some(TEST_PIPELINE_ID))
        .build();

    let response = fetch(request, None);

    let _ = pre_server.close();
    let _ = post_server.close();

    assert!(response.to_actual().status.code().is_success());
}

#[test]
fn test_load_doesnt_add_host_to_hsts_list_when_url_is_http_even_if_hsts_headers_are_present() {
    let handler =
        move |_: HyperRequest<Incoming>,
              response: &mut HyperResponse<BoxBody<Bytes, hyper::Error>>| {
            response
                .headers_mut()
                .typed_insert(StrictTransportSecurity::excluding_subdomains(
                    Duration::from_secs(31536000),
                ));
            *response.body_mut() = make_body(b"Yay!".to_vec());
        };
    let (server, url) = make_server(handler);

    let request = RequestBuilder::new(None, url.clone(), Referrer::NoReferrer)
        .method(Method::GET)
        .body(None)
        .destination(Destination::Document)
        .origin(mock_origin())
        .pipeline_id(Some(TEST_PIPELINE_ID))
        .build();

    let mut context = new_fetch_context(None, None, None);
    let response = fetch_with_context(request, &mut context);

    let _ = server.close();

    assert!(
        response
            .internal_response
            .unwrap()
            .status
            .code()
            .is_success()
    );
    assert_eq!(
        context
            .state
            .hsts_list
            .read()
            .unwrap()
            .is_host_secure(url.host_str().unwrap()),
        false
    );
}

#[test]
fn test_load_sets_cookies_in_the_resource_manager_when_it_get_set_cookie_header_in_response() {
    let handler =
        move |_: HyperRequest<Incoming>,
              response: &mut HyperResponse<BoxBody<Bytes, hyper::Error>>| {
            response.headers_mut().insert(
                header::SET_COOKIE,
                HeaderValue::from_static("mozillaIs=theBest"),
            );
            *response.body_mut() = make_body(b"Yay!".to_vec());
        };
    let (server, url) = make_server(handler);

    let mut context = new_fetch_context(None, None, None);

    assert_cookie_for_domain(&context.state.cookie_jar, url.as_str(), None);

    let request = RequestBuilder::new(None, url.clone(), Referrer::NoReferrer)
        .method(Method::GET)
        .body(None)
        .destination(Destination::Document)
        .origin(mock_origin())
        .pipeline_id(Some(TEST_PIPELINE_ID))
        .credentials_mode(CredentialsMode::Include)
        .build();

    let response = fetch_with_context(request, &mut context);

    let _ = server.close();

    assert!(
        response
            .internal_response
            .unwrap()
            .status
            .code()
            .is_success()
    );

    assert_cookie_for_domain(
        &context.state.cookie_jar,
        url.as_str(),
        Some("mozillaIs=theBest"),
    );
}

#[test]
fn test_load_sets_requests_cookies_header_for_url_by_getting_cookies_from_the_resource_manager() {
    let handler =
        move |request: HyperRequest<Incoming>,
              response: &mut HyperResponse<BoxBody<Bytes, hyper::Error>>| {
            assert_eq!(
                request.headers().get(header::COOKIE).unwrap().as_bytes(),
                b"mozillaIs=theBest"
            );
            *response.body_mut() = make_body(b"Yay!".to_vec());
        };
    let (server, url) = make_server(handler);

    let mut context = new_fetch_context(None, None, None);

    {
        let mut cookie_jar = context.state.cookie_jar.write().unwrap();
        let cookie = ServoCookie::new_wrapped(
            CookiePair::new("mozillaIs".to_owned(), "theBest".to_owned()),
            &url,
            CookieSource::HTTP,
        )
        .unwrap();
        cookie_jar.push(cookie, &url, CookieSource::HTTP);
    }

    let request = RequestBuilder::new(None, url.clone(), Referrer::NoReferrer)
        .method(Method::GET)
        .body(None)
        .destination(Destination::Document)
        .origin(mock_origin())
        .pipeline_id(Some(TEST_PIPELINE_ID))
        .credentials_mode(CredentialsMode::Include)
        .build();

    let response = fetch_with_context(request, &mut context);

    let _ = server.close();

    assert!(
        response
            .internal_response
            .unwrap()
            .status
            .code()
            .is_success()
    );
}

#[test]
fn test_load_sends_cookie_if_nonhttp() {
    let handler =
        move |request: HyperRequest<Incoming>,
              response: &mut HyperResponse<BoxBody<Bytes, hyper::Error>>| {
            assert_eq!(
                request.headers().get(header::COOKIE).unwrap().as_bytes(),
                b"mozillaIs=theBest"
            );
            *response.body_mut() = make_body(b"Yay!".to_vec());
        };
    let (server, url) = make_server(handler);

    let mut context = new_fetch_context(None, None, None);

    {
        let mut cookie_jar = context.state.cookie_jar.write().unwrap();
        let cookie = ServoCookie::new_wrapped(
            CookiePair::new("mozillaIs".to_owned(), "theBest".to_owned()),
            &url,
            CookieSource::NonHTTP,
        )
        .unwrap();
        cookie_jar.push(cookie, &url, CookieSource::HTTP);
    }

    let request = RequestBuilder::new(None, url.clone(), Referrer::NoReferrer)
        .method(Method::GET)
        .body(None)
        .destination(Destination::Document)
        .origin(mock_origin())
        .pipeline_id(Some(TEST_PIPELINE_ID))
        .credentials_mode(CredentialsMode::Include)
        .build();

    let response = fetch_with_context(request, &mut context);

    let _ = server.close();

    assert!(
        response
            .internal_response
            .unwrap()
            .status
            .code()
            .is_success()
    );
}

#[test]
#[cfg(not(target_os = "windows"))]
fn test_cookie_set_with_httponly_should_not_be_available_using_getcookiesforurl() {
    let handler =
        move |_: HyperRequest<Incoming>,
              response: &mut HyperResponse<BoxBody<Bytes, hyper::Error>>| {
            response.headers_mut().insert(
                header::SET_COOKIE,
                HeaderValue::from_static("mozillaIs=theBest; HttpOnly"),
            );
            *response.body_mut() = make_body(b"Yay!".to_vec());
        };
    let (server, url) = make_server(handler);

    let mut context = new_fetch_context(None, None, None);

    assert_cookie_for_domain(&context.state.cookie_jar, url.as_str(), None);

    let request = RequestBuilder::new(None, url.clone(), Referrer::NoReferrer)
        .method(Method::GET)
        .body(None)
        .destination(Destination::Document)
        .origin(mock_origin())
        .pipeline_id(Some(TEST_PIPELINE_ID))
        .credentials_mode(CredentialsMode::Include)
        .build();

    let response = fetch_with_context(request, &mut context);

    let _ = server.close();

    assert!(
        response
            .internal_response
            .unwrap()
            .status
            .code()
            .is_success()
    );

    assert_cookie_for_domain(
        &context.state.cookie_jar,
        url.as_str(),
        Some("mozillaIs=theBest"),
    );
    let mut cookie_jar = context.state.cookie_jar.write().unwrap();
    assert!(
        cookie_jar
            .cookies_for_url(&url, CookieSource::NonHTTP)
            .is_none()
    );
}

#[test]
#[cfg(not(target_os = "windows"))]
fn test_when_cookie_received_marked_secure_is_ignored_for_http() {
    let handler =
        move |_: HyperRequest<Incoming>,
              response: &mut HyperResponse<BoxBody<Bytes, hyper::Error>>| {
            response.headers_mut().insert(
                header::SET_COOKIE,
                HeaderValue::from_static("mozillaIs=theBest; Secure"),
            );
            *response.body_mut() = make_body(b"Yay!".to_vec());
        };
    let (server, url) = make_server(handler);

    let mut context = new_fetch_context(None, None, None);

    assert_cookie_for_domain(&context.state.cookie_jar, url.as_str(), None);

    let request = RequestBuilder::new(None, url.clone(), Referrer::NoReferrer)
        .method(Method::GET)
        .body(None)
        .destination(Destination::Document)
        .origin(mock_origin())
        .pipeline_id(Some(TEST_PIPELINE_ID))
        .credentials_mode(CredentialsMode::Include)
        .build();

    let response = fetch_with_context(request, &mut context);

    let _ = server.close();

    assert!(response.actual_response().status.code().is_success());

    assert_cookie_for_domain(&context.state.cookie_jar, url.as_str(), None);
}

#[test]
fn test_load_sets_content_length_to_length_of_request_body() {
    let content = "This is a request body";
    let content_bytes = content.as_bytes();
    let handler =
        move |request: HyperRequest<Incoming>,
              response: &mut HyperResponse<BoxBody<Bytes, hyper::Error>>| {
            let content_length = ContentLength(content_bytes.len() as u64);
            assert_eq!(
                request.headers().typed_get::<ContentLength>(),
                Some(content_length)
            );
            *response.body_mut() = make_body(content_bytes.to_vec());
        };
    let (server, url) = make_server(handler);

    let request_body = create_request_body_with_content(content);

    let request = RequestBuilder::new(None, url.clone(), Referrer::NoReferrer)
        .method(Method::POST)
        .body(Some(request_body))
        .destination(Destination::Document)
        .origin(mock_origin())
        .pipeline_id(Some(TEST_PIPELINE_ID))
        .build();

    let response = fetch(request, None);

    let _ = server.close();

    assert!(
        response
            .internal_response
            .unwrap()
            .status
            .code()
            .is_success()
    );
}

#[test]
fn test_load_uses_explicit_accept_from_headers_in_load_data() {
    let handler =
        move |request: HyperRequest<Incoming>,
              response: &mut HyperResponse<BoxBody<Bytes, hyper::Error>>| {
            assert_eq!(
                request
                    .headers()
                    .get(header::ACCEPT)
                    .unwrap()
                    .to_str()
                    .unwrap(),
                "text/html"
            );
            *response.body_mut() = make_body(b"Yay!".to_vec());
        };
    let (server, url) = make_server(handler);

    let mut accept_headers = HeaderMap::new();
    accept_headers.insert(header::ACCEPT, HeaderValue::from_static("text/html"));
    let request = RequestBuilder::new(None, url.clone(), Referrer::NoReferrer)
        .method(Method::GET)
        .headers(accept_headers)
        .destination(Destination::Document)
        .origin(mock_origin())
        .pipeline_id(Some(TEST_PIPELINE_ID))
        .build();

    let response = fetch(request, None);

    let _ = server.close();

    assert!(
        response
            .internal_response
            .unwrap()
            .status
            .code()
            .is_success()
    );
}

#[test]
fn test_load_sets_default_accept_to_html_xhtml_xml_and_then_anything_else() {
    let handler =
        move |request: HyperRequest<Incoming>,
              response: &mut HyperResponse<BoxBody<Bytes, hyper::Error>>| {
            assert_eq!(
                request
                    .headers()
                    .get(header::ACCEPT)
                    .unwrap()
                    .to_str()
                    .unwrap(),
                "text/html,application/xhtml+xml,application/xml;q=0.9,*/*;q=0.8"
            );
            *response.body_mut() = make_body(b"Yay!".to_vec());
        };
    let (server, url) = make_server(handler);

    let request = RequestBuilder::new(None, url.clone(), Referrer::NoReferrer)
        .method(Method::GET)
        .destination(Destination::Document)
        .origin(mock_origin())
        .pipeline_id(Some(TEST_PIPELINE_ID))
        .build();

    let response = fetch(request, None);

    let _ = server.close();

    assert!(
        response
            .internal_response
            .unwrap()
            .status
            .code()
            .is_success()
    );
}

#[test]
fn test_load_uses_explicit_accept_encoding_from_load_data_headers() {
    let handler =
        move |request: HyperRequest<Incoming>,
              response: &mut HyperResponse<BoxBody<Bytes, hyper::Error>>| {
            assert_eq!(
                request
                    .headers()
                    .get(header::ACCEPT_ENCODING)
                    .unwrap()
                    .to_str()
                    .unwrap(),
                "chunked"
            );
            *response.body_mut() = make_body(b"Yay!".to_vec());
        };
    let (server, url) = make_server(handler);

    let mut accept_encoding_headers = HeaderMap::new();
    accept_encoding_headers.insert(header::ACCEPT_ENCODING, HeaderValue::from_static("chunked"));
    let request = RequestBuilder::new(None, url.clone(), Referrer::NoReferrer)
        .method(Method::GET)
        .headers(accept_encoding_headers)
        .destination(Destination::Document)
        .origin(mock_origin())
        .pipeline_id(Some(TEST_PIPELINE_ID))
        .build();

    let response = fetch(request, None);

    let _ = server.close();

    assert!(
        response
            .internal_response
            .unwrap()
            .status
            .code()
            .is_success()
    );
}

#[test]
fn test_load_sets_default_accept_encoding_to_gzip_and_deflate() {
    let handler =
        move |request: HyperRequest<Incoming>,
              response: &mut HyperResponse<BoxBody<Bytes, hyper::Error>>| {
            assert_eq!(
                request
                    .headers()
                    .get(header::ACCEPT_ENCODING)
                    .unwrap()
                    .to_str()
                    .unwrap(),
                "gzip, deflate, br"
            );
            *response.body_mut() = make_body(b"Yay!".to_vec());
        };
    let (server, url) = make_server(handler);

    let request = RequestBuilder::new(None, url.clone(), Referrer::NoReferrer)
        .method(Method::GET)
        .destination(Destination::Document)
        .origin(mock_origin())
        .pipeline_id(Some(TEST_PIPELINE_ID))
        .build();

    let response = fetch(request, None);

    let _ = server.close();

    assert!(
        response
            .internal_response
            .unwrap()
            .status
            .code()
            .is_success()
    );
}

#[test]
fn test_load_errors_when_there_a_redirect_loop() {
    let url_b_for_a = Arc::new(Mutex::new(None::<ServoUrl>));
    let url_b_for_a_clone = url_b_for_a.clone();
    let handler_a =
        move |_: HyperRequest<Incoming>,
              response: &mut HyperResponse<BoxBody<Bytes, hyper::Error>>| {
            response.headers_mut().insert(
                header::LOCATION,
                HeaderValue::from_str(
                    &url_b_for_a_clone
                        .lock()
                        .unwrap()
                        .as_ref()
                        .unwrap()
                        .to_string(),
                )
                .unwrap(),
            );
            *response.status_mut() = StatusCode::MOVED_PERMANENTLY;
        };
    let (server_a, url_a) = make_server(handler_a);

    let url_a_for_b = url_a.clone();
    let handler_b =
        move |_: HyperRequest<Incoming>,
              response: &mut HyperResponse<BoxBody<Bytes, hyper::Error>>| {
            response.headers_mut().insert(
                header::LOCATION,
                HeaderValue::from_str(&url_a_for_b.to_string()).unwrap(),
            );
            *response.status_mut() = StatusCode::MOVED_PERMANENTLY;
        };
    let (server_b, url_b) = make_server(handler_b);

    *url_b_for_a.lock().unwrap() = Some(url_b.clone());

    let request = RequestBuilder::new(None, url_a.clone(), Referrer::NoReferrer)
        .method(Method::GET)
        .destination(Destination::Document)
        .origin(mock_origin())
        .pipeline_id(Some(TEST_PIPELINE_ID))
        .build();

    let response = fetch(request, None);

    let _ = server_a.close();
    let _ = server_b.close();

    assert_eq!(
        response.get_network_error(),
        Some(&NetworkError::Internal("Too many redirects".to_owned()))
    );
}

#[test]
fn test_load_succeeds_with_a_redirect_loop() {
    let url_b_for_a = Arc::new(Mutex::new(None::<ServoUrl>));
    let url_b_for_a_clone = url_b_for_a.clone();
    let handled_a = AtomicBool::new(false);
    let handler_a =
        move |_: HyperRequest<Incoming>,
              response: &mut HyperResponse<BoxBody<Bytes, hyper::Error>>| {
            if !handled_a.swap(true, Ordering::SeqCst) {
                response.headers_mut().insert(
                    header::LOCATION,
                    HeaderValue::from_str(
                        &url_b_for_a_clone
                            .lock()
                            .unwrap()
                            .as_ref()
                            .unwrap()
                            .to_string(),
                    )
                    .unwrap(),
                );
                *response.status_mut() = StatusCode::MOVED_PERMANENTLY;
            } else {
                *response.body_mut() = make_body(b"Success".to_vec());
            }
        };
    let (server_a, url_a) = make_server(handler_a);

    let url_a_for_b = url_a.clone();
    let handler_b =
        move |_: HyperRequest<Incoming>,
              response: &mut HyperResponse<BoxBody<Bytes, hyper::Error>>| {
            response.headers_mut().insert(
                header::LOCATION,
                HeaderValue::from_str(&url_a_for_b.to_string()).unwrap(),
            );
            *response.status_mut() = StatusCode::MOVED_PERMANENTLY;
        };
    let (server_b, url_b) = make_server(handler_b);

    *url_b_for_a.lock().unwrap() = Some(url_b.clone());

    let request = RequestBuilder::new(None, url_a.clone(), Referrer::NoReferrer)
        .method(Method::GET)
        .destination(Destination::Document)
        .origin(mock_origin())
        .pipeline_id(Some(TEST_PIPELINE_ID))
        .build();

    let response = fetch(request, None);

    let _ = server_a.close();
    let _ = server_b.close();

    let response = response.to_actual();
    assert_eq!(response.url_list, [url_a.clone(), url_b, url_a]);
    assert_eq!(
        *response.body.lock().unwrap(),
        ResponseBody::Done(b"Success".to_vec())
    );
}

#[test]
fn test_load_follows_a_redirect() {
    let post_handler =
        move |request: HyperRequest<Incoming>,
              response: &mut HyperResponse<BoxBody<Bytes, hyper::Error>>| {
            assert_eq!(request.method(), Method::GET);
            *response.body_mut() = make_body(b"Yay!".to_vec());
        };
    let (post_server, post_url) = make_server(post_handler);

    let post_redirect_url = post_url.clone();
    let pre_handler =
        move |request: HyperRequest<Incoming>,
              response: &mut HyperResponse<BoxBody<Bytes, hyper::Error>>| {
            assert_eq!(request.method(), Method::GET);
            response.headers_mut().insert(
                header::LOCATION,
                HeaderValue::from_str(&post_redirect_url.to_string()).unwrap(),
            );
            *response.status_mut() = StatusCode::MOVED_PERMANENTLY;
        };
    let (pre_server, pre_url) = make_server(pre_handler);

    let request = RequestBuilder::new(None, pre_url.clone(), Referrer::NoReferrer)
        .method(Method::GET)
        .destination(Destination::Document)
        .origin(mock_origin())
        .pipeline_id(Some(TEST_PIPELINE_ID))
        .build();

    let response = fetch(request, None);

    let _ = pre_server.close();
    let _ = post_server.close();

    let internal_response = response.internal_response.unwrap();
    assert!(internal_response.status.clone().code().is_success());
    assert_eq!(
        *internal_response.body.lock().unwrap(),
        ResponseBody::Done(b"Yay!".to_vec())
    );
}

#[test]
fn test_redirect_from_x_to_y_provides_y_cookies_from_y() {
    let shared_url_y = Arc::new(Mutex::new(None::<ServoUrl>));
    let shared_url_y_clone = shared_url_y.clone();
    let handler =
        move |request: HyperRequest<Incoming>,
              response: &mut HyperResponse<BoxBody<Bytes, hyper::Error>>| {
            let path = request.uri().path();
            if path == "/com/" {
                assert_eq!(
                    request.headers().get(header::COOKIE).unwrap().as_bytes(),
                    b"mozillaIsNot=dotOrg"
                );
                let location = shared_url_y.lock().unwrap().as_ref().unwrap().to_string();
                response.headers_mut().insert(
                    header::LOCATION,
                    HeaderValue::from_str(&location.to_string()).unwrap(),
                );
                *response.status_mut() = StatusCode::MOVED_PERMANENTLY;
            } else if path == "/org/" {
                assert_eq!(
                    request.headers().get(header::COOKIE).unwrap().as_bytes(),
                    b"mozillaIs=theBest"
                );
                *response.body_mut() = make_body(b"Yay!".to_vec());
            } else {
                panic!("unexpected path {:?}", path)
            }
        };
    let (server, url) = make_server(handler);
    let port = url.port().unwrap();

    assert_eq!(url.host_str(), Some("localhost"));
    let ip = "127.0.0.1".parse().unwrap();
    let mut host_table = HashMap::new();
    host_table.insert("mozilla.com".to_owned(), ip);
    host_table.insert("mozilla.org".to_owned(), ip);

    replace_host_table(host_table);

    let url_x = ServoUrl::parse(&format!("http://mozilla.com:{}/com/", port)).unwrap();
    let url_y = ServoUrl::parse(&format!("http://mozilla.org:{}/org/", port)).unwrap();
    *shared_url_y_clone.lock().unwrap() = Some(url_y.clone());

    let mut context = new_fetch_context(None, None, None);
    {
        let mut cookie_jar = context.state.cookie_jar.write().unwrap();
        let cookie_x = ServoCookie::new_wrapped(
            CookiePair::new("mozillaIsNot".to_owned(), "dotOrg".to_owned()),
            &url_x,
            CookieSource::HTTP,
        )
        .unwrap();

        cookie_jar.push(cookie_x, &url_x, CookieSource::HTTP);

        let cookie_y = ServoCookie::new_wrapped(
            CookiePair::new("mozillaIs".to_owned(), "theBest".to_owned()),
            &url_y,
            CookieSource::HTTP,
        )
        .unwrap();
        cookie_jar.push(cookie_y, &url_y, CookieSource::HTTP);
    }

    let request = RequestBuilder::new(None, url_x.clone(), Referrer::NoReferrer)
        .method(Method::GET)
        .destination(Destination::Document)
        .origin(mock_origin())
        .pipeline_id(Some(TEST_PIPELINE_ID))
        .credentials_mode(CredentialsMode::Include)
        .build();

    let response = fetch_with_context(request, &mut context);

    let _ = server.close();

    let internal_response = response.internal_response.unwrap();
    assert!(internal_response.status.clone().code().is_success());
    assert_eq!(
        *internal_response.body.lock().unwrap(),
        ResponseBody::Done(b"Yay!".to_vec())
    );
}

#[test]
fn test_redirect_from_x_to_x_provides_x_with_cookie_from_first_response() {
    let handler =
        move |request: HyperRequest<Incoming>,
              response: &mut HyperResponse<BoxBody<Bytes, hyper::Error>>| {
            let path = request.uri().path();
            if path == "/initial/" {
                response.headers_mut().insert(
                    header::SET_COOKIE,
                    HeaderValue::from_static("mozillaIs=theBest; path=/;"),
                );
                let location = "/subsequent/".to_string();
                response.headers_mut().insert(
                    header::LOCATION,
                    HeaderValue::from_str(&location.to_string()).unwrap(),
                );
                *response.status_mut() = StatusCode::MOVED_PERMANENTLY;
            } else if path == "/subsequent/" {
                assert_eq!(
                    request.headers().get(header::COOKIE).unwrap().as_bytes(),
                    b"mozillaIs=theBest"
                );
                *response.body_mut() = make_body(b"Yay!".to_vec());
            } else {
                panic!("unexpected path {:?}", path)
            }
        };
    let (server, url) = make_server(handler);

    let url = url.join("/initial/").unwrap();

    let request = RequestBuilder::new(None, url.clone(), Referrer::NoReferrer)
        .method(Method::GET)
        .destination(Destination::Document)
        .origin(mock_origin())
        .pipeline_id(Some(TEST_PIPELINE_ID))
        .credentials_mode(CredentialsMode::Include)
        .build();

    let response = fetch(request, None);

    let _ = server.close();

    let internal_response = response.internal_response.unwrap();
    assert!(internal_response.status.clone().code().is_success());
    assert_eq!(
        *internal_response.body.lock().unwrap(),
        ResponseBody::Done(b"Yay!".to_vec())
    );
}

#[test]
fn test_if_auth_creds_not_in_url_but_in_cache_it_sets_it() {
    let handler =
        move |request: HyperRequest<Incoming>,
              _response: &mut HyperResponse<BoxBody<Bytes, hyper::Error>>| {
            let expected = Authorization::basic("username", "test");
            assert_eq!(
                request.headers().typed_get::<Authorization<Basic>>(),
                Some(expected)
            );
        };
    let (server, url) = make_server(handler);

    let request = RequestBuilder::new(None, url.clone(), Referrer::NoReferrer)
        .method(Method::GET)
        .body(None)
        .destination(Destination::Document)
        .mode(RequestMode::Navigate)
        .origin(mock_origin())
        .pipeline_id(Some(TEST_PIPELINE_ID))
        .credentials_mode(CredentialsMode::Include)
        .build();

    let mut context = new_fetch_context(None, None, None);

    let auth_entry = AuthCacheEntry {
        user_name: "username".to_owned(),
        password: "test".to_owned(),
    };

    context
        .state
        .auth_cache
        .write()
        .unwrap()
        .entries
        .insert(url.origin().clone().ascii_serialization(), auth_entry);

    let response = fetch_with_context(request, &mut context);

    let _ = server.close();

    assert!(
        response
            .internal_response
            .unwrap()
            .status
            .code()
            .is_success()
    );
}

#[test]
fn test_auth_ui_needs_www_auth() {
    let handler =
        move |_: HyperRequest<Incoming>,
              response: &mut HyperResponse<BoxBody<Bytes, hyper::Error>>| {
            *response.status_mut() = StatusCode::UNAUTHORIZED;
        };
    let (server, url) = make_server(handler);

    let request = RequestBuilder::new(None, url.clone(), Referrer::NoReferrer)
        .method(Method::GET)
        .body(None)
        .destination(Destination::Document)
        .mode(RequestMode::Navigate)
        .origin(mock_origin())
        .pipeline_id(Some(TEST_PIPELINE_ID))
        .credentials_mode(CredentialsMode::Include)
        .build();

    let response = fetch(request, None);

    let _ = server.close();

    assert_eq!(
        response.internal_response.unwrap().status,
        StatusCode::UNAUTHORIZED
    );
}

#[test]
fn test_determine_requests_referrer_shorter_than_4k() {
    let url_str = "http://username:password@example.com/such/short/referer?query#fragment";
    let referrer_source = ServoUrl::parse(url_str).unwrap();
    let current_url = ServoUrl::parse("http://example.com/current/url").unwrap();
    let referrer_policy = ReferrerPolicy::UnsafeUrl;

    let referer = determine_requests_referrer(referrer_policy, referrer_source, current_url);

    assert_eq!(
        referer.unwrap().as_str(),
        "http://example.com/such/short/referer?query"
    );
}

#[test]
fn test_determine_requests_referrer_longer_than_4k() {
    let long_url_str = format!(
        "http://username:password@example.com/such/{}/referer?query#fragment",
        "long".repeat(1024)
    );
    let referrer_source = ServoUrl::parse(&long_url_str).unwrap();
    let current_url = ServoUrl::parse("http://example.com/current/url").unwrap();
    let referrer_policy = ReferrerPolicy::UnsafeUrl;

    let referer = determine_requests_referrer(referrer_policy, referrer_source, current_url);

    assert_eq!(referer.unwrap().as_str(), "http://example.com/");
}

#[test]
fn test_fetch_compressed_response_update_count() {
    // contents of ../../tests/wpt/tests/fetch/content-encoding/br/resources/foo.text.br
    const DATA_BROTLI_COMPRESSED: [u8; 15] = [
        0xe1, 0x18, 0x48, 0xc1, 0x2f, 0x65, 0xf6, 0x16, 0x9f, 0x05, 0x01, 0xbb, 0x20, 0x00, 0x06,
    ];
    const DATA_DECOMPRESSED_LEN: usize = 10500;

    let handler =
        move |_: HyperRequest<Incoming>,
              response: &mut HyperResponse<BoxBody<Bytes, hyper::Error>>| {
            response
                .headers_mut()
                .insert(header::CONTENT_ENCODING, HeaderValue::from_static("br"));
            *response.body_mut() = make_body(DATA_BROTLI_COMPRESSED.to_vec());
        };
    let (server, url) = make_server(handler);

    let request = RequestBuilder::new(None, url.clone(), Referrer::NoReferrer)
        .method(Method::GET)
        .body(None)
        .destination(Destination::Document)
        .origin(mock_origin())
        .pipeline_id(Some(TEST_PIPELINE_ID))
        .build();

    struct FetchResponseCollector {
        sender: Option<tokio::sync::oneshot::Sender<usize>>,
        update_count: usize,
    }
    impl FetchTaskTarget for FetchResponseCollector {
        fn process_request_body(&mut self, _: &Request) {}
        fn process_request_eof(&mut self, _: &Request) {}
        fn process_response(&mut self, _: &Request, _: &Response) {}
        fn process_response_chunk(&mut self, _: &Request, _: Vec<u8>) {
            self.update_count += 1;
        }
        /// Fired when the response is fully fetched
        fn process_response_eof(&mut self, _: &Request, _: &Response) {
            let _ = self.sender.take().unwrap().send(self.update_count);
        }
        fn process_csp_violations(&mut self, _: &Request, _: Vec<csp::Violation>) {}
    }

    let (sender, receiver) = tokio::sync::oneshot::channel();
    let mut target = FetchResponseCollector {
        sender: Some(sender),
        update_count: 0,
    };
    let response_update_count = crate::HANDLE.block_on(async move {
        methods::fetch(
            request,
            &mut target,
            &mut new_fetch_context(None, None, None),
        )
        .await;
        receiver.await.unwrap()
    });

    server.close();

    const EXPECTED_UPDATE_COUNT: usize =
        (DATA_DECOMPRESSED_LEN + DECODER_BUFFER_SIZE - 1) / DECODER_BUFFER_SIZE;
    assert_eq!(response_update_count, EXPECTED_UPDATE_COUNT);
}

#[test]
fn test_origin_serialization_compatability() {
    let ensure_serialiations_match = |url_string| {
        let url = Url::parse(url_string).unwrap();
        let origin = ImmutableOrigin::new(url.origin());
        let serialized = format!("{}", serialize_origin(&origin));
        assert_eq!(serialized, origin.ascii_serialization());
    };

    ensure_serialiations_match("https://example.com");
    ensure_serialiations_match("https://example.com:443");

    ensure_serialiations_match("http://example.com");
    ensure_serialiations_match("http://example.com:80");

    ensure_serialiations_match("https://example.com:1234");
    ensure_serialiations_match("http://example.com:1234");

    ensure_serialiations_match("data:,dataurltexta");
}

#[test]
fn test_user_credentials_prompt_when_proxy_authentication_is_required() {
    let handler =
        move |request: HyperRequest<Incoming>,
              response: &mut HyperResponse<BoxBody<Bytes, hyper::Error>>| {
            let expected = Authorization::basic("username", "test");
            if let Some(credentials) = request.headers().typed_get::<Authorization<Basic>>() {
                if credentials == expected {
                    *response.status_mut() = StatusCode::OK;
                } else {
                    *response.status_mut() = StatusCode::UNAUTHORIZED;
                }
            } else {
                *response.status_mut() = StatusCode::PROXY_AUTHENTICATION_REQUIRED;
            }
        };
    let (server, url) = make_server(handler);

    let request = RequestBuilder::new(Some(TEST_WEBVIEW_ID), url.clone(), Referrer::NoReferrer)
        .method(Method::GET)
        .body(None)
        .destination(Destination::Document)
        .mode(RequestMode::Navigate)
        .origin(mock_origin())
        .pipeline_id(Some(TEST_PIPELINE_ID))
        .credentials_mode(CredentialsMode::Include)
        .build();

    let (embedder_proxy, embedder_receiver) = create_embedder_proxy_and_receiver();
    let _ = receive_credential_prompt_msgs(
        embedder_receiver,
        Some(AuthenticationResponse {
            username: "username".into(),
            password: "test".into(),
        }),
    );

    let mut context = new_fetch_context(None, Some(embedder_proxy), None);

    let response = fetch_with_context(request, &mut context);

    let _ = server.close();

    assert!(
        response
            .internal_response
            .unwrap()
            .status
            .code()
            .is_success()
    );
}

#[test]
fn test_prompt_credentials_when_client_receives_unauthorized_response() {
    let handler =
        move |request: HyperRequest<Incoming>,
              response: &mut HyperResponse<BoxBody<Bytes, hyper::Error>>| {
            let expected = Authorization::basic("username", "test");
            if let Some(credentials) = request.headers().typed_get::<Authorization<Basic>>() {
                if credentials == expected {
                    *response.status_mut() = StatusCode::OK;
                } else {
                    *response.status_mut() = StatusCode::UNAUTHORIZED;
                }
            } else {
                *response.status_mut() = StatusCode::UNAUTHORIZED;
            }
        };
    let (server, url) = make_server(handler);

    let request = RequestBuilder::new(Some(TEST_WEBVIEW_ID), url.clone(), Referrer::NoReferrer)
        .method(Method::GET)
        .body(None)
        .destination(Destination::Document)
        .mode(RequestMode::Navigate)
        .origin(mock_origin())
        .pipeline_id(Some(TEST_PIPELINE_ID))
        .credentials_mode(CredentialsMode::Include)
        .build();

    let (embedder_proxy, embedder_receiver) = create_embedder_proxy_and_receiver();
    let _ = receive_credential_prompt_msgs(
        embedder_receiver,
        Some(AuthenticationResponse {
            username: "username".into(),
            password: "test".into(),
        }),
    );
    let mut context = new_fetch_context(None, Some(embedder_proxy), None);

    let response = fetch_with_context(request, &mut context);

    server.close();

    assert!(
        response
            .internal_response
            .unwrap()
            .status
            .code()
            .is_success()
    );
}

#[test]
fn test_prompt_credentials_user_cancels_dialog_input() {
    let handler =
        move |request: HyperRequest<Incoming>,
              response: &mut HyperResponse<BoxBody<Bytes, hyper::Error>>| {
            let expected = Authorization::basic("username", "test");
            if let Some(credentials) = request.headers().typed_get::<Authorization<Basic>>() {
                if credentials == expected {
                    *response.status_mut() = StatusCode::OK;
                } else {
                    *response.status_mut() = StatusCode::UNAUTHORIZED;
                }
            } else {
                *response.status_mut() = StatusCode::UNAUTHORIZED;
            }
        };
    let (server, url) = make_server(handler);

    let request = RequestBuilder::new(Some(TEST_WEBVIEW_ID), url.clone(), Referrer::NoReferrer)
        .method(Method::GET)
        .body(None)
        .destination(Destination::Document)
        .mode(RequestMode::Navigate)
        .origin(mock_origin())
        .pipeline_id(Some(TEST_PIPELINE_ID))
        .credentials_mode(CredentialsMode::Include)
        .build();

    let (embedder_proxy, embedder_receiver) = create_embedder_proxy_and_receiver();
    let _ = receive_credential_prompt_msgs(embedder_receiver, None);
    let mut context = new_fetch_context(None, Some(embedder_proxy), None);

    let response = fetch_with_context(request, &mut context);

    server.close();

    assert!(
        response
            .internal_response
            .unwrap()
            .status
            .code()
            .is_client_error()
    );
}

#[test]
fn test_prompt_credentials_user_input_incorrect_credentials() {
    let handler =
        move |request: HyperRequest<Incoming>,
              response: &mut HyperResponse<BoxBody<Bytes, hyper::Error>>| {
            let expected = Authorization::basic("username", "test");
            if let Some(credentials) = request.headers().typed_get::<Authorization<Basic>>() {
                if credentials == expected {
                    *response.status_mut() = StatusCode::OK;
                } else {
                    *response.status_mut() = StatusCode::UNAUTHORIZED;
                }
            } else {
                *response.status_mut() = StatusCode::UNAUTHORIZED;
            }
        };
    let (server, url) = make_server(handler);

    let request = RequestBuilder::new(Some(TEST_WEBVIEW_ID), url.clone(), Referrer::NoReferrer)
        .method(Method::GET)
        .body(None)
        .destination(Destination::Document)
        .mode(RequestMode::Navigate)
        .origin(mock_origin())
        .pipeline_id(Some(TEST_PIPELINE_ID))
        .credentials_mode(CredentialsMode::Include)
        .build();

    let (embedder_proxy, embedder_receiver) = create_embedder_proxy_and_receiver();
    let _ = receive_credential_prompt_msgs(
        embedder_receiver,
        Some(AuthenticationResponse {
            username: "test".into(),
            password: "test".into(),
        }),
    );
    let mut context = new_fetch_context(None, Some(embedder_proxy), None);

    let response = fetch_with_context(request, &mut context);

    server.close();

    assert!(
        response
            .internal_response
            .unwrap()
            .status
            .code()
            .is_client_error()
    );
}

#[test]
fn test_prompt_credentials_user_input_incorrect_mode() {
    let handler =
        move |request: HyperRequest<Incoming>,
              response: &mut HyperResponse<BoxBody<Bytes, hyper::Error>>| {
            let expected = Authorization::basic("test", "test");
            if let Some(credentials) = request.headers().typed_get::<Authorization<Basic>>() {
                if credentials == expected {
                    *response.status_mut() = StatusCode::OK;
                } else {
                    *response.status_mut() = StatusCode::UNAUTHORIZED;
                }
            } else {
                *response.status_mut() = StatusCode::UNAUTHORIZED;
            }
        };
    let (server, url) = make_server(handler);

    let request = RequestBuilder::new(Some(TEST_WEBVIEW_ID), url.clone(), Referrer::NoReferrer)
        .method(Method::GET)
        .body(None)
        .destination(Destination::Document)
        .mode(RequestMode::SameOrigin)
        .origin(mock_origin())
        .pipeline_id(Some(TEST_PIPELINE_ID))
        .credentials_mode(CredentialsMode::Include)
        .build();

    let (embedder_proxy, embedder_receiver) = create_embedder_proxy_and_receiver();
    let _ = receive_credential_prompt_msgs(
        embedder_receiver,
        Some(AuthenticationResponse {
            username: "test".into(),
            password: "test".into(),
        }),
    );
    let mut context = new_fetch_context(None, Some(embedder_proxy), None);

    let response = fetch_with_context(request, &mut context);

    server.close();

    assert!(response.internal_response.is_none());
}<|MERGE_RESOLUTION|>--- conflicted
+++ resolved
@@ -79,8 +79,6 @@
         other => panic!("Expected NetworkEvent but got: {:?}", other),
     }
 }
-<<<<<<< HEAD
-=======
 
 fn recv_all_network_events(devtools_port: Receiver<DevtoolsControlMsg>) -> Vec<NetworkEvent> {
     let mut events = vec![];
@@ -96,7 +94,6 @@
     events
 }
 
->>>>>>> 52b04c9f
 pub fn expect_devtools_http_request(
     devtools_port: &Receiver<DevtoolsControlMsg>,
 ) -> (DevtoolsHttpRequest, DevtoolsHttpRequest) {
