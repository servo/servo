--- conflicted
+++ resolved
@@ -85,15 +85,8 @@
     ExitFullScreen(TopLevelBrowsingContextId),
     /// Media session action.
     MediaSessionAction(MediaSessionActionType),
-<<<<<<< HEAD
-    /// Mark webview as invisible due to external factors, regardless of whether it is being painted.
-    MarkWebViewInvisible(TopLevelBrowsingContextId),
-    /// Unmark webview as invisible due to external factors. The webview may remain invisible if it's not being painted.
-    UnmarkWebViewInvisible(TopLevelBrowsingContextId),
-=======
     /// Set whether to use less resources, by stopping animations and running timers at a heavily limited rate.
     SetWebViewThrottled(TopLevelBrowsingContextId, bool),
->>>>>>> 58081579
     /// Virtual keyboard was dismissed
     IMEDismissed,
     /// Notify the embedder that it needs to present a new frame.
@@ -144,12 +137,7 @@
             DisableProfiler => "DisableProfiler",
             ExitFullScreen(..) => "ExitFullScreen",
             MediaSessionAction(..) => "MediaSessionAction",
-<<<<<<< HEAD
-            MarkWebViewInvisible(..) => "MarkWebViewInvisible",
-            UnmarkWebViewInvisible(..) => "UnmarkWebViewInvisible",
-=======
             SetWebViewThrottled(..) => "SetWebViewThrottled",
->>>>>>> 58081579
             IMEDismissed => "IMEDismissed",
             ClearCache => "ClearCache",
             ReadyToPresent(..) => "ReadyToPresent",
