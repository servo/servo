--- conflicted
+++ resolved
@@ -219,11 +219,8 @@
                             Canvas2dMsg::SetFillStyle(style) => painter.set_fill_style(style),
                             Canvas2dMsg::SetStrokeStyle(style) => painter.set_stroke_style(style),
                             Canvas2dMsg::SetLineWidth(width) => painter.set_line_width(width),
-<<<<<<< HEAD
-=======
                             Canvas2dMsg::SetLineCap(cap) => painter.set_line_cap(cap),
                             Canvas2dMsg::SetLineJoin(join) => painter.set_line_join(join),
->>>>>>> 464d067a
                             Canvas2dMsg::SetMiterLimit(limit) => painter.set_miter_limit(limit),
                             Canvas2dMsg::SetTransform(ref matrix) => painter.set_transform(matrix),
                             Canvas2dMsg::SetGlobalAlpha(alpha) => painter.set_global_alpha(alpha),
