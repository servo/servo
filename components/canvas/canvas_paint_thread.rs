/* This Source Code Form is subject to the terms of the Mozilla Public
 * License, v. 2.0. If a copy of the MPL was not distributed with this
 * file, You can obtain one at http://mozilla.org/MPL/2.0/. */

use azure::azure::AzFloat;
use azure::azure_hl::{AntialiasMode, CapStyle, CompositionOp, JoinStyle};
use azure::azure_hl::{BackendType, DrawOptions, DrawTarget, Pattern, StrokeOptions, SurfaceFormat};
use azure::azure_hl::{Color, ColorPattern, DrawSurfaceOptions, Filter, PathBuilder};
use azure::azure_hl::{ExtendMode, GradientStop, LinearGradientPattern, RadialGradientPattern};
use azure::azure_hl::SurfacePattern;
use canvas_traits::canvas::*;
use cssparser::RGBA;
use euclid::{Transform2D, Point2D, Vector2D, Rect, Size2D};
use ipc_channel::ipc::{self, IpcSender};
use num_traits::ToPrimitive;
use serde_bytes::ByteBuf;
use std::borrow::ToOwned;
use std::mem;
use std::sync::Arc;
use std::thread;
use webrender_api;

impl<'a> CanvasPaintThread<'a> {
    /// It reads image data from the canvas
    /// canvas_size: The size of the canvas we're reading from
    /// read_rect: The area of the canvas we want to read from
    fn read_pixels(&self, read_rect: Rect<i32>, canvas_size: Size2D<f64>) -> Vec<u8>{
        let canvas_size = canvas_size.to_i32();
        let canvas_rect = Rect::new(Point2D::new(0i32, 0i32), canvas_size);
        let src_read_rect = canvas_rect.intersection(&read_rect).unwrap_or(Rect::zero());

        let mut image_data = vec![];
        if src_read_rect.is_empty() || canvas_size.width <= 0 && canvas_size.height <= 0 {
          return image_data;
        }

        let data_surface = self.drawtarget.snapshot().get_data_surface();
        let mut src_data = Vec::new();
        data_surface.with_data(|element| { src_data = element.to_vec(); });
        let stride = data_surface.stride();

        //start offset of the copyable rectangle
        let mut src = (src_read_rect.origin.y * stride + src_read_rect.origin.x * 4) as usize;
        //copy the data to the destination vector
        for _ in 0..src_read_rect.size.height {
            let row = &src_data[src .. src + (4 * src_read_rect.size.width) as usize];
            image_data.extend_from_slice(row);
            src += stride as usize;
        }

        image_data
    }
}

pub struct CanvasPaintThread<'a> {
    drawtarget: DrawTarget,
    /// TODO(pcwalton): Support multiple paths.
    path_builder: PathBuilder,
    state: CanvasPaintState<'a>,
    saved_states: Vec<CanvasPaintState<'a>>,
    webrender_api: webrender_api::RenderApi,
    image_key: Option<webrender_api::ImageKey>,
    /// An old webrender image key that can be deleted when the next epoch ends.
    old_image_key: Option<webrender_api::ImageKey>,
    /// An old webrender image key that can be deleted when the current epoch ends.
    very_old_image_key: Option<webrender_api::ImageKey>,
    canvas_id: CanvasId,
}

#[derive(Clone)]
struct CanvasPaintState<'a> {
    draw_options: DrawOptions,
    fill_style: Pattern,
    stroke_style: Pattern,
    stroke_opts: StrokeOptions<'a>,
    /// The current 2D transform matrix.
    transform: Transform2D<f32>,
    shadow_offset_x: f64,
    shadow_offset_y: f64,
    shadow_blur: f64,
    shadow_color: Color,
}

impl<'a> CanvasPaintState<'a> {
    fn new(antialias: AntialiasMode) -> CanvasPaintState<'a> {
        CanvasPaintState {
            draw_options: DrawOptions::new(1.0, CompositionOp::Over, antialias),
            fill_style: Pattern::Color(ColorPattern::new(Color::black())),
            stroke_style: Pattern::Color(ColorPattern::new(Color::black())),
            stroke_opts: StrokeOptions::new(1.0, JoinStyle::MiterOrBevel, CapStyle::Butt, 10.0, &[]),
            transform: Transform2D::identity(),
            shadow_offset_x: 0.0,
            shadow_offset_y: 0.0,
            shadow_blur: 0.0,
            shadow_color: Color::transparent(),
        }
    }
}

impl<'a> CanvasPaintThread<'a> {
    fn new(size: Size2D<i32>,
           webrender_api_sender: webrender_api::RenderApiSender,
           antialias: AntialiasMode,
              canvas_id: CanvasId) -> CanvasPaintThread<'a> {
        let draw_target = CanvasPaintThread::create(size);
        let path_builder = draw_target.create_path_builder();
        let webrender_api = webrender_api_sender.create_api();
        CanvasPaintThread {
            drawtarget: draw_target,
            path_builder: path_builder,
            state: CanvasPaintState::new(antialias),
            saved_states: vec![],
            webrender_api: webrender_api,
            image_key: None,
            old_image_key: None,
            very_old_image_key: None,
            canvas_id: canvas_id,
        }
    }

    /// Creates a new `CanvasPaintThread` and returns an `IpcSender` to
    /// communicate with it.
    pub fn start(size: Size2D<i32>,
                 webrender_api_sender: webrender_api::RenderApiSender,
                 antialias: bool,
                  canvas_id: CanvasId)
                 -> IpcSender<CanvasMsg> {
        let (sender, receiver) = ipc::channel::<CanvasMsg>().unwrap();
        let antialias = if antialias {
            AntialiasMode::Default
        } else {
            AntialiasMode::None
        };
        thread::Builder::new().name("CanvasThread".to_owned()).spawn(move || {
            let mut painter = CanvasPaintThread::new(size, webrender_api_sender, antialias, canvas_id);
            loop {
                let msg = receiver.recv();
                match msg.unwrap() {
                    CanvasMsg::Canvas2d(message, canvas_id) => {
                        assert!(canvas_id == painter.canvas_id);
                        match message {
                            Canvas2dMsg::FillText(text, x, y, max_width) => painter.fill_text(text, x, y, max_width),
                            Canvas2dMsg::FillRect(ref rect) => painter.fill_rect(rect),
                            Canvas2dMsg::StrokeRect(ref rect) => painter.stroke_rect(rect),
                            Canvas2dMsg::ClearRect(ref rect) => painter.clear_rect(rect),
                            Canvas2dMsg::BeginPath => painter.begin_path(),
                            Canvas2dMsg::ClosePath => painter.close_path(),
                            Canvas2dMsg::Fill => painter.fill(),
                            Canvas2dMsg::Stroke => painter.stroke(),
                            Canvas2dMsg::Clip => painter.clip(),
                            Canvas2dMsg::IsPointInPath(x, y, fill_rule, chan) => {
                                painter.is_point_in_path(x, y, fill_rule, chan)
                            },
                            Canvas2dMsg::DrawImage(
                                imagedata,
                                image_size,
                                dest_rect,
                                source_rect,
                                smoothing_enabled,
                            ) => {
                                painter.draw_image(
                                    imagedata.into(),
                                    image_size,
                                    dest_rect,
                                    source_rect,
                                    smoothing_enabled,
                                )
                            }
                            Canvas2dMsg::DrawImageSelf(image_size, dest_rect, source_rect, smoothing_enabled) => {
                                painter.draw_image_self(image_size, dest_rect, source_rect, smoothing_enabled)
                            }
                            Canvas2dMsg::DrawImageInOther(
                                renderer, other_canvas_id, image_size, dest_rect, source_rect, smoothing, sender
                            ) => {
                                painter.draw_image_in_other(
                                    renderer, other_canvas_id, image_size, dest_rect, source_rect, smoothing, sender)
                            }
                            Canvas2dMsg::MoveTo(ref point) => painter.move_to(point),
                            Canvas2dMsg::LineTo(ref point) => painter.line_to(point),
                            Canvas2dMsg::Rect(ref rect) => painter.rect(rect),
                            Canvas2dMsg::QuadraticCurveTo(ref cp, ref pt) => {
                                painter.quadratic_curve_to(cp, pt)
                            }
                            Canvas2dMsg::BezierCurveTo(ref cp1, ref cp2, ref pt) => {
                                painter.bezier_curve_to(cp1, cp2, pt)
                            }
                            Canvas2dMsg::Arc(ref center, radius, start, end, ccw) => {
                                painter.arc(center, radius, start, end, ccw)
                            }
                            Canvas2dMsg::ArcTo(ref cp1, ref cp2, radius) => {
                                painter.arc_to(cp1, cp2, radius)
                            }
                            Canvas2dMsg::Ellipse(ref center, radius_x, radius_y, rotation, start, end, ccw) => {
                                painter.ellipse(center, radius_x, radius_y, rotation, start, end, ccw)
                            }
                            Canvas2dMsg::RestoreContext => painter.restore_context_state(),
                            Canvas2dMsg::SaveContext => painter.save_context_state(),
                            Canvas2dMsg::SetFillStyle(style) => painter.set_fill_style(style),
                            Canvas2dMsg::SetStrokeStyle(style) => painter.set_stroke_style(style),
                            Canvas2dMsg::SetLineWidth(width) => painter.set_line_width(width),
                            Canvas2dMsg::SetLineCap(cap) => painter.set_line_cap(cap),
                            Canvas2dMsg::SetLineJoin(join) => painter.set_line_join(join),
                            Canvas2dMsg::SetMiterLimit(limit) => painter.set_miter_limit(limit),
                            Canvas2dMsg::SetTransform(ref matrix) => painter.set_transform(matrix),
                            Canvas2dMsg::SetGlobalAlpha(alpha) => painter.set_global_alpha(alpha),
                            Canvas2dMsg::SetGlobalComposition(op) => painter.set_global_composition(op),
                            Canvas2dMsg::GetImageData(dest_rect, canvas_size, chan)
                                => painter.image_data(dest_rect, canvas_size, chan),
                            Canvas2dMsg::PutImageData(
                                imagedata,
                                offset,
                                image_data_size,
                                dirty_rect,
                            ) => {
                                painter.put_image_data(
                                    imagedata.into(),
                                    offset,
                                    image_data_size,
                                    dirty_rect,
                                )
                            }
                            Canvas2dMsg::SetShadowOffsetX(value) => painter.set_shadow_offset_x(value),
                            Canvas2dMsg::SetShadowOffsetY(value) => painter.set_shadow_offset_y(value),
                            Canvas2dMsg::SetShadowBlur(value) => painter.set_shadow_blur(value),
                            Canvas2dMsg::SetShadowColor(ref color) => painter.set_shadow_color(color.to_azure_style()),
                        }
                    },
                    CanvasMsg::Close(canvas_id) =>{
                        assert!(canvas_id == painter.canvas_id);
                        break;
                    },
                    CanvasMsg::Recreate(size,canvas_id) =>{
                        assert!(canvas_id == painter.canvas_id);
                        painter.recreate(size);
                    },
                    CanvasMsg::FromScript(message,canvas_id) => {
                        assert!(canvas_id == painter.canvas_id);
                        match message {
                            FromScriptMsg::SendPixels(chan) => {
                                painter.send_pixels(chan)
                            }
                        }
                    },
                    CanvasMsg::FromLayout(message, canvas_id) => {
                        assert!(canvas_id == painter.canvas_id);
                        match message {
                            FromLayoutMsg::SendData(chan) => {
                                painter.send_data(chan)
                            }
                        }
                    },
                }
            }
        }).expect("Thread spawning failed");

        sender
    }

    fn save_context_state(&mut self) {
        self.saved_states.push(self.state.clone());
    }

    fn restore_context_state(&mut self) {
        if let Some(state) = self.saved_states.pop() {
            mem::replace(&mut self.state, state);
            self.drawtarget.set_transform(&self.state.transform);
            self.drawtarget.pop_clip();
        }
    }

    fn fill_text(&self, text: String, x: f64, y: f64, max_width: Option<f64>) {
        error!("Unimplemented canvas2d.fillText. Values received: {}, {}, {}, {:?}.", text, x, y, max_width);
    }

    fn fill_rect(&self, rect: &Rect<f32>) {
        if is_zero_size_gradient(&self.state.fill_style) {
            return; // Paint nothing if gradient size is zero.
        }

        let draw_rect = Rect::new(rect.origin,
            match self.state.fill_style {
                Pattern::Surface(ref surface) => {
                    let surface_size = surface.size();
                    match (surface.repeat_x, surface.repeat_y) {
                        (true, true) => rect.size,
                        (true, false) => Size2D::new(rect.size.width, surface_size.height as f32),
                        (false, true) => Size2D::new(surface_size.width as f32, rect.size.height),
                        (false, false) => Size2D::new(surface_size.width as f32, surface_size.height as f32),
                    }
                },
                _ => rect.size,
            }
        );

        if self.need_to_draw_shadow() {
            self.draw_with_shadow(&draw_rect, |new_draw_target: &DrawTarget| {
                new_draw_target.fill_rect(&draw_rect, self.state.fill_style.to_pattern_ref(),
                                          Some(&self.state.draw_options));
            });
        } else {
            self.drawtarget.fill_rect(&draw_rect, self.state.fill_style.to_pattern_ref(),
                                      Some(&self.state.draw_options));
        }
    }

    fn clear_rect(&self, rect: &Rect<f32>) {
        self.drawtarget.clear_rect(rect);
    }

    fn stroke_rect(&self, rect: &Rect<f32>) {
        if is_zero_size_gradient(&self.state.stroke_style) {
            return; // Paint nothing if gradient size is zero.
        }

        if self.need_to_draw_shadow() {
            self.draw_with_shadow(&rect, |new_draw_target: &DrawTarget| {
                new_draw_target.stroke_rect(rect, self.state.stroke_style.to_pattern_ref(),
                                            &self.state.stroke_opts, &self.state.draw_options);
            });
        } else if rect.size.width == 0. || rect.size.height == 0. {
            let cap = match self.state.stroke_opts.line_join {
                JoinStyle::Round => CapStyle::Round,
                _ => CapStyle::Butt
            };

            let stroke_opts =
                StrokeOptions::new(self.state.stroke_opts.line_width,
                                   self.state.stroke_opts.line_join,
                                   cap,
                                   self.state.stroke_opts.miter_limit,
                                   self.state.stroke_opts.mDashPattern);
            self.drawtarget.stroke_line(rect.origin, rect.bottom_right(),
                                        self.state.stroke_style.to_pattern_ref(),
                                        &stroke_opts, &self.state.draw_options);
        } else {
            self.drawtarget.stroke_rect(rect, self.state.stroke_style.to_pattern_ref(),
                                        &self.state.stroke_opts, &self.state.draw_options);
        }
    }

    fn begin_path(&mut self) {
        self.path_builder = self.drawtarget.create_path_builder()
    }

    fn close_path(&self) {
        self.path_builder.close()
    }

    fn fill(&self) {
        if is_zero_size_gradient(&self.state.fill_style) {
            return; // Paint nothing if gradient size is zero.
        }

        self.drawtarget.fill(&self.path_builder.finish(),
                             self.state.fill_style.to_pattern_ref(),
                             &self.state.draw_options);
    }

    fn stroke(&self) {
        if is_zero_size_gradient(&self.state.stroke_style) {
            return; // Paint nothing if gradient size is zero.
        }

        self.drawtarget.stroke(&self.path_builder.finish(),
                               self.state.stroke_style.to_pattern_ref(),
                               &self.state.stroke_opts,
                               &self.state.draw_options);
    }

    fn clip(&self) {
        self.drawtarget.push_clip(&self.path_builder.finish());
    }

    fn is_point_in_path(&mut self, x: f64, y: f64,
                        _fill_rule: FillRule, chan: IpcSender<bool>) {
        let path = self.path_builder.finish();
        let result = path.contains_point(x, y, &self.state.transform);
        self.path_builder = path.copy_to_builder();
        chan.send(result).unwrap();
    }

    fn draw_image(&self, image_data: Vec<u8>, image_size: Size2D<f64>,
                  dest_rect: Rect<f64>, source_rect: Rect<f64>, smoothing_enabled: bool) {
        // We round up the floating pixel values to draw the pixels
        let source_rect = source_rect.ceil();
        // It discards the extra pixels (if any) that won't be painted
        let image_data = crop_image(image_data, image_size, source_rect);

        if self.need_to_draw_shadow() {
            let rect = Rect::new(Point2D::new(dest_rect.origin.x as f32, dest_rect.origin.y as f32),
                                 Size2D::new(dest_rect.size.width as f32, dest_rect.size.height as f32));

            self.draw_with_shadow(&rect, |new_draw_target: &DrawTarget| {
                write_image(&new_draw_target, image_data, source_rect.size, dest_rect,
                            smoothing_enabled, self.state.draw_options.composition,
                            self.state.draw_options.alpha);
            });
        } else {
            write_image(&self.drawtarget, image_data, source_rect.size, dest_rect,
                        smoothing_enabled, self.state.draw_options.composition,
                        self.state.draw_options.alpha);
        }
    }

    fn draw_image_self(&self, image_size: Size2D<f64>,
                       dest_rect: Rect<f64>, source_rect: Rect<f64>,
                       smoothing_enabled: bool) {
        // Reads pixels from source image
        // In this case source and target are the same canvas
        let image_data = self.read_pixels(source_rect.to_i32(), image_size);

        if self.need_to_draw_shadow() {
            let rect = Rect::new(Point2D::new(dest_rect.origin.x as f32, dest_rect.origin.y as f32),
                                 Size2D::new(dest_rect.size.width as f32, dest_rect.size.height as f32));

            self.draw_with_shadow(&rect, |new_draw_target: &DrawTarget| {
                write_image(&new_draw_target, image_data, source_rect.size, dest_rect,
                            smoothing_enabled, self.state.draw_options.composition,
                            self.state.draw_options.alpha);
            });
        } else {
            // Writes on target canvas
            write_image(&self.drawtarget, image_data, image_size, dest_rect,
                        smoothing_enabled, self.state.draw_options.composition,
                        self.state.draw_options.alpha);
        }
    }

    fn draw_image_in_other(&self,
                           renderer: IpcSender<CanvasMsg>,
                           other_canvas_id: CanvasId,
                           image_size: Size2D<f64>,
                           dest_rect: Rect<f64>,
                           source_rect: Rect<f64>,
                           smoothing_enabled: bool,
                           sender: IpcSender<()>) {
        let mut image_data = self.read_pixels(source_rect.to_i32(), image_size);
        // TODO: avoid double byte_swap.
        byte_swap(&mut image_data);

        let msg = CanvasMsg::Canvas2d(Canvas2dMsg::DrawImage(
<<<<<<< HEAD
            image_data, source_rect.size, dest_rect, source_rect, smoothing_enabled),other_canvas_id);
=======
            image_data.into(),
            source_rect.size,
            dest_rect,
            source_rect,
            smoothing_enabled,
        ));
>>>>>>> 4b8416fa
        renderer.send(msg).unwrap();
        // We acknowledge to the caller here that the data was sent to the
        // other canvas so that if JS immediately afterwards try to get the
        // pixels of the other one, it won't retrieve the other values.
        sender.send(()).unwrap();
    }

    fn move_to(&self, point: &Point2D<AzFloat>) {
        self.path_builder.move_to(*point)
    }

    fn line_to(&self, point: &Point2D<AzFloat>) {
        self.path_builder.line_to(*point)
    }

    fn rect(&self, rect: &Rect<f32>) {
        self.path_builder.move_to(Point2D::new(rect.origin.x, rect.origin.y));
        self.path_builder.line_to(Point2D::new(rect.origin.x + rect.size.width, rect.origin.y));
        self.path_builder.line_to(Point2D::new(rect.origin.x + rect.size.width,
                                               rect.origin.y + rect.size.height));
        self.path_builder.line_to(Point2D::new(rect.origin.x, rect.origin.y + rect.size.height));
        self.path_builder.close();
    }

    fn quadratic_curve_to(&self,
                          cp: &Point2D<AzFloat>,
                          endpoint: &Point2D<AzFloat>) {
        self.path_builder.quadratic_curve_to(cp, endpoint)
    }

    fn bezier_curve_to(&self,
                       cp1: &Point2D<AzFloat>,
                       cp2: &Point2D<AzFloat>,
                       endpoint: &Point2D<AzFloat>) {
        self.path_builder.bezier_curve_to(cp1, cp2, endpoint)
    }

    fn arc(&self,
           center: &Point2D<AzFloat>,
           radius: AzFloat,
           start_angle: AzFloat,
           end_angle: AzFloat,
           ccw: bool) {
        self.path_builder.arc(*center, radius, start_angle, end_angle, ccw)
    }

    fn arc_to(&self,
              cp1: &Point2D<AzFloat>,
              cp2: &Point2D<AzFloat>,
              radius: AzFloat) {
        let cp0 = self.path_builder.get_current_point();
        let cp1 = *cp1;
        let cp2 = *cp2;

        if (cp0.x == cp1.x && cp0.y == cp1.y) || cp1 == cp2 || radius == 0.0 {
            self.line_to(&cp1);
            return;
        }

        // if all three control points lie on a single straight line,
        // connect the first two by a straight line
        let direction = (cp2.x - cp1.x) * (cp0.y - cp1.y) + (cp2.y - cp1.y) * (cp1.x - cp0.x);
        if direction == 0.0 {
            self.line_to(&cp1);
            return;
        }

        // otherwise, draw the Arc
        let a2 = (cp0.x - cp1.x).powi(2) + (cp0.y - cp1.y).powi(2);
        let b2 = (cp1.x - cp2.x).powi(2) + (cp1.y - cp2.y).powi(2);
        let d = {
            let c2 = (cp0.x - cp2.x).powi(2) + (cp0.y - cp2.y).powi(2);
            let cosx = (a2 + b2 - c2) / (2.0 * (a2 * b2).sqrt());
            let sinx = (1.0 - cosx.powi(2)).sqrt();
            radius / ((1.0 - cosx) / sinx)
        };

        // first tangent point
        let anx = (cp1.x - cp0.x) / a2.sqrt();
        let any = (cp1.y - cp0.y) / a2.sqrt();
        let tp1 = Point2D::new(cp1.x - anx * d, cp1.y - any * d);

        // second tangent point
        let bnx = (cp1.x - cp2.x) / b2.sqrt();
        let bny = (cp1.y - cp2.y) / b2.sqrt();
        let tp2 = Point2D::new(cp1.x - bnx * d, cp1.y - bny * d);

        // arc center and angles
        let anticlockwise = direction < 0.0;
        let cx = tp1.x + any * radius * if anticlockwise { 1.0 } else { -1.0 };
        let cy = tp1.y - anx * radius * if anticlockwise { 1.0 } else { -1.0 };
        let angle_start = (tp1.y - cy).atan2(tp1.x - cx);
        let angle_end = (tp2.y - cy).atan2(tp2.x - cx);

        self.line_to(&tp1);
        if [cx, cy, angle_start, angle_end].iter().all(|x| x.is_finite()) {
            self.arc(&Point2D::new(cx, cy), radius,
                     angle_start, angle_end, anticlockwise);
        }
    }

    fn ellipse(&mut self,
           center: &Point2D<AzFloat>,
           radius_x: AzFloat,
           radius_y: AzFloat,
           rotation_angle: AzFloat,
           start_angle: AzFloat,
           end_angle: AzFloat,
           ccw: bool) {
        self.path_builder.ellipse(*center, radius_x, radius_y, rotation_angle, start_angle, end_angle, ccw);
    }

    fn set_fill_style(&mut self, style: FillOrStrokeStyle) {
        if let Some(pattern) = style.to_azure_pattern(&self.drawtarget) {
            self.state.fill_style = pattern
        }
    }

    fn set_stroke_style(&mut self, style: FillOrStrokeStyle) {
        if let Some(pattern) = style.to_azure_pattern(&self.drawtarget) {
            self.state.stroke_style = pattern
        }
    }

    fn set_line_width(&mut self, width: f32) {
        self.state.stroke_opts.line_width = width;
    }

    fn set_line_cap(&mut self, cap: LineCapStyle) {
        self.state.stroke_opts.line_cap = cap.to_azure_style();
    }

    fn set_line_join(&mut self, join: LineJoinStyle) {
        self.state.stroke_opts.line_join = join.to_azure_style();
    }

    fn set_miter_limit(&mut self, limit: f32) {
        self.state.stroke_opts.miter_limit = limit;
    }

    fn set_transform(&mut self, transform: &Transform2D<f32>) {
        self.state.transform = transform.clone();
        self.drawtarget.set_transform(transform)
    }

    fn set_global_alpha(&mut self, alpha: f32) {
        self.state.draw_options.alpha = alpha;
    }

    fn set_global_composition(&mut self, op: CompositionOrBlending) {
        self.state.draw_options.set_composition_op(op.to_azure_style());
    }

    fn create(size: Size2D<i32>) -> DrawTarget {
        DrawTarget::new(BackendType::Skia, size, SurfaceFormat::B8G8R8A8)
    }

    fn recreate(&mut self, size: Size2D<i32>) {
        // TODO: clear the thread state. https://github.com/servo/servo/issues/17533
        self.drawtarget = CanvasPaintThread::create(size);
        self.state = CanvasPaintState::new(self.state.draw_options.antialias);
        self.saved_states.clear();
        // Webrender doesn't let images change size, so we clear the webrender image key.
        // TODO: there is an annying race condition here: the display list builder
        // might still be using the old image key. Really, we should be scheduling the image
        // for later deletion, not deleting it immediately.
        // https://github.com/servo/servo/issues/17534
        if let Some(image_key) = self.image_key.take() {
            // If this executes, then we are in a new epoch since we last recreated the canvas,
            // so `old_image_key` must be `None`.
            debug_assert!(self.old_image_key.is_none());
            self.old_image_key = Some(image_key);
        }
    }

    fn send_pixels(&mut self, chan: IpcSender<Option<ByteBuf>>) {
        self.drawtarget.snapshot().get_data_surface().with_data(|element| {
            chan.send(Some(Vec::from(element).into())).unwrap();
        })
    }

    fn send_data(&mut self, chan: IpcSender<CanvasImageData>) {
        self.drawtarget.snapshot().get_data_surface().with_data(|element| {
            let size = self.drawtarget.get_size();

            let descriptor = webrender_api::ImageDescriptor {
                width: size.width as u32,
                height: size.height as u32,
                stride: None,
                format: webrender_api::ImageFormat::BGRA8,
                offset: 0,
                is_opaque: false,
                allow_mipmaps: false,
            };
            let data = webrender_api::ImageData::Raw(Arc::new(element.into()));

            let mut updates = webrender_api::ResourceUpdates::new();

            match self.image_key {
                Some(image_key) => {
                    debug!("Updating image {:?}.", image_key);
                    updates.update_image(image_key,
                                         descriptor,
                                         data,
                                         None);
                }
                None => {
                    self.image_key = Some(self.webrender_api.generate_image_key());
                    debug!("New image {:?}.", self.image_key);
                    updates.add_image(self.image_key.unwrap(),
                                      descriptor,
                                      data,
                                      None);
                }
            }

            if let Some(image_key) = mem::replace(&mut self.very_old_image_key, self.old_image_key.take()) {
                updates.delete_image(image_key);
            }

            self.webrender_api.update_resources(updates);

            let data = CanvasImageData {
                image_key: self.image_key.unwrap(),
            };
            chan.send(data).unwrap();
        })
    }

    fn image_data(
        &self,
        dest_rect: Rect<i32>,
        canvas_size: Size2D<f64>,
        chan: IpcSender<ByteBuf>,
    ) {
        let mut dest_data = self.read_pixels(dest_rect, canvas_size);

        // bgra -> rgba
        byte_swap(&mut dest_data);
        chan.send(dest_data.into()).unwrap();
    }

    // https://html.spec.whatwg.org/multipage/#dom-context-2d-putimagedata
    fn put_image_data(&mut self, imagedata: Vec<u8>,
                      offset: Vector2D<f64>,
                      image_data_size: Size2D<f64>,
                      mut dirty_rect: Rect<f64>) {
        if image_data_size.width <= 0.0 || image_data_size.height <= 0.0 {
            return
        }

        assert_eq!(image_data_size.width * image_data_size.height * 4.0, imagedata.len() as f64);

        // Step 1. TODO (neutered data)

        // Step 2.
        if dirty_rect.size.width < 0.0f64 {
            dirty_rect.origin.x += dirty_rect.size.width;
            dirty_rect.size.width = -dirty_rect.size.width;
        }

        if dirty_rect.size.height < 0.0f64 {
            dirty_rect.origin.y += dirty_rect.size.height;
            dirty_rect.size.height = -dirty_rect.size.height;
        }

        // Step 3.
        if dirty_rect.origin.x < 0.0f64 {
            dirty_rect.size.width += dirty_rect.origin.x;
            dirty_rect.origin.x = 0.0f64;
        }

        if dirty_rect.origin.y < 0.0f64 {
            dirty_rect.size.height += dirty_rect.origin.y;
            dirty_rect.origin.y = 0.0f64;
        }

        // Step 4.
        if dirty_rect.max_x() > image_data_size.width {
            dirty_rect.size.width = image_data_size.width - dirty_rect.origin.x;
        }

        if dirty_rect.max_y() > image_data_size.height {
            dirty_rect.size.height = image_data_size.height - dirty_rect.origin.y;
        }

        // 5) If either dirtyWidth or dirtyHeight is negative or zero,
        // stop without affecting any bitmaps
        if dirty_rect.size.width <= 0.0 || dirty_rect.size.height <= 0.0 {
            return
        }

        // Step 6.
        let dest_rect = dirty_rect.translate(&offset).to_i32();

        // azure_hl operates with integers. We need to cast the image size
        let image_size = image_data_size.to_i32();

        let first_pixel = dest_rect.origin - offset.to_i32();
        let mut src_line = (first_pixel.y * (image_size.width * 4) + first_pixel.x * 4) as usize;

        let mut dest =
            Vec::with_capacity((dest_rect.size.width * dest_rect.size.height * 4) as usize);

        for _ in 0 .. dest_rect.size.height {
            let mut src_offset = src_line;
            for _ in 0 .. dest_rect.size.width {
                let alpha = imagedata[src_offset + 3] as u16;
                // add 127 before dividing for more accurate rounding
                let premultiply_channel = |channel: u8| (((channel as u16 * alpha) + 127) / 255) as u8;
                dest.push(premultiply_channel(imagedata[src_offset + 2]));
                dest.push(premultiply_channel(imagedata[src_offset + 1]));
                dest.push(premultiply_channel(imagedata[src_offset + 0]));
                dest.push(imagedata[src_offset + 3]);
                src_offset += 4;
            }
            src_line += (image_size.width * 4) as usize;
        }

        if let Some(source_surface) = self.drawtarget.create_source_surface_from_data(
                &dest,
                dest_rect.size,
                dest_rect.size.width * 4,
                SurfaceFormat::B8G8R8A8) {
            self.drawtarget.copy_surface(source_surface,
                                         Rect::new(Point2D::new(0, 0), dest_rect.size),
                                         dest_rect.origin);
        }
    }

    fn set_shadow_offset_x(&mut self, value: f64) {
        self.state.shadow_offset_x = value;
    }

    fn set_shadow_offset_y(&mut self, value: f64) {
        self.state.shadow_offset_y = value;
    }

    fn set_shadow_blur(&mut self, value: f64) {
        self.state.shadow_blur = value;
    }

    fn set_shadow_color(&mut self, value: Color) {
        self.state.shadow_color = value;
    }

    // https://html.spec.whatwg.org/multipage/#when-shadows-are-drawn
    fn need_to_draw_shadow(&self) -> bool {
        self.state.shadow_color.a != 0.0f32 &&
        (self.state.shadow_offset_x != 0.0f64 ||
         self.state.shadow_offset_y != 0.0f64 ||
         self.state.shadow_blur != 0.0f64)
    }

    fn create_draw_target_for_shadow(&self, source_rect: &Rect<f32>) -> DrawTarget {
        let draw_target = self.drawtarget.create_similar_draw_target(&Size2D::new(source_rect.size.width as i32,
                                                                                  source_rect.size.height as i32),
                                                                     self.drawtarget.get_format());
        let matrix = Transform2D::identity()
            .pre_translate(-source_rect.origin.to_vector().cast().unwrap())
            .pre_mul(&self.state.transform);
        draw_target.set_transform(&matrix);
        draw_target
    }

    fn draw_with_shadow<F>(&self, rect: &Rect<f32>, draw_shadow_source: F)
        where F: FnOnce(&DrawTarget)
    {
        let shadow_src_rect = self.state.transform.transform_rect(rect);
        let new_draw_target = self.create_draw_target_for_shadow(&shadow_src_rect);
        draw_shadow_source(&new_draw_target);
        self.drawtarget.draw_surface_with_shadow(new_draw_target.snapshot(),
                                                 &Point2D::new(shadow_src_rect.origin.x as AzFloat,
                                                               shadow_src_rect.origin.y as AzFloat),
                                                 &self.state.shadow_color,
                                                 &Vector2D::new(self.state.shadow_offset_x as AzFloat,
                                                                self.state.shadow_offset_y as AzFloat),
                                                 (self.state.shadow_blur / 2.0f64) as AzFloat,
                                                 self.state.draw_options.composition);
    }
}

impl<'a> Drop for CanvasPaintThread<'a> {
    fn drop(&mut self) {
        let mut updates = webrender_api::ResourceUpdates::new();

        if let Some(image_key) = self.old_image_key.take() {
            updates.delete_image(image_key);
        }
        if let Some(image_key) = self.very_old_image_key.take() {
            updates.delete_image(image_key);
        }

        self.webrender_api.update_resources(updates);
    }
}

/// Used by drawImage to get rid of the extra pixels of the image data that
/// won't be copied to the canvas
/// image_data: Color pixel data of the image
/// image_size: Image dimensions
/// crop_rect: It determines the area of the image we want to keep
fn crop_image(image_data: Vec<u8>,
              image_size: Size2D<f64>,
              crop_rect: Rect<f64>) -> Vec<u8>{
    // We're going to iterate over a pixel values array so we need integers
    let crop_rect = crop_rect.to_i32();
    let image_size = image_size.to_i32();
    // Assuming 4 bytes per pixel and row-major order for storage
    // (consecutive elements in a pixel row of the image are contiguous in memory)
    let stride = image_size.width * 4;
    let image_bytes_length = image_size.height * image_size.width * 4;
    let crop_area_bytes_length = crop_rect.size.height * crop_rect.size.width * 4;
    // If the image size is less or equal than the crop area we do nothing
    if image_bytes_length <= crop_area_bytes_length {
        return image_data;
    }

    let mut new_image_data = Vec::new();
    let mut src = (crop_rect.origin.y * stride + crop_rect.origin.x * 4) as usize;
    for _ in 0..crop_rect.size.height {
        let row = &image_data[src .. src + (4 * crop_rect.size.width) as usize];
        new_image_data.extend_from_slice(row);
        src += stride as usize;
    }
    new_image_data
}

/// It writes an image to the destination target
/// draw_target: the destination target where the image_data will be copied
/// image_data: Pixel information of the image to be written. It takes RGBA8
/// image_size: The size of the image to be written
/// dest_rect: Area of the destination target where the pixels will be copied
/// smoothing_enabled: It determines if smoothing is applied to the image result
fn write_image(draw_target: &DrawTarget,
               mut image_data: Vec<u8>,
               image_size: Size2D<f64>,
               dest_rect: Rect<f64>,
               smoothing_enabled: bool,
               composition_op: CompositionOp,
               global_alpha: f32) {
    if image_data.is_empty() {
        return
    }
    let image_rect = Rect::new(Point2D::zero(), image_size);
    // rgba -> bgra
    byte_swap(&mut image_data);

    // From spec https://html.spec.whatwg.org/multipage/#dom-context-2d-drawimage
    // When scaling up, if the imageSmoothingEnabled attribute is set to true, the user agent should attempt
    // to apply a smoothing algorithm to the image data when it is scaled.
    // Otherwise, the image must be rendered using nearest-neighbor interpolation.
    let filter = if smoothing_enabled {
        Filter::Linear
    } else {
        Filter::Point
    };
    // azure_hl operates with integers. We need to cast the image size
    let image_size = image_size.to_i32();

    if let Some(source_surface) =
            draw_target.create_source_surface_from_data(&image_data,
                                                        image_size,
                                                        image_size.width * 4,
                                                        SurfaceFormat::B8G8R8A8) {
        let draw_surface_options = DrawSurfaceOptions::new(filter, true);
        let draw_options = DrawOptions::new(global_alpha, composition_op, AntialiasMode::None);

        draw_target.draw_surface(source_surface,
                                 dest_rect.to_azure_style(),
                                 image_rect.to_azure_style(),
                                 draw_surface_options,
                                 draw_options);
    }
}

fn is_zero_size_gradient(pattern: &Pattern) -> bool {
    if let &Pattern::LinearGradient(ref gradient) = pattern {
        if gradient.is_zero_size() {
            return true;
        }
    }
    false
}

pub trait PointToi32 {
    fn to_i32(&self) -> Point2D<i32>;
}

impl PointToi32 for Point2D<f64> {
    fn to_i32(&self) -> Point2D<i32> {
        Point2D::new(self.x.to_i32().unwrap(),
                     self.y.to_i32().unwrap())
    }
}

pub trait SizeToi32 {
    fn to_i32(&self) -> Size2D<i32>;
}

impl SizeToi32 for Size2D<f64> {
    fn to_i32(&self) -> Size2D<i32> {
        Size2D::new(self.width.to_i32().unwrap(),
                    self.height.to_i32().unwrap())
    }
}

pub trait RectToi32 {
    fn to_i32(&self) -> Rect<i32>;
    fn ceil(&self) -> Rect<f64>;
}

impl RectToi32 for Rect<f64> {
    fn to_i32(&self) -> Rect<i32> {
        Rect::new(Point2D::new(self.origin.x.to_i32().unwrap(),
                               self.origin.y.to_i32().unwrap()),
                  Size2D::new(self.size.width.to_i32().unwrap(),
                              self.size.height.to_i32().unwrap()))
    }

    fn ceil(&self) -> Rect<f64> {
        Rect::new(Point2D::new(self.origin.x.ceil(),
                               self.origin.y.ceil()),
                  Size2D::new(self.size.width.ceil(),
                              self.size.height.ceil()))
    }

}

pub trait ToAzureStyle {
    type Target;
    fn to_azure_style(self) -> Self::Target;
}

impl ToAzureStyle for Rect<f64> {
    type Target = Rect<AzFloat>;

    fn to_azure_style(self) -> Rect<AzFloat> {
        Rect::new(Point2D::new(self.origin.x as AzFloat, self.origin.y as AzFloat),
                  Size2D::new(self.size.width as AzFloat, self.size.height as AzFloat))
    }
}


impl ToAzureStyle for LineCapStyle {
    type Target = CapStyle;

    fn to_azure_style(self) -> CapStyle {
        match self {
            LineCapStyle::Butt => CapStyle::Butt,
            LineCapStyle::Round => CapStyle::Round,
            LineCapStyle::Square => CapStyle::Square,
        }
    }
}

impl ToAzureStyle for LineJoinStyle {
    type Target = JoinStyle;

    fn to_azure_style(self) -> JoinStyle {
        match self {
            LineJoinStyle::Round => JoinStyle::Round,
            LineJoinStyle::Bevel => JoinStyle::Bevel,
            LineJoinStyle::Miter => JoinStyle::Miter,
        }
    }
}

impl ToAzureStyle for CompositionStyle {
    type Target = CompositionOp;

    fn to_azure_style(self) -> CompositionOp {
        match self {
            CompositionStyle::SrcIn    => CompositionOp::In,
            CompositionStyle::SrcOut   => CompositionOp::Out,
            CompositionStyle::SrcOver  => CompositionOp::Over,
            CompositionStyle::SrcAtop  => CompositionOp::Atop,
            CompositionStyle::DestIn   => CompositionOp::DestIn,
            CompositionStyle::DestOut  => CompositionOp::DestOut,
            CompositionStyle::DestOver => CompositionOp::DestOver,
            CompositionStyle::DestAtop => CompositionOp::DestAtop,
            CompositionStyle::Copy     => CompositionOp::Source,
            CompositionStyle::Lighter  => CompositionOp::Add,
            CompositionStyle::Xor      => CompositionOp::Xor,
        }
    }
}

impl ToAzureStyle for BlendingStyle {
    type Target = CompositionOp;

    fn to_azure_style(self) -> CompositionOp {
        match self {
            BlendingStyle::Multiply   => CompositionOp::Multiply,
            BlendingStyle::Screen     => CompositionOp::Screen,
            BlendingStyle::Overlay    => CompositionOp::Overlay,
            BlendingStyle::Darken     => CompositionOp::Darken,
            BlendingStyle::Lighten    => CompositionOp::Lighten,
            BlendingStyle::ColorDodge => CompositionOp::ColorDodge,
            BlendingStyle::ColorBurn  => CompositionOp::ColorBurn,
            BlendingStyle::HardLight  => CompositionOp::HardLight,
            BlendingStyle::SoftLight  => CompositionOp::SoftLight,
            BlendingStyle::Difference => CompositionOp::Difference,
            BlendingStyle::Exclusion  => CompositionOp::Exclusion,
            BlendingStyle::Hue        => CompositionOp::Hue,
            BlendingStyle::Saturation => CompositionOp::Saturation,
            BlendingStyle::Color      => CompositionOp::Color,
            BlendingStyle::Luminosity => CompositionOp::Luminosity,
        }
    }
}

impl ToAzureStyle for CompositionOrBlending {
    type Target = CompositionOp;

    fn to_azure_style(self) -> CompositionOp {
        match self {
            CompositionOrBlending::Composition(op) => op.to_azure_style(),
            CompositionOrBlending::Blending(op) => op.to_azure_style(),
        }
    }
}

pub trait ToAzurePattern {
    fn to_azure_pattern(&self, drawtarget: &DrawTarget) -> Option<Pattern>;
}

impl ToAzurePattern for FillOrStrokeStyle {
    fn to_azure_pattern(&self, drawtarget: &DrawTarget) -> Option<Pattern> {
        match *self {
            FillOrStrokeStyle::Color(ref color) => {
                Some(Pattern::Color(ColorPattern::new(color.to_azure_style())))
            },
            FillOrStrokeStyle::LinearGradient(ref linear_gradient_style) => {
                let gradient_stops: Vec<GradientStop> = linear_gradient_style.stops.iter().map(|s| {
                    GradientStop {
                        offset: s.offset as AzFloat,
                        color: s.color.to_azure_style()
                    }
                }).collect();

                Some(Pattern::LinearGradient(LinearGradientPattern::new(
                    &Point2D::new(linear_gradient_style.x0 as AzFloat, linear_gradient_style.y0 as AzFloat),
                    &Point2D::new(linear_gradient_style.x1 as AzFloat, linear_gradient_style.y1 as AzFloat),
                    drawtarget.create_gradient_stops(&gradient_stops, ExtendMode::Clamp),
                    &Transform2D::identity())))
            },
            FillOrStrokeStyle::RadialGradient(ref radial_gradient_style) => {
                let gradient_stops: Vec<GradientStop> = radial_gradient_style.stops.iter().map(|s| {
                    GradientStop {
                        offset: s.offset as AzFloat,
                        color: s.color.to_azure_style()
                    }
                }).collect();

                Some(Pattern::RadialGradient(RadialGradientPattern::new(
                    &Point2D::new(radial_gradient_style.x0 as AzFloat, radial_gradient_style.y0 as AzFloat),
                    &Point2D::new(radial_gradient_style.x1 as AzFloat, radial_gradient_style.y1 as AzFloat),
                    radial_gradient_style.r0 as AzFloat, radial_gradient_style.r1 as AzFloat,
                    drawtarget.create_gradient_stops(&gradient_stops, ExtendMode::Clamp),
                    &Transform2D::identity())))
            },
            FillOrStrokeStyle::Surface(ref surface_style) => {
                drawtarget.create_source_surface_from_data(&surface_style.surface_data,
                                                           surface_style.surface_size,
                                                           surface_style.surface_size.width * 4,
                                                           SurfaceFormat::B8G8R8A8)
                          .map(|source_surface| {
                    Pattern::Surface(SurfacePattern::new(
                        source_surface.azure_source_surface,
                        surface_style.repeat_x,
                        surface_style.repeat_y,
                        &Transform2D::identity()))
                    })
            }
        }
    }
}

impl ToAzureStyle for RGBA {
    type Target = Color;

    fn to_azure_style(self) -> Color {
        Color::rgba(self.red_f32() as AzFloat,
                    self.green_f32() as AzFloat,
                    self.blue_f32() as AzFloat,
                    self.alpha_f32() as AzFloat)
    }
}<|MERGE_RESOLUTION|>--- conflicted
+++ resolved
@@ -428,7 +428,6 @@
 
     fn draw_image_in_other(&self,
                            renderer: IpcSender<CanvasMsg>,
-                           other_canvas_id: CanvasId,
                            image_size: Size2D<f64>,
                            dest_rect: Rect<f64>,
                            source_rect: Rect<f64>,
@@ -439,16 +438,13 @@
         byte_swap(&mut image_data);
 
         let msg = CanvasMsg::Canvas2d(Canvas2dMsg::DrawImage(
-<<<<<<< HEAD
-            image_data, source_rect.size, dest_rect, source_rect, smoothing_enabled),other_canvas_id);
-=======
             image_data.into(),
             source_rect.size,
             dest_rect,
             source_rect,
             smoothing_enabled,
+            other_canvas_id,
         ));
->>>>>>> 4b8416fa
         renderer.send(msg).unwrap();
         // We acknowledge to the caller here that the data was sent to the
         // other canvas so that if JS immediately afterwards try to get the
