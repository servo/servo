/* This Source Code Form is subject to the terms of the Mozilla Public
 * License, v. 2.0. If a copy of the MPL was not distributed with this
 * file, You can obtain one at https://mozilla.org/MPL/2.0/. */

use std::rc::Rc;

use gleam::gl::{self, Gl};
use image::RgbImage;
<<<<<<< HEAD
use log::debug;
=======
use log::trace;
>>>>>>> 2e281521
use servo_geometry::FramebufferUintLength;

pub struct RenderTargetInfo {
    gl: Rc<dyn Gl>,
    framebuffer_ids: Vec<gl::GLuint>,
    renderbuffer_ids: Vec<gl::GLuint>,
    texture_ids: Vec<gl::GLuint>,
}

<<<<<<< HEAD
pub fn initialize_img(
    gl: &dyn gl::Gl,
    width: FramebufferUintLength,
    height: FramebufferUintLength,
) -> RenderTargetInfo {
    let framebuffer_ids = gl.gen_framebuffers(1);
    gl.bind_framebuffer(gl::FRAMEBUFFER, framebuffer_ids[0]);

    let texture_ids = gl.gen_textures(1);
    gl.bind_texture(gl::TEXTURE_2D, texture_ids[0]);

    gl.tex_image_2d(
        gl::TEXTURE_2D,
        0,
        gl::RGB as gl::GLint,
        width.get() as gl::GLsizei,
        height.get() as gl::GLsizei,
        0,
        gl::RGB,
        gl::UNSIGNED_BYTE,
        None,
    );
    gl.tex_parameter_i(
        gl::TEXTURE_2D,
        gl::TEXTURE_MAG_FILTER,
        gl::NEAREST as gl::GLint,
    );
    gl.tex_parameter_i(
        gl::TEXTURE_2D,
        gl::TEXTURE_MIN_FILTER,
        gl::NEAREST as gl::GLint,
    );

    gl.framebuffer_texture_2d(
        gl::FRAMEBUFFER,
        gl::COLOR_ATTACHMENT0,
        gl::TEXTURE_2D,
        texture_ids[0],
        0,
    );

    gl.bind_texture(gl::TEXTURE_2D, 0);

    let renderbuffer_ids = gl.gen_renderbuffers(1);
    let depth_rb = renderbuffer_ids[0];
    gl.bind_renderbuffer(gl::RENDERBUFFER, depth_rb);
    gl.renderbuffer_storage(
        gl::RENDERBUFFER,
        gl::DEPTH_COMPONENT24,
        width.get() as gl::GLsizei,
        height.get() as gl::GLsizei,
    );
    gl.framebuffer_renderbuffer(
        gl::FRAMEBUFFER,
        gl::DEPTH_ATTACHMENT,
        gl::RENDERBUFFER,
        depth_rb,
    );

    RenderTargetInfo {
        framebuffer_ids,
        renderbuffer_ids,
        texture_ids,
=======
impl RenderTargetInfo {
    pub fn new(
        gl: Rc<dyn Gl>,
        width: FramebufferUintLength,
        height: FramebufferUintLength,
    ) -> Self {
        let framebuffer_ids = gl.gen_framebuffers(1);
        gl.bind_framebuffer(gl::FRAMEBUFFER, framebuffer_ids[0]);
        trace!("Configuring fbo {}", framebuffer_ids[0]);

        let texture_ids = gl.gen_textures(1);
        gl.bind_texture(gl::TEXTURE_2D, texture_ids[0]);
        gl.tex_image_2d(
            gl::TEXTURE_2D,
            0,
            gl::RGB as gl::GLint,
            width.get() as gl::GLsizei,
            height.get() as gl::GLsizei,
            0,
            gl::RGB,
            gl::UNSIGNED_BYTE,
            None,
        );
        gl.tex_parameter_i(
            gl::TEXTURE_2D,
            gl::TEXTURE_MAG_FILTER,
            gl::NEAREST as gl::GLint,
        );
        gl.tex_parameter_i(
            gl::TEXTURE_2D,
            gl::TEXTURE_MIN_FILTER,
            gl::NEAREST as gl::GLint,
        );

        gl.framebuffer_texture_2d(
            gl::FRAMEBUFFER,
            gl::COLOR_ATTACHMENT0,
            gl::TEXTURE_2D,
            texture_ids[0],
            0,
        );

        gl.bind_texture(gl::TEXTURE_2D, 0);

        let renderbuffer_ids = gl.gen_renderbuffers(1);
        let depth_rb = renderbuffer_ids[0];
        gl.bind_renderbuffer(gl::RENDERBUFFER, depth_rb);
        gl.renderbuffer_storage(
            gl::RENDERBUFFER,
            gl::DEPTH_COMPONENT24,
            width.get() as gl::GLsizei,
            height.get() as gl::GLsizei,
        );
        gl.framebuffer_renderbuffer(
            gl::FRAMEBUFFER,
            gl::DEPTH_ATTACHMENT,
            gl::RENDERBUFFER,
            depth_rb,
        );

        Self {
            gl,
            framebuffer_ids,
            renderbuffer_ids,
            texture_ids,
        }
    }

    pub fn framebuffer_id(&self) -> gl::GLuint {
        *self.framebuffer_ids.first().expect("Guaranteed by new")
>>>>>>> 2e281521
    }

<<<<<<< HEAD
pub fn read_img(
    gl: &dyn gl::Gl,
    render_target_info: RenderTargetInfo,
    x: i32,
    y: i32,
    width: FramebufferUintLength,
    height: FramebufferUintLength,
) -> RgbImage {
    let width = width.get() as usize;
    let height = height.get() as usize;
    // For some reason, OSMesa fails to render on the 3rd
    // attempt in headless mode, under some conditions.
    // I think this can only be some kind of synchronization
    // bug in OSMesa, but explicitly un-binding any vertex
    // array here seems to work around that bug.
    // See https://github.com/servo/servo/issues/18606.
    gl.bind_vertex_array(0);

    let mut pixels = gl.read_pixels(
        x,
        y,
        width as gl::GLsizei,
        height as gl::GLsizei,
        gl::RGB,
        gl::UNSIGNED_BYTE,
    );

    render_target_info.drop(gl);

    // flip image vertically (texture is upside down)
    let orig_pixels = pixels.clone();
    let stride = width * 3;
    for y in 0..height {
        let dst_start = y * stride;
        let src_start = (height - y - 1) * stride;
        let src_slice = &orig_pixels[src_start..src_start + stride];
        (&mut pixels[dst_start..dst_start + stride]).clone_from_slice(&src_slice[..stride]);
    }

    RgbImage::from_raw(width as u32, height as u32, pixels).expect("Flipping image failed!")
}

impl RenderTargetInfo {
    pub fn drop(self, gl: &dyn gl::Gl) {
        // TODO this churns through ids, maybe we should use surfman chains?
        debug!("freeing fbo {}", self.framebuffer_id());

        gl.bind_framebuffer(gl::FRAMEBUFFER, 0);
        gl.delete_textures(&self.texture_ids);
        gl.delete_renderbuffers(&self.renderbuffer_ids);
        gl.delete_framebuffers(&self.framebuffer_ids);
    }

    pub fn framebuffer_id(&self) -> gl::GLuint {
        *self
            .framebuffer_ids
            .first()
            .expect("guaranteed by initialize_img")
=======
    pub fn bind(&self) {
        trace!("Binding fbo {}", self.framebuffer_id());
        self.gl
            .bind_framebuffer(gl::FRAMEBUFFER, self.framebuffer_id());
    }

    pub fn unbind(&self) {
        trace!("Unbinding fbo {}", self.framebuffer_id());
        self.gl.bind_framebuffer(gl::FRAMEBUFFER, 0);
    }

    pub fn read(
        self,
        x: i32,
        y: i32,
        width: FramebufferUintLength,
        height: FramebufferUintLength,
    ) -> RgbImage {
        let width = width.get() as usize;
        let height = height.get() as usize;
        // For some reason, OSMesa fails to render on the 3rd
        // attempt in headless mode, under some conditions.
        // I think this can only be some kind of synchronization
        // bug in OSMesa, but explicitly un-binding any vertex
        // array here seems to work around that bug.
        // See https://github.com/servo/servo/issues/18606.
        self.gl.bind_vertex_array(0);

        let mut pixels = self.gl.read_pixels(
            x,
            y,
            width as gl::GLsizei,
            height as gl::GLsizei,
            gl::RGB,
            gl::UNSIGNED_BYTE,
        );

        // flip image vertically (texture is upside down)
        let orig_pixels = pixels.clone();
        let stride = width * 3;
        for y in 0..height {
            let dst_start = y * stride;
            let src_start = (height - y - 1) * stride;
            let src_slice = &orig_pixels[src_start..src_start + stride];
            (&mut pixels[dst_start..dst_start + stride]).clone_from_slice(&src_slice[..stride]);
        }

        RgbImage::from_raw(width as u32, height as u32, pixels).expect("Flipping image failed!")
    }
}

impl Drop for RenderTargetInfo {
    fn drop(&mut self) {
        trace!("Dropping fbo {}", self.framebuffer_id());
        self.unbind();
        self.gl.delete_textures(&self.texture_ids);
        self.gl.delete_renderbuffers(&self.renderbuffer_ids);
        self.gl.delete_framebuffers(&self.framebuffer_ids);
>>>>>>> 2e281521
    }
}<|MERGE_RESOLUTION|>--- conflicted
+++ resolved
@@ -6,11 +6,7 @@
 
 use gleam::gl::{self, Gl};
 use image::RgbImage;
-<<<<<<< HEAD
-use log::debug;
-=======
 use log::trace;
->>>>>>> 2e281521
 use servo_geometry::FramebufferUintLength;
 
 pub struct RenderTargetInfo {
@@ -20,71 +16,6 @@
     texture_ids: Vec<gl::GLuint>,
 }
 
-<<<<<<< HEAD
-pub fn initialize_img(
-    gl: &dyn gl::Gl,
-    width: FramebufferUintLength,
-    height: FramebufferUintLength,
-) -> RenderTargetInfo {
-    let framebuffer_ids = gl.gen_framebuffers(1);
-    gl.bind_framebuffer(gl::FRAMEBUFFER, framebuffer_ids[0]);
-
-    let texture_ids = gl.gen_textures(1);
-    gl.bind_texture(gl::TEXTURE_2D, texture_ids[0]);
-
-    gl.tex_image_2d(
-        gl::TEXTURE_2D,
-        0,
-        gl::RGB as gl::GLint,
-        width.get() as gl::GLsizei,
-        height.get() as gl::GLsizei,
-        0,
-        gl::RGB,
-        gl::UNSIGNED_BYTE,
-        None,
-    );
-    gl.tex_parameter_i(
-        gl::TEXTURE_2D,
-        gl::TEXTURE_MAG_FILTER,
-        gl::NEAREST as gl::GLint,
-    );
-    gl.tex_parameter_i(
-        gl::TEXTURE_2D,
-        gl::TEXTURE_MIN_FILTER,
-        gl::NEAREST as gl::GLint,
-    );
-
-    gl.framebuffer_texture_2d(
-        gl::FRAMEBUFFER,
-        gl::COLOR_ATTACHMENT0,
-        gl::TEXTURE_2D,
-        texture_ids[0],
-        0,
-    );
-
-    gl.bind_texture(gl::TEXTURE_2D, 0);
-
-    let renderbuffer_ids = gl.gen_renderbuffers(1);
-    let depth_rb = renderbuffer_ids[0];
-    gl.bind_renderbuffer(gl::RENDERBUFFER, depth_rb);
-    gl.renderbuffer_storage(
-        gl::RENDERBUFFER,
-        gl::DEPTH_COMPONENT24,
-        width.get() as gl::GLsizei,
-        height.get() as gl::GLsizei,
-    );
-    gl.framebuffer_renderbuffer(
-        gl::FRAMEBUFFER,
-        gl::DEPTH_ATTACHMENT,
-        gl::RENDERBUFFER,
-        depth_rb,
-    );
-
-    RenderTargetInfo {
-        framebuffer_ids,
-        renderbuffer_ids,
-        texture_ids,
-=======
 impl RenderTargetInfo {
     pub fn new(
         gl: Rc<dyn Gl>,
@@ -155,69 +86,8 @@
 
     pub fn framebuffer_id(&self) -> gl::GLuint {
         *self.framebuffer_ids.first().expect("Guaranteed by new")
->>>>>>> 2e281521
     }
 
-<<<<<<< HEAD
-pub fn read_img(
-    gl: &dyn gl::Gl,
-    render_target_info: RenderTargetInfo,
-    x: i32,
-    y: i32,
-    width: FramebufferUintLength,
-    height: FramebufferUintLength,
-) -> RgbImage {
-    let width = width.get() as usize;
-    let height = height.get() as usize;
-    // For some reason, OSMesa fails to render on the 3rd
-    // attempt in headless mode, under some conditions.
-    // I think this can only be some kind of synchronization
-    // bug in OSMesa, but explicitly un-binding any vertex
-    // array here seems to work around that bug.
-    // See https://github.com/servo/servo/issues/18606.
-    gl.bind_vertex_array(0);
-
-    let mut pixels = gl.read_pixels(
-        x,
-        y,
-        width as gl::GLsizei,
-        height as gl::GLsizei,
-        gl::RGB,
-        gl::UNSIGNED_BYTE,
-    );
-
-    render_target_info.drop(gl);
-
-    // flip image vertically (texture is upside down)
-    let orig_pixels = pixels.clone();
-    let stride = width * 3;
-    for y in 0..height {
-        let dst_start = y * stride;
-        let src_start = (height - y - 1) * stride;
-        let src_slice = &orig_pixels[src_start..src_start + stride];
-        (&mut pixels[dst_start..dst_start + stride]).clone_from_slice(&src_slice[..stride]);
-    }
-
-    RgbImage::from_raw(width as u32, height as u32, pixels).expect("Flipping image failed!")
-}
-
-impl RenderTargetInfo {
-    pub fn drop(self, gl: &dyn gl::Gl) {
-        // TODO this churns through ids, maybe we should use surfman chains?
-        debug!("freeing fbo {}", self.framebuffer_id());
-
-        gl.bind_framebuffer(gl::FRAMEBUFFER, 0);
-        gl.delete_textures(&self.texture_ids);
-        gl.delete_renderbuffers(&self.renderbuffer_ids);
-        gl.delete_framebuffers(&self.framebuffer_ids);
-    }
-
-    pub fn framebuffer_id(&self) -> gl::GLuint {
-        *self
-            .framebuffer_ids
-            .first()
-            .expect("guaranteed by initialize_img")
-=======
     pub fn bind(&self) {
         trace!("Binding fbo {}", self.framebuffer_id());
         self.gl
@@ -276,6 +146,5 @@
         self.gl.delete_textures(&self.texture_ids);
         self.gl.delete_renderbuffers(&self.renderbuffer_ids);
         self.gl.delete_framebuffers(&self.framebuffer_ids);
->>>>>>> 2e281521
     }
 }