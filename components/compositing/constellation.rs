--- conflicted
+++ resolved
@@ -1072,7 +1072,6 @@
         self.compositor_proxy.send(CompositorMsg::SetFrameTree(frame_tree.to_sendable(),
                                                                chan,
                                                                self.chan.clone()));
-<<<<<<< HEAD
         if port.recv_opt().is_err() {
             debug!("Compositor has discarded SetFrameTree");
             return; // Our message has been discarded, probably shutting down.
@@ -1082,17 +1081,6 @@
         for frame in iter {
             frame.has_compositor_layer.set(true);
             frame.pipeline.borrow().grant_paint_permission();
-=======
-        match port.recv() {
-            Ok(()) => {
-                let mut iter = frame_tree.iter();
-                for frame in iter {
-                    frame.has_compositor_layer.set(true);
-                    frame.pipeline.borrow().grant_paint_permission();
-                }
-            }
-            Err(_) => {} // message has been discarded, probably shutting down
->>>>>>> d2c32923
         }
     }
 
