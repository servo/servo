--- conflicted
+++ resolved
@@ -1072,17 +1072,6 @@
         self.compositor_proxy.send(CompositorMsg::SetFrameTree(frame_tree.to_sendable(),
                                                                chan,
                                                                self.chan.clone()));
-<<<<<<< HEAD
-        match port.recv() {
-            Ok(()) => {
-                let mut iter = frame_tree.iter();
-                for frame in iter {
-                    frame.has_compositor_layer.set(true);
-                    frame.pipeline.borrow().grant_paint_permission();
-                }
-            }
-            Err(()) => {} // message has been discarded, probably shutting down
-=======
         if port.recv_opt().is_err() {
             debug!("Compositor has discarded SetFrameTree");
             return; // Our message has been discarded, probably shutting down.
@@ -1092,7 +1081,6 @@
         for frame in iter {
             frame.has_compositor_layer.set(true);
             frame.pipeline.borrow().grant_paint_permission();
->>>>>>> 26294457
         }
     }
 
