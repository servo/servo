/* This Source Code Form is subject to the terms of the Mozilla Public
 * License, v. 2.0. If a copy of the MPL was not distributed with this
 * file, You can obtain one at http://mozilla.org/MPL/2.0/. */

use compositor_task::{CompositorEventListener, CompositorReceiver, Msg};
use windowing::WindowEvent;

use euclid::scale_factor::ScaleFactor;
<<<<<<< HEAD
use euclid::{Size2D, Point2D};
=======
use euclid::size::Size2D;
use msg::constellation_msg::AnimationState;
>>>>>>> 9f853708
use msg::constellation_msg::Msg as ConstellationMsg;
use msg::constellation_msg::{ConstellationChan, WindowSizeData};
use profile_traits::mem;
use profile_traits::time;

/// Starts the compositor, which listens for messages on the specified port.
///
/// This is the null compositor which doesn't draw anything to the screen.
/// It's intended for headless testing.
pub struct NullCompositor {
    /// The port on which we receive messages.
    pub port: Box<CompositorReceiver>,
    /// A channel to the constellation.
    constellation_chan: ConstellationChan,
    /// A channel to the time profiler.
    time_profiler_chan: time::ProfilerChan,
    /// A channel to the memory profiler.
    mem_profiler_chan: mem::ProfilerChan,
}

impl NullCompositor {
    fn new(port: Box<CompositorReceiver>,
           constellation_chan: ConstellationChan,
           time_profiler_chan: time::ProfilerChan,
           mem_profiler_chan: mem::ProfilerChan)
           -> NullCompositor {
        NullCompositor {
            port: port,
            constellation_chan: constellation_chan,
            time_profiler_chan: time_profiler_chan,
            mem_profiler_chan: mem_profiler_chan,
        }
    }

    pub fn create(port: Box<CompositorReceiver>,
                  constellation_chan: ConstellationChan,
                  time_profiler_chan: time::ProfilerChan,
                  mem_profiler_chan: mem::ProfilerChan)
                  -> NullCompositor {
        let compositor = NullCompositor::new(port,
                                             constellation_chan,
                                             time_profiler_chan,
                                             mem_profiler_chan);

        // Tell the constellation about the initial fake size.
        {
            let ConstellationChan(ref chan) = compositor.constellation_chan;
            chan.send(ConstellationMsg::ResizedWindow(WindowSizeData {
                initial_viewport: Size2D::typed(640_f32, 480_f32),
                visible_viewport: Size2D::typed(640_f32, 480_f32),
                device_pixel_ratio: ScaleFactor::new(1.0),
            })).unwrap();
        }

        compositor
    }
}

impl CompositorEventListener for NullCompositor {
    fn handle_events(&mut self, _: Vec<WindowEvent>) -> bool {
        match self.port.recv_compositor_msg() {
            Msg::Exit(chan) => {
                debug!("shutting down the constellation");
                let ConstellationChan(ref con_chan) = self.constellation_chan;
                con_chan.send(ConstellationMsg::Exit).unwrap();
                chan.send(()).unwrap();
            }

            Msg::ShutdownComplete => {
                debug!("constellation completed shutdown");
                return false
            }

            Msg::GetNativeDisplay(chan) => {
                chan.send(None).unwrap();
            }

            Msg::SetFrameTree(_, response_chan, _) => {
                response_chan.send(()).unwrap();
            }

<<<<<<< HEAD
            Msg::GetClientWindow(send) => {
               let rect = (Size2D::zero(), Point2D::zero());
                send.send(rect).unwrap();
            }
=======
            Msg::ChangeRunningAnimationsState(pipeline_id, animation_state) => {
                match animation_state {
                    AnimationState::AnimationsPresent |
                    AnimationState::NoAnimationsPresent |
                    AnimationState::NoAnimationCallbacksPresent => {}
                    AnimationState::AnimationCallbacksPresent => {
                        let msg = ConstellationMsg::TickAnimation(pipeline_id);
                        self.constellation_chan.0.send(msg).unwrap()
                    }
                }
            }

>>>>>>> 9f853708
            // Explicitly list ignored messages so that when we add a new one,
            // we'll notice and think about whether it needs a response, like
            // SetFrameTree.

            Msg::InitializeLayersForPipeline(..) |
            Msg::SetLayerRect(..) |
            Msg::AssignPaintedBuffers(..) |
            Msg::ScrollFragmentPoint(..) |
            Msg::Status(..) |
            Msg::LoadStart(..) |
            Msg::LoadComplete(..) |
            Msg::ScrollTimeout(..) |
            Msg::RecompositeAfterScroll |
            Msg::ChangePageTitle(..) |
            Msg::ChangePageUrl(..) |
            Msg::KeyEvent(..) |
            Msg::SetCursor(..) |
            Msg::ViewportConstrained(..) => {}
            Msg::CreatePng(..) |
            Msg::PaintTaskExited(..) |
            Msg::MoveTo(..) |
            Msg::ResizeTo(..) |
            Msg::IsReadyToSaveImageReply(..) => {}
            Msg::NewFavicon(..) => {}
            Msg::HeadParsed => {}
            Msg::ReturnUnusedNativeSurfaces(..) => {}
            Msg::CollectMemoryReports(..) => {}
        }
        true
    }

    fn repaint_synchronously(&mut self) {}

    fn shutdown(&mut self) {
        // Drain compositor port, sometimes messages contain channels that are blocking
        // another task from finishing (i.e. SetIds)
        while self.port.try_recv_compositor_msg().is_some() {}

        self.time_profiler_chan.send(time::ProfilerMsg::Exit);
        self.mem_profiler_chan.send(mem::ProfilerMsg::Exit);
    }

    fn pinch_zoom_level(&self) -> f32 {
        1.0
    }

    fn get_title_for_main_frame(&self) {}
}<|MERGE_RESOLUTION|>--- conflicted
+++ resolved
@@ -6,12 +6,8 @@
 use windowing::WindowEvent;
 
 use euclid::scale_factor::ScaleFactor;
-<<<<<<< HEAD
 use euclid::{Size2D, Point2D};
-=======
-use euclid::size::Size2D;
 use msg::constellation_msg::AnimationState;
->>>>>>> 9f853708
 use msg::constellation_msg::Msg as ConstellationMsg;
 use msg::constellation_msg::{ConstellationChan, WindowSizeData};
 use profile_traits::mem;
@@ -93,12 +89,11 @@
                 response_chan.send(()).unwrap();
             }
 
-<<<<<<< HEAD
             Msg::GetClientWindow(send) => {
                let rect = (Size2D::zero(), Point2D::zero());
                 send.send(rect).unwrap();
             }
-=======
+
             Msg::ChangeRunningAnimationsState(pipeline_id, animation_state) => {
                 match animation_state {
                     AnimationState::AnimationsPresent |
@@ -111,7 +106,6 @@
                 }
             }
 
->>>>>>> 9f853708
             // Explicitly list ignored messages so that when we add a new one,
             // we'll notice and think about whether it needs a response, like
             // SetFrameTree.
