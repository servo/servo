/* This Source Code Form is subject to the terms of the Mozilla Public
 * License, v. 2.0. If a copy of the MPL was not distributed with this
 * file, You can obtain one at http://mozilla.org/MPL/2.0/. */

use surface_map::SurfaceMap;
use compositor_layer::{CompositorData, CompositorLayer, WantsScrollEventsFlag};
use compositor_task::{CompositorEventListener, CompositorProxy, CompositorReceiver, Msg};
use constellation::SendableFrameTree;
use pipeline::CompositionPipeline;
use scrolling::ScrollingTimerProxy;
use windowing;
use windowing::{MouseWindowEvent, WindowEvent, WindowMethods, WindowNavigateMsg};

use euclid::Matrix4;
use euclid::point::{Point2D, TypedPoint2D};
use euclid::rect::{Rect, TypedRect};
use euclid::scale_factor::ScaleFactor;
use euclid::size::{Size2D, TypedSize2D};
use gfx_traits::color;
use gfx::paint_task::{ChromeToPaintMsg, PaintRequest};
use gleam::gl::types::{GLint, GLsizei};
use gleam::gl;
use ipc_channel::ipc;
use ipc_channel::router::ROUTER;
use layers::geometry::{DevicePixel, LayerPixel};
use layers::layers::{BufferRequest, Layer, LayerBuffer, LayerBufferSet};
use layers::platform::surface::NativeDisplay;
use layers::rendergl::RenderContext;
use layers::rendergl;
use layers::scene::Scene;
use layout_traits::LayoutControlChan;
use msg::compositor_msg::{Epoch, FrameTreeId, LayerId, LayerKind};
use msg::compositor_msg::{LayerProperties, ScrollPolicy};
use msg::constellation_msg::AnimationState;
use msg::constellation_msg::Msg as ConstellationMsg;
use msg::constellation_msg::{ConstellationChan, NavigationDirection};
use msg::constellation_msg::{Key, KeyModifiers, KeyState, LoadData};
use msg::constellation_msg::{PipelineId, WindowSizeData};
use png;
use profile_traits::mem::{self, Reporter, ReporterRequest, ReportKind};
use profile_traits::time::{self, ProfilerCategory, profile};
use script_traits::{ConstellationControlMsg, LayoutControlMsg, ScriptControlChan};
use std::collections::HashMap;
use std::collections::hash_map::Entry::{Occupied, Vacant};
use std::mem as std_mem;
use std::rc::Rc;
use std::slice::bytes::copy_memory;
use std::sync::mpsc::Sender;
use style::viewport::ViewportConstraints;
use time::{precise_time_ns, precise_time_s};
use url::Url;
use util::geometry::{Au, PagePx, ScreenPx, ViewportPx};
use util::opts;

const BUFFER_MAP_SIZE : usize = 10000000;

/// Holds the state when running reftests that determines when it is
/// safe to save the output image.
#[derive(Copy, Clone, PartialEq)]
enum ReadyState {
    Unknown,
    WaitingForConstellationReply,
    ReadyToSaveImage,
}

/// NB: Never block on the constellation, because sometimes the constellation blocks on us.
pub struct IOCompositor<Window: WindowMethods> {
    /// The application window.
    window: Rc<Window>,

    /// The display this compositor targets.
    native_display: NativeDisplay,

    /// The port on which we receive messages.
    port: Box<CompositorReceiver>,

    /// The render context. This will be `None` if the windowing system has not yet sent us a
    /// `PrepareRenderingEvent`.
    context: Option<RenderContext>,

    /// The root pipeline.
    root_pipeline: Option<CompositionPipeline>,

    /// Tracks details about each active pipeline that the compositor knows about.
    pipeline_details: HashMap<PipelineId, PipelineDetails>,

    /// The canvas to paint a page.
    scene: Scene<CompositorData>,

    /// The application window size.
    window_size: TypedSize2D<DevicePixel, u32>,

    /// "Mobile-style" zoom that does not reflow the page.
    viewport_zoom: ScaleFactor<PagePx, ViewportPx, f32>,

    /// Viewport zoom constraints provided by @viewport.
    min_viewport_zoom: Option<ScaleFactor<PagePx, ViewportPx, f32>>,
    max_viewport_zoom: Option<ScaleFactor<PagePx, ViewportPx, f32>>,

    /// "Desktop-style" zoom that resizes the viewport to fit the window.
    /// See `ViewportPx` docs in util/geom.rs for details.
    page_zoom: ScaleFactor<ViewportPx, ScreenPx, f32>,

    /// The device pixel ratio for this window.
    hidpi_factor: ScaleFactor<ScreenPx, DevicePixel, f32>,

    channel_to_self: Box<CompositorProxy + Send>,

    /// A handle to the scrolling timer.
    scrolling_timer: ScrollingTimerProxy,

    /// The type of composition to perform
    composite_target: CompositeTarget,

    /// Tracks whether we should composite this frame.
    composition_request: CompositionRequest,

    /// Tracks whether we are in the process of shutting down, or have shut down and should close
    /// the compositor.
    shutdown_state: ShutdownState,

    /// Tracks the last composite time.
    last_composite_time: u64,

    /// Tracks whether the zoom action has happened recently.
    zoom_action: bool,

    /// The time of the last zoom action has started.
    zoom_time: f64,

    /// Whether the page being rendered has loaded completely.
    /// Differs from ReadyState because we can finish loading (ready)
    /// many times for a single page.
    got_load_complete_message: bool,

    /// The current frame tree ID (used to reject old paint buffers)
    frame_tree_id: FrameTreeId,

    /// The channel on which messages can be sent to the constellation.
    constellation_chan: ConstellationChan,

    /// The channel on which messages can be sent to the time profiler.
    time_profiler_chan: time::ProfilerChan,

    /// The channel on which messages can be sent to the memory profiler.
    mem_profiler_chan: mem::ProfilerChan,

    /// Pending scroll to fragment event, if any
    fragment_point: Option<Point2D<f32>>,

    /// Pending scroll events.
    pending_scroll_events: Vec<ScrollEvent>,

    /// Has a Quit event been seen?
    has_seen_quit_event: bool,

    /// Used by the logic that determines when it is safe to output an
    /// image for the reftest framework.
    ready_to_save_state: ReadyState,

    /// A data structure to cache unused NativeSurfaces.
    surface_map: SurfaceMap,
}

pub struct ScrollEvent {
    delta: TypedPoint2D<DevicePixel,f32>,
    cursor: TypedPoint2D<DevicePixel,i32>,
}

#[derive(PartialEq)]
enum CompositionRequest {
    NoCompositingNecessary,
    CompositeOnScrollTimeout(u64),
    CompositeNow(CompositingReason),
}

#[derive(Clone, Copy, PartialEq, Debug)]
enum ShutdownState {
    NotShuttingDown,
    ShuttingDown,
    FinishedShuttingDown,
}

struct HitTestResult {
    layer: Rc<Layer<CompositorData>>,
    point: TypedPoint2D<LayerPixel, f32>,
}

struct PipelineDetails {
    /// The pipeline associated with this PipelineDetails object.
    pipeline: Option<CompositionPipeline>,

    /// The current layout epoch that this pipeline wants to draw.
    current_epoch: Epoch,

    /// Whether animations are running
    animations_running: bool,

    /// Whether there are animation callbacks
    animation_callbacks_running: bool,
}

impl PipelineDetails {
    fn new() -> PipelineDetails {
        PipelineDetails {
            pipeline: None,
            current_epoch: Epoch(0),
            animations_running: false,
            animation_callbacks_running: false,
        }
    }
}

#[derive(Clone, Copy, PartialEq, Debug)]
enum CompositeTarget {
    /// Normal composition to a window
    Window,

    /// Compose as normal, but also return a PNG of the composed output
    WindowAndPng,

    /// Compose to a PNG, write it to disk, and then exit the browser (used for reftests)
    PngFile
}

fn initialize_png(width: usize, height: usize) -> (Vec<gl::GLuint>, Vec<gl::GLuint>) {
    let framebuffer_ids = gl::gen_framebuffers(1);
    gl::bind_framebuffer(gl::FRAMEBUFFER, framebuffer_ids[0]);

    let texture_ids = gl::gen_textures(1);
    gl::bind_texture(gl::TEXTURE_2D, texture_ids[0]);

    gl::tex_image_2d(gl::TEXTURE_2D, 0, gl::RGB as GLint, width as GLsizei,
                     height as GLsizei, 0, gl::RGB, gl::UNSIGNED_BYTE, None);
    gl::tex_parameter_i(gl::TEXTURE_2D, gl::TEXTURE_MAG_FILTER, gl::NEAREST as GLint);
    gl::tex_parameter_i(gl::TEXTURE_2D, gl::TEXTURE_MIN_FILTER, gl::NEAREST as GLint);

    gl::framebuffer_texture_2d(gl::FRAMEBUFFER, gl::COLOR_ATTACHMENT0, gl::TEXTURE_2D,
                               texture_ids[0], 0);

    gl::bind_texture(gl::TEXTURE_2D, 0);

    (framebuffer_ids, texture_ids)
}

pub fn reporter_name() -> String {
    "compositor-reporter".to_string()
}

impl<Window: WindowMethods> IOCompositor<Window> {
    fn new(window: Rc<Window>,
           sender: Box<CompositorProxy+Send>,
           receiver: Box<CompositorReceiver>,
           constellation_chan: ConstellationChan,
           time_profiler_chan: time::ProfilerChan,
           mem_profiler_chan: mem::ProfilerChan)
           -> IOCompositor<Window> {

        // Register this thread as a memory reporter, via its own channel.
        let (reporter_sender, reporter_receiver) = ipc::channel().unwrap();
        let compositor_proxy_for_memory_reporter = sender.clone_compositor_proxy();
        ROUTER.add_route(reporter_receiver.to_opaque(), box move |reporter_request| {
            let reporter_request: ReporterRequest = reporter_request.to().unwrap();
            compositor_proxy_for_memory_reporter.send(Msg::CollectMemoryReports(reporter_request.reports_channel));
        });
        let reporter = Reporter(reporter_sender);
        mem_profiler_chan.send(mem::ProfilerMsg::RegisterReporter(reporter_name(), reporter));

        let window_size = window.framebuffer_size();
        let hidpi_factor = window.hidpi_factor();
        let composite_target = match opts::get().output_file {
            Some(_) => CompositeTarget::PngFile,
            None => CompositeTarget::Window
        };
        let native_display = window.native_display();
        IOCompositor {
            window: window,
            native_display: native_display,
            port: receiver,
            context: None,
            root_pipeline: None,
            pipeline_details: HashMap::new(),
            scene: Scene::new(Rect {
                origin: Point2D::zero(),
                size: window_size.as_f32(),
            }),
            window_size: window_size,
            hidpi_factor: hidpi_factor,
            channel_to_self: sender.clone_compositor_proxy(),
            scrolling_timer: ScrollingTimerProxy::new(sender),
            composition_request: CompositionRequest::NoCompositingNecessary,
            pending_scroll_events: Vec::new(),
            composite_target: composite_target,
            shutdown_state: ShutdownState::NotShuttingDown,
            page_zoom: ScaleFactor::new(1.0),
            viewport_zoom: ScaleFactor::new(1.0),
            min_viewport_zoom: None,
            max_viewport_zoom: None,
            zoom_action: false,
            zoom_time: 0f64,
            got_load_complete_message: false,
            frame_tree_id: FrameTreeId(0),
            constellation_chan: constellation_chan,
            time_profiler_chan: time_profiler_chan,
            mem_profiler_chan: mem_profiler_chan,
            fragment_point: None,
            last_composite_time: 0,
            has_seen_quit_event: false,
            ready_to_save_state: ReadyState::Unknown,
            surface_map: SurfaceMap::new(BUFFER_MAP_SIZE),
        }
    }

    pub fn create(window: Rc<Window>,
                  sender: Box<CompositorProxy+Send>,
                  receiver: Box<CompositorReceiver>,
                  constellation_chan: ConstellationChan,
                  time_profiler_chan: time::ProfilerChan,
                  mem_profiler_chan: mem::ProfilerChan)
                  -> IOCompositor<Window> {
        let mut compositor = IOCompositor::new(window,
                                               sender,
                                               receiver,
                                               constellation_chan,
                                               time_profiler_chan,
                                               mem_profiler_chan);

        // Set the size of the root layer.
        compositor.update_zoom_transform();

        // Tell the constellation about the initial window size.
        compositor.send_window_size();

        compositor
    }

    fn handle_browser_message(&mut self, msg: Msg) -> bool {
        match (msg, self.shutdown_state) {
            (_, ShutdownState::FinishedShuttingDown) =>
                panic!("compositor shouldn't be handling messages after shutting down"),

            (Msg::Exit(chan), _) => {
                debug!("shutting down the constellation");
                let ConstellationChan(ref con_chan) = self.constellation_chan;
                con_chan.send(ConstellationMsg::Exit).unwrap();
                chan.send(()).unwrap();

                self.mem_profiler_chan.send(mem::ProfilerMsg::UnregisterReporter(reporter_name()));

                self.shutdown_state = ShutdownState::ShuttingDown;
            }

            (Msg::ShutdownComplete, _) => {
                debug!("constellation completed shutdown");
                self.shutdown_state = ShutdownState::FinishedShuttingDown;
                return false;
            }

            (Msg::ChangeRunningAnimationsState(pipeline_id, animation_state),
             ShutdownState::NotShuttingDown) => {
                self.change_running_animations_state(pipeline_id, animation_state);
            }

            (Msg::ChangePageTitle(pipeline_id, title), ShutdownState::NotShuttingDown) => {
                self.change_page_title(pipeline_id, title);
            }

            (Msg::ChangePageUrl(pipeline_id, url), ShutdownState::NotShuttingDown) => {
                self.change_page_url(pipeline_id, url);
            }

            (Msg::SetFrameTree(frame_tree, response_chan, new_constellation_chan),
             ShutdownState::NotShuttingDown) => {
                self.set_frame_tree(&frame_tree, response_chan, new_constellation_chan);
                self.send_viewport_rects_for_all_layers();
                self.get_title_for_main_frame();
            }

            (Msg::InitializeLayersForPipeline(pipeline_id, epoch, properties), ShutdownState::NotShuttingDown) => {
                self.get_or_create_pipeline_details(pipeline_id).current_epoch = epoch;
                for (index, layer_properties) in properties.iter().enumerate() {
                    if index == 0 {
                        self.create_or_update_base_layer(pipeline_id, *layer_properties);
                    } else {
                        self.create_or_update_descendant_layer(pipeline_id, *layer_properties);
                    }
                }
                self.send_buffer_requests_for_all_layers();
            }

            (Msg::GetNativeDisplay(chan), ShutdownState::NotShuttingDown) => {
                chan.send(Some(self.native_display.clone())).unwrap();
            }

            (Msg::SetLayerRect(pipeline_id, layer_id, rect),
             ShutdownState::NotShuttingDown) => {
                self.set_layer_rect(pipeline_id, layer_id, &rect);
            }

            (Msg::AssignPaintedBuffers(pipeline_id, epoch, replies, frame_tree_id),
             ShutdownState::NotShuttingDown) => {
                for (layer_id, new_layer_buffer_set) in replies.into_iter() {
                    self.assign_painted_buffers(pipeline_id,
                                                layer_id,
                                                new_layer_buffer_set,
                                                epoch,
                                                frame_tree_id);
                }
            }

            (Msg::ReturnUnusedNativeSurfaces(native_surfaces),
             ShutdownState::NotShuttingDown) => {
                self.surface_map.insert_surfaces(&self.native_display, native_surfaces);
            }

            (Msg::ScrollFragmentPoint(pipeline_id, layer_id, point),
             ShutdownState::NotShuttingDown) => {
                self.scroll_fragment_to_point(pipeline_id, layer_id, point);
            }

<<<<<<< HEAD
            (Msg::ScrollDelta(pipeline_id, layer_id, delta),
             ShutdownState::NotShuttingDown) => {
                self.scroll_delta(pipeline_id, layer_id, delta);
=======
            (Msg::MoveTo(point),
             ShutdownState::NotShuttingDown) => {
                self.window.set_position(point);
            }

            (Msg::ResizeTo(size),
             ShutdownState::NotShuttingDown) => {
                self.window.set_inner_size(size);
            }

            (Msg::GetClientWindow(send), ShutdownState::NotShuttingDown) => {
                let rect = self.window.client_window();
                send.send(rect).unwrap();
>>>>>>> 43d6d5e7
            }

            (Msg::Status(message), ShutdownState::NotShuttingDown) => {
                self.window.status(message);
            }

            (Msg::LoadStart(back, forward), ShutdownState::NotShuttingDown) => {
                self.window.load_start(back, forward);
            }

            (Msg::LoadComplete(back, forward), ShutdownState::NotShuttingDown) => {
                self.got_load_complete_message = true;

                // If we're painting in headless mode, schedule a recomposite.
                if opts::get().output_file.is_some() || opts::get().exit_after_load {
                    self.composite_if_necessary(CompositingReason::Headless);
                }

                // Inform the embedder that the load has finished.
                //
                // TODO(pcwalton): Specify which frame's load completed.
                self.window.load_end(back, forward);
            }

            (Msg::ScrollTimeout(timestamp), ShutdownState::NotShuttingDown) => {
                debug!("scroll timeout, drawing unpainted content!");
                match self.composition_request {
                    CompositionRequest::CompositeOnScrollTimeout(this_timestamp) => {
                        if timestamp == this_timestamp {
                            self.composition_request = CompositionRequest::CompositeNow(
                                CompositingReason::HitScrollTimeout)
                        }
                    }
                    _ => {}
                }
            }

            (Msg::RecompositeAfterScroll, ShutdownState::NotShuttingDown) => {
                self.composition_request =
                    CompositionRequest::CompositeNow(CompositingReason::ContinueScroll)
            }

            (Msg::KeyEvent(key, state, modified), ShutdownState::NotShuttingDown) => {
                if state == KeyState::Pressed {
                    self.window.handle_key(key, modified);
                }
            }

            (Msg::SetCursor(cursor), ShutdownState::NotShuttingDown) => {
                self.window.set_cursor(cursor)
            }

            (Msg::CreatePng(reply), ShutdownState::NotShuttingDown) => {
                let img = self.composite_specific_target(CompositeTarget::WindowAndPng);
                reply.send(img).unwrap();
            }

            (Msg::PaintTaskExited(pipeline_id), ShutdownState::NotShuttingDown) => {
                self.remove_pipeline_root_layer(pipeline_id);
            }

            (Msg::ViewportConstrained(pipeline_id, constraints),
             ShutdownState::NotShuttingDown) => {
                self.constrain_viewport(pipeline_id, constraints);
            }

            (Msg::IsReadyToSaveImageReply(is_ready), ShutdownState::NotShuttingDown) => {
                assert!(self.ready_to_save_state == ReadyState::WaitingForConstellationReply);
                if is_ready {
                    self.ready_to_save_state = ReadyState::ReadyToSaveImage;
                } else {
                    self.ready_to_save_state = ReadyState::Unknown;
                }
                self.composite_if_necessary(CompositingReason::Headless);
            }

            (Msg::NewFavicon(url), ShutdownState::NotShuttingDown) => {
                self.window.set_favicon(url);
            }

            (Msg::HeadParsed, ShutdownState::NotShuttingDown) => {
                self.window.head_parsed();
            }

            (Msg::CollectMemoryReports(reports_chan), ShutdownState::NotShuttingDown) => {
                let mut reports = vec![];
                let name = "compositor-task";
                // These are both `ExplicitUnknownLocationSize` because the memory might be in the
                // GPU or on the heap.
                reports.push(mem::Report {
                    path: path![name, "surface-map"],
                    kind: ReportKind::ExplicitUnknownLocationSize,
                    size: self.surface_map.mem(),
                });
                reports.push(mem::Report {
                    path: path![name, "layer-tree"],
                    kind: ReportKind::ExplicitUnknownLocationSize,
                    size: self.scene.get_memory_usage(),
                });
                reports_chan.send(reports);
            }

            // When we are shutting_down, we need to avoid performing operations
            // such as Paint that may crash because we have begun tearing down
            // the rest of our resources.
            (_, ShutdownState::ShuttingDown) => { }
        }

        true
    }

    /// Sets or unsets the animations-running flag for the given pipeline, and schedules a
    /// recomposite if necessary.
    fn change_running_animations_state(&mut self,
                                       pipeline_id: PipelineId,
                                       animation_state: AnimationState) {
        match animation_state {
            AnimationState::AnimationsPresent => {
                self.get_or_create_pipeline_details(pipeline_id).animations_running = true;
                self.composite_if_necessary(CompositingReason::Animation);
            }
            AnimationState::AnimationCallbacksPresent => {
                if self.get_or_create_pipeline_details(pipeline_id).animation_callbacks_running {
                    return
                }
                self.get_or_create_pipeline_details(pipeline_id).animation_callbacks_running =
                    true;
                self.tick_animations_for_pipeline(pipeline_id);
                self.composite_if_necessary(CompositingReason::Animation);
            }
            AnimationState::NoAnimationsPresent => {
                self.get_or_create_pipeline_details(pipeline_id).animations_running = false;
            }
            AnimationState::NoAnimationCallbacksPresent => {
                self.get_or_create_pipeline_details(pipeline_id).animation_callbacks_running = false;
            }
        }
    }

    pub fn get_or_create_pipeline_details<'a>(&'a mut self,
                                              pipeline_id: PipelineId)
                                              -> &'a mut PipelineDetails {
        if !self.pipeline_details.contains_key(&pipeline_id) {
            self.pipeline_details.insert(pipeline_id, PipelineDetails::new());
        }
        return self.pipeline_details.get_mut(&pipeline_id).unwrap();
    }

    pub fn get_pipeline<'a>(&'a self, pipeline_id: PipelineId) -> &'a CompositionPipeline {
        match self.pipeline_details.get(&pipeline_id) {
            Some(ref details) => {
                match details.pipeline {
                    Some(ref pipeline) => pipeline,
                    None => panic!("Compositor layer has an unitialized pipeline ({:?}).",
                                   pipeline_id),

                }
            }
            None => panic!("Compositor layer has an unknown pipeline ({:?}).", pipeline_id),
        }
    }

    fn change_page_title(&mut self, pipeline_id: PipelineId, title: Option<String>) {
        let set_title = self.root_pipeline.as_ref().map_or(false, |root_pipeline| {
            root_pipeline.id == pipeline_id
        });
        if set_title {
            self.window.set_page_title(title);
        }
    }

    fn change_page_url(&mut self, _: PipelineId, url: Url) {
        self.window.set_page_url(url);
    }

    fn set_frame_tree(&mut self,
                      frame_tree: &SendableFrameTree,
                      response_chan: Sender<()>,
                      new_constellation_chan: ConstellationChan) {
        response_chan.send(()).unwrap();

        self.root_pipeline = Some(frame_tree.pipeline.clone());

        // If we have an old root layer, release all old tiles before replacing it.
        let old_root_layer = self.scene.root.take();
        if let Some(ref old_root_layer) = old_root_layer {
            old_root_layer.clear_all_tiles(self)
        }

        self.scene.root = Some(self.create_frame_tree_root_layers(frame_tree, None));
        self.scene.set_root_layer_size(self.window_size.as_f32());

        // Initialize the new constellation channel by sending it the root window size.
        self.constellation_chan = new_constellation_chan;
        self.send_window_size();

        self.frame_tree_id.next();
        self.composite_if_necessary(CompositingReason::NewFrameTree);
    }

    fn create_root_layer_for_pipeline_and_rect(&mut self,
                                               pipeline: &CompositionPipeline,
                                               frame_rect: Option<TypedRect<PagePx, f32>>)
                                               -> Rc<Layer<CompositorData>> {
        let layer_properties = LayerProperties {
            id: LayerId::null(),
            parent_id: None,
            rect: Rect::zero(),
            background_color: color::transparent(),
            scroll_policy: ScrollPolicy::Scrollable,
            transform: Matrix4::identity(),
            perspective: Matrix4::identity(),
            establishes_3d_context: true,
        };

        let root_layer = CompositorData::new_layer(pipeline.id,
                                                   layer_properties,
                                                   WantsScrollEventsFlag::WantsScrollEvents,
                                                   opts::get().tile_size);

        self.get_or_create_pipeline_details(pipeline.id).pipeline = Some(pipeline.clone());

        // All root layers mask to bounds.
        *root_layer.masks_to_bounds.borrow_mut() = true;

        if let Some(ref frame_rect) = frame_rect {
            let frame_rect = frame_rect.to_untyped();
            *root_layer.bounds.borrow_mut() = Rect::from_untyped(&frame_rect);
        }

        return root_layer;
    }

    fn create_frame_tree_root_layers(&mut self,
                                     frame_tree: &SendableFrameTree,
                                     frame_rect: Option<TypedRect<PagePx, f32>>)
                                     -> Rc<Layer<CompositorData>> {
        let root_layer = self.create_root_layer_for_pipeline_and_rect(&frame_tree.pipeline,
                                                                      frame_rect);
        for kid in frame_tree.children.iter() {
            root_layer.add_child(self.create_frame_tree_root_layers(kid, kid.rect));
        }
        return root_layer;
    }

    fn find_pipeline_root_layer(&self, pipeline_id: PipelineId)
                                -> Option<Rc<Layer<CompositorData>>> {
        if !self.pipeline_details.contains_key(&pipeline_id) {
            panic!("Tried to create or update layer for unknown pipeline")
        }
        self.find_layer_with_pipeline_and_layer_id(pipeline_id, LayerId::null())
    }

    fn remove_pipeline_root_layer(&mut self, pipeline_id: PipelineId) {
        let root_layer = match self.scene.root {
            Some(ref root_layer) => root_layer.clone(),
            None => return,
        };

        // Remove all the compositor layers for this pipeline and recache
        // any buffers that they owned.
        root_layer.remove_root_layer_with_pipeline_id(self, pipeline_id);
        self.pipeline_details.remove(&pipeline_id);
    }

    fn update_layer_if_exists(&mut self, pipeline_id: PipelineId, properties: LayerProperties) -> bool {
        match self.find_layer_with_pipeline_and_layer_id(pipeline_id, properties.id) {
            Some(existing_layer) => {
                existing_layer.update_layer(properties);
                true
            }
            None => false,
        }
    }

    fn create_or_update_base_layer(&mut self, pipeline_id: PipelineId, layer_properties: LayerProperties) {
        debug_assert!(layer_properties.parent_id.is_none());

        let root_layer = match self.find_pipeline_root_layer(pipeline_id) {
            Some(root_layer) => root_layer,
            None => {
                debug!("Ignoring CreateOrUpdateBaseLayer message for pipeline \
                        ({:?}) shutting down.",
                       pipeline_id);
                return;
            }
        };

        let need_new_base_layer = !self.update_layer_if_exists(pipeline_id, layer_properties);
        if need_new_base_layer {
            root_layer.update_layer_except_bounds(layer_properties);

            let base_layer = CompositorData::new_layer(
                pipeline_id,
                layer_properties,
                WantsScrollEventsFlag::DoesntWantScrollEvents,
                opts::get().tile_size);

            // Add the base layer to the front of the child list, so that child
            // iframe layers are painted on top of the base layer. These iframe
            // layers were added previously when creating the layer tree
            // skeleton in create_frame_tree_root_layers.
            root_layer.children().insert(0, base_layer);
        }

        self.scroll_layer_to_fragment_point_if_necessary(pipeline_id,
                                                         layer_properties.id);
    }

    fn create_or_update_descendant_layer(&mut self, pipeline_id: PipelineId, layer_properties: LayerProperties) {
        debug_assert!(layer_properties.parent_id.is_some());

        if !self.update_layer_if_exists(pipeline_id, layer_properties) {
            self.create_descendant_layer(pipeline_id, layer_properties);
        }
        self.scroll_layer_to_fragment_point_if_necessary(pipeline_id,
                                                         layer_properties.id);
    }

    fn create_descendant_layer(&self, pipeline_id: PipelineId, layer_properties: LayerProperties) {
        let parent_id = layer_properties.parent_id.unwrap();

        if let Some(parent_layer) = self.find_layer_with_pipeline_and_layer_id(pipeline_id,
                                                                               parent_id) {
            let new_layer = CompositorData::new_layer(pipeline_id,
                                                      layer_properties,
                                                      WantsScrollEventsFlag::DoesntWantScrollEvents,
                                                      parent_layer.tile_size);
            parent_layer.add_child(new_layer);
        }
    }

    fn send_window_size(&self) {
        let dppx = self.page_zoom * self.device_pixels_per_screen_px();
        let initial_viewport = self.window_size.as_f32() / dppx;
        let visible_viewport = initial_viewport / self.viewport_zoom;

        let ConstellationChan(ref chan) = self.constellation_chan;
        chan.send(ConstellationMsg::ResizedWindow(WindowSizeData {
            device_pixel_ratio: dppx,
            initial_viewport: initial_viewport,
            visible_viewport: visible_viewport,
        })).unwrap()
    }

    pub fn move_layer(&self,
                      pipeline_id: PipelineId,
                      layer_id: LayerId,
                      origin: TypedPoint2D<LayerPixel, f32>)
                      -> bool {
        match self.find_layer_with_pipeline_and_layer_id(pipeline_id, layer_id) {
            Some(ref layer) => {
                if layer.wants_scroll_events() == WantsScrollEventsFlag::WantsScrollEvents {
                    layer.clamp_scroll_offset_and_scroll_layer(Point2D::typed(0f32, 0f32) - origin);
                }
                true
            }
            None => false,
        }
    }

    fn scroll_layer_to_fragment_point_if_necessary(&mut self,
                                                   pipeline_id: PipelineId,
                                                   layer_id: LayerId) {
        if let Some(point) = self.fragment_point.take() {
            if !self.move_layer(pipeline_id, layer_id, Point2D::from_untyped(&point)) {
                panic!("Compositor: Tried to scroll to fragment with unknown layer.");
            }

            self.perform_updates_after_scroll();
        }
    }

    fn start_scrolling_timer_if_necessary(&mut self) {
        match self.composition_request {
            CompositionRequest::CompositeNow(_) |
            CompositionRequest::CompositeOnScrollTimeout(_) => return,
            CompositionRequest::NoCompositingNecessary => {}
        }

        let timestamp = precise_time_ns();
        self.scrolling_timer.scroll_event_processed(timestamp);
        self.composition_request = CompositionRequest::CompositeOnScrollTimeout(timestamp);
    }

    fn set_layer_rect(&mut self,
                      pipeline_id: PipelineId,
                      layer_id: LayerId,
                      new_rect: &Rect<f32>) {
        match self.find_layer_with_pipeline_and_layer_id(pipeline_id, layer_id) {
            Some(ref layer) => {
                *layer.bounds.borrow_mut() = Rect::from_untyped(new_rect)
            }
            None => panic!("Compositor received SetLayerRect for nonexistent \
                            layer: {:?}", pipeline_id),
        };

        self.send_buffer_requests_for_all_layers();
    }

    fn assign_painted_buffers(&mut self,
                              pipeline_id: PipelineId,
                              layer_id: LayerId,
                              new_layer_buffer_set: Box<LayerBufferSet>,
                              epoch: Epoch,
                              frame_tree_id: FrameTreeId) {
        // If the frame tree id has changed since this paint request was sent,
        // reject the buffers and send them back to the paint task. If this isn't handled
        // correctly, the content_age in the tile grid can get out of sync when iframes are
        // loaded and the frame tree changes. This can result in the compositor thinking it
        // has already drawn the most recently painted buffer, and missing a frame.
        if frame_tree_id == self.frame_tree_id {
            if let Some(layer) = self.find_layer_with_pipeline_and_layer_id(pipeline_id, layer_id) {
                let requested_epoch = layer.extra_data.borrow().requested_epoch;
                if requested_epoch == epoch {
                    self.assign_painted_buffers_to_layer(layer, new_layer_buffer_set, epoch);
                    return
                } else {
                    debug!("assign_painted_buffers epoch mismatch {:?} {:?} req={:?} actual={:?}",
                           pipeline_id,
                           layer_id,
                           requested_epoch,
                           epoch);
                }
            }
        }

        self.cache_unused_buffers(new_layer_buffer_set.buffers);
    }

    fn assign_painted_buffers_to_layer(&mut self,
                                       layer: Rc<Layer<CompositorData>>,
                                       new_layer_buffer_set: Box<LayerBufferSet>,
                                       epoch: Epoch) {
        debug!("compositor received new frame at size {:?}x{:?}",
               self.window_size.width.get(),
               self.window_size.height.get());

        // From now on, if we destroy the buffers, they will leak.
        let mut new_layer_buffer_set = new_layer_buffer_set;
        new_layer_buffer_set.mark_will_leak();

        // FIXME(pcwalton): This is going to cause problems with inconsistent frames since
        // we only composite one layer at a time.
        layer.add_buffers(self, new_layer_buffer_set, epoch);
        self.composite_if_necessary(CompositingReason::NewPaintedBuffers);
    }

    fn scroll_fragment_to_point(&mut self,
                                pipeline_id: PipelineId,
                                layer_id: LayerId,
                                point: Point2D<f32>) {
        if self.move_layer(pipeline_id, layer_id, Point2D::from_untyped(&point)) {
            self.perform_updates_after_scroll()
        } else {
            self.fragment_point = Some(point)
        }
    }

    fn scroll_delta(&mut self, id: PipelineId, layer: LayerId, delta: Point2D<f32>) {
        println!("test");
    }

    fn handle_window_message(&mut self, event: WindowEvent) {
        match event {
            WindowEvent::Idle => {}

            WindowEvent::Refresh => {
                self.composite();
            }

            WindowEvent::InitializeCompositing => {
                self.initialize_compositing();
            }

            WindowEvent::Resize(size) => {
                self.on_resize_window_event(size);
            }

            WindowEvent::LoadUrl(url_string) => {
                self.on_load_url_window_event(url_string);
            }

            WindowEvent::MouseWindowEventClass(mouse_window_event) => {
                self.on_mouse_window_event_class(mouse_window_event);
            }

            WindowEvent::MouseWindowMoveEventClass(cursor) => {
                self.on_mouse_window_move_event_class(cursor);
            }

            WindowEvent::Scroll(delta, cursor) => {
                self.on_scroll_window_event(delta, cursor);
            }

            WindowEvent::Zoom(magnification) => {
                self.on_zoom_window_event(magnification);
            }

            WindowEvent::ResetZoom => {
                self.on_zoom_reset_window_event();
            }

            WindowEvent::PinchZoom(magnification) => {
                self.on_pinch_zoom_window_event(magnification);
            }

            WindowEvent::Navigation(direction) => {
                self.on_navigation_window_event(direction);
            }

            WindowEvent::KeyEvent(key, state, modifiers) => {
                self.on_key_event(key, state, modifiers);
            }

            WindowEvent::Quit => {
                if !self.has_seen_quit_event {
                    self.has_seen_quit_event = true;
                    debug!("shutting down the constellation for WindowEvent::Quit");
                    let ConstellationChan(ref chan) = self.constellation_chan;
                    chan.send(ConstellationMsg::Exit).unwrap();
                    self.shutdown_state = ShutdownState::ShuttingDown;
                }
            }
        }
    }

    fn on_resize_window_event(&mut self, new_size: TypedSize2D<DevicePixel, u32>) {
        debug!("compositor resizing to {:?}", new_size.to_untyped());

        // A size change could also mean a resolution change.
        let new_hidpi_factor = self.window.hidpi_factor();
        if self.hidpi_factor != new_hidpi_factor {
            self.hidpi_factor = new_hidpi_factor;
            self.update_zoom_transform();
        }

        if self.window_size == new_size {
            return;
        }

        self.window_size = new_size;

        self.scene.set_root_layer_size(new_size.as_f32());
        self.send_window_size();
    }

    fn on_load_url_window_event(&mut self, url_string: String) {
        debug!("osmain: loading URL `{}`", url_string);
        self.got_load_complete_message = false;
        let url = Url::parse(&url_string).unwrap();
        self.window.set_page_url(url.clone());
        let msg = match self.scene.root {
            Some(ref layer) => ConstellationMsg::LoadUrl(layer.pipeline_id(), LoadData::new(url)),
            None => ConstellationMsg::InitLoadUrl(url)
        };

        let ConstellationChan(ref chan) = self.constellation_chan;
        chan.send(msg).unwrap()
    }

    fn on_mouse_window_event_class(&self, mouse_window_event: MouseWindowEvent) {
        let point = match mouse_window_event {
            MouseWindowEvent::Click(_, p) => p,
            MouseWindowEvent::MouseDown(_, p) => p,
            MouseWindowEvent::MouseUp(_, p) => p,
        };
        match self.find_topmost_layer_at_point(point / self.scene.scale) {
            Some(result) => result.layer.send_mouse_event(self, mouse_window_event, result.point),
            None => {},
        }
    }

    fn on_mouse_window_move_event_class(&self, cursor: TypedPoint2D<DevicePixel, f32>) {
        match self.find_topmost_layer_at_point(cursor / self.scene.scale) {
            Some(result) => result.layer.send_mouse_move_event(self, result.point),
            None => {},
        }
    }

    fn on_scroll_window_event(&mut self,
                              delta: TypedPoint2D<DevicePixel, f32>,
                              cursor: TypedPoint2D<DevicePixel, i32>) {
        self.pending_scroll_events.push(ScrollEvent {
            delta: delta,
            cursor: cursor,
        });

        self.composite_if_necessary(CompositingReason::Scroll);
    }

    fn process_pending_scroll_events(&mut self) {
        let had_scroll_events = self.pending_scroll_events.len() > 0;
        for scroll_event in std_mem::replace(&mut self.pending_scroll_events,
                                             Vec::new()).into_iter() {
            let delta = scroll_event.delta / self.scene.scale;
            let cursor = scroll_event.cursor.as_f32() / self.scene.scale;

            if let Some(ref mut layer) = self.scene.root {
                layer.handle_scroll_event(delta, cursor);
            }

            self.perform_updates_after_scroll();
        }

        if had_scroll_events {
            self.send_viewport_rects_for_all_layers();
        }
    }

    /// Computes new display ports for each layer, taking the scroll position into account, and
    /// sends them to layout as necessary. This ultimately triggers a rerender of the content.
    fn send_updated_display_ports_to_layout(&mut self) {
        fn process_layer(layer: &Layer<CompositorData>,
                         window_size: &TypedSize2D<LayerPixel, f32>,
                         new_display_ports: &mut HashMap<PipelineId, Vec<(LayerId, Rect<Au>)>>) {
            let visible_rect =
                Rect::new(Point2D::zero(), *window_size).translate(&-*layer.content_offset.borrow())
                                                        .intersection(&*layer.bounds.borrow())
                                                        .unwrap_or(Rect::zero())
                                                        .to_untyped();
            let visible_rect = Rect::new(Point2D::new(Au::from_f32_px(visible_rect.origin.x),
                                                      Au::from_f32_px(visible_rect.origin.y)),
                                         Size2D::new(Au::from_f32_px(visible_rect.size.width),
                                                     Au::from_f32_px(visible_rect.size.height)));

            let extra_layer_data = layer.extra_data.borrow();
            if !new_display_ports.contains_key(&extra_layer_data.pipeline_id) {
                new_display_ports.insert(extra_layer_data.pipeline_id, Vec::new());
            }
            new_display_ports.get_mut(&extra_layer_data.pipeline_id)
                             .unwrap()
                             .push((extra_layer_data.id, visible_rect));

            for kid in layer.children.borrow().iter() {
                process_layer(&*kid, window_size, new_display_ports)
            }
        }

        let dppx = self.page_zoom * self.device_pixels_per_screen_px();
        let window_size = self.window_size.as_f32() / dppx * ScaleFactor::new(1.0);
        let mut new_visible_rects = HashMap::new();
        if let Some(ref layer) = self.scene.root {
            process_layer(&**layer, &window_size, &mut new_visible_rects)
        }

        for (pipeline_id, new_visible_rects) in new_visible_rects.iter() {
            if let Some(pipeline_details) = self.pipeline_details.get(&pipeline_id) {
                if let Some(ref pipeline) = pipeline_details.pipeline {
                    let LayoutControlChan(ref sender) = pipeline.layout_chan;
                    sender.send(LayoutControlMsg::SetVisibleRects((*new_visible_rects).clone()))
                          .unwrap()
                }
            }
        }
    }

    /// Performs buffer requests and starts the scrolling timer or schedules a recomposite as
    /// necessary.
    fn perform_updates_after_scroll(&mut self) {
        self.send_updated_display_ports_to_layout();
        if self.send_buffer_requests_for_all_layers() {
            self.start_scrolling_timer_if_necessary();
        } else {
            self.channel_to_self.send(Msg::RecompositeAfterScroll);
        }
    }

    /// If there are any animations running, dispatches appropriate messages to the constellation.
    fn process_animations(&mut self) {
        for (pipeline_id, pipeline_details) in self.pipeline_details.iter() {
            if pipeline_details.animations_running ||
               pipeline_details.animation_callbacks_running {
                self.tick_animations_for_pipeline(*pipeline_id)
            }
        }
    }

    fn tick_animations_for_pipeline(&self, pipeline_id: PipelineId) {
        self.constellation_chan.0.send(ConstellationMsg::TickAnimation(pipeline_id)).unwrap()
    }

    fn constrain_viewport(&mut self, pipeline_id: PipelineId, constraints: ViewportConstraints) {
        let is_root = self.root_pipeline.as_ref().map_or(false, |root_pipeline| {
            root_pipeline.id == pipeline_id
        });

        if is_root {
            // TODO: actual viewport size

            self.viewport_zoom = constraints.initial_zoom;
            self.min_viewport_zoom = constraints.min_zoom;
            self.max_viewport_zoom = constraints.max_zoom;
            self.update_zoom_transform();
        }
    }

    fn device_pixels_per_screen_px(&self) -> ScaleFactor<ScreenPx, DevicePixel, f32> {
        match opts::get().device_pixels_per_px {
            Some(device_pixels_per_px) => ScaleFactor::new(device_pixels_per_px),
            None => match opts::get().output_file {
                Some(_) => ScaleFactor::new(1.0),
                None => self.hidpi_factor
            }
        }
    }

    fn device_pixels_per_page_px(&self) -> ScaleFactor<PagePx, DevicePixel, f32> {
        self.viewport_zoom * self.page_zoom * self.device_pixels_per_screen_px()
    }

    fn update_zoom_transform(&mut self) {
        let scale = self.device_pixels_per_page_px();
        self.scene.scale = ScaleFactor::new(scale.get());

        // We need to set the size of the root layer again, since the window size
        // has changed in unscaled layer pixels.
        self.scene.set_root_layer_size(self.window_size.as_f32());
    }

    fn on_zoom_reset_window_event(&mut self) {
        self.page_zoom = ScaleFactor::new(1.0);
        self.update_zoom_transform();
        self.send_window_size();
    }

    fn on_zoom_window_event(&mut self, magnification: f32) {
        self.page_zoom = ScaleFactor::new((self.page_zoom.get() * magnification).max(1.0));
        self.update_zoom_transform();
        self.send_window_size();
    }

    // TODO(pcwalton): I think this should go through the same queuing as scroll events do.
    fn on_pinch_zoom_window_event(&mut self, magnification: f32) {
        use num::Float;

        self.zoom_action = true;
        self.zoom_time = precise_time_s();
        let old_viewport_zoom = self.viewport_zoom;

        let mut viewport_zoom = self.viewport_zoom.get() * magnification;
        if let Some(min_zoom) = self.min_viewport_zoom.as_ref() {
            viewport_zoom = min_zoom.get().max(viewport_zoom)
        }
        let viewport_zoom = self.max_viewport_zoom
                                .as_ref()
                                .map_or(1., |z| z.get())
                                .min(viewport_zoom);
        let viewport_zoom = ScaleFactor::new(viewport_zoom);
        self.viewport_zoom = viewport_zoom;

        self.update_zoom_transform();

        // Scroll as needed
        let window_size = self.window_size.as_f32();
        let page_delta: TypedPoint2D<LayerPixel, f32> = Point2D::typed(
            window_size.width.get() * (viewport_zoom.inv() - old_viewport_zoom.inv()).get() * 0.5,
            window_size.height.get() * (viewport_zoom.inv() - old_viewport_zoom.inv()).get() * 0.5);

        let cursor = Point2D::typed(-1f32, -1f32);  // Make sure this hits the base layer.
        match self.scene.root {
            Some(ref mut layer) => {
                layer.handle_scroll_event(page_delta, cursor);
            }
            None => { }
        }

        self.send_viewport_rects_for_all_layers();
        self.composite_if_necessary(CompositingReason::Zoom);
    }

    fn on_navigation_window_event(&self, direction: WindowNavigateMsg) {
        let direction = match direction {
            windowing::WindowNavigateMsg::Forward => NavigationDirection::Forward,
            windowing::WindowNavigateMsg::Back => NavigationDirection::Back,
        };
        let ConstellationChan(ref chan) = self.constellation_chan;
        chan.send(ConstellationMsg::Navigate(None, direction)).unwrap()
    }

    fn on_key_event(&self, key: Key, state: KeyState, modifiers: KeyModifiers) {
        let ConstellationChan(ref chan) = self.constellation_chan;
        chan.send(ConstellationMsg::KeyEvent(key, state, modifiers)).unwrap()
    }

    fn fill_paint_request_with_cached_layer_buffers(&mut self, paint_request: &mut PaintRequest) {
        for buffer_request in paint_request.buffer_requests.iter_mut() {
            if self.surface_map.mem() == 0 {
                return;
            }

            let size = Size2D::new(buffer_request.screen_rect.size.width as i32,
                                   buffer_request.screen_rect.size.height as i32);
            if let Some(mut native_surface) = self.surface_map.find(size) {
                native_surface.mark_wont_leak();
                buffer_request.native_surface = Some(native_surface);
            }
        }
    }

    fn convert_buffer_requests_to_pipeline_requests_map(&mut self,
                                                        requests: Vec<(Rc<Layer<CompositorData>>,
                                                                       Vec<BufferRequest>)>)
                                                        -> HashMap<PipelineId, Vec<PaintRequest>> {
        let scale = self.device_pixels_per_page_px();
        let mut results: HashMap<PipelineId, Vec<PaintRequest>> = HashMap::new();

        for (layer, mut layer_requests) in requests.into_iter() {
            let pipeline_id = layer.pipeline_id();
            let current_epoch = self.pipeline_details.get(&pipeline_id).unwrap().current_epoch;
            layer.extra_data.borrow_mut().requested_epoch = current_epoch;
            let vec = match results.entry(pipeline_id) {
                Occupied(entry) => {
                    entry.into_mut()
                }
                Vacant(entry) => {
                    entry.insert(Vec::new())
                }
            };

            // All the BufferRequests are in layer/device coordinates, but the paint task
            // wants to know the page coordinates. We scale them before sending them.
            for request in layer_requests.iter_mut() {
                request.page_rect = request.page_rect / scale.get();
            }

            let layer_kind = if layer.transform_state.borrow().is_3d {
                LayerKind::Layer3D
            } else {
                LayerKind::Layer2D
            };

            let mut paint_request = PaintRequest {
                buffer_requests: layer_requests,
                scale: scale.get(),
                layer_id: layer.extra_data.borrow().id,
                epoch: layer.extra_data.borrow().requested_epoch,
                layer_kind: layer_kind,
            };
            self.fill_paint_request_with_cached_layer_buffers(&mut paint_request);
            vec.push(paint_request);
        }

        results
    }

    fn send_viewport_rect_for_layer(&self, layer: Rc<Layer<CompositorData>>) {
        if layer.extra_data.borrow().id == LayerId::null() {
            let layer_rect = Rect::new(-layer.extra_data.borrow().scroll_offset.to_untyped(),
                                       layer.bounds.borrow().size.to_untyped());
            let pipeline = self.get_pipeline(layer.pipeline_id());
            let ScriptControlChan(ref chan) = pipeline.script_chan;
            chan.send(ConstellationControlMsg::Viewport(pipeline.id.clone(), layer_rect)).unwrap();
        }

        for kid in layer.children().iter() {
            self.send_viewport_rect_for_layer(kid.clone());
        }
    }

    fn send_viewport_rects_for_all_layers(&self) {
        match self.scene.root {
            Some(ref root) => self.send_viewport_rect_for_layer(root.clone()),
            None => {},
        }
    }

    /// Returns true if any buffer requests were sent or false otherwise.
    fn send_buffer_requests_for_all_layers(&mut self) -> bool {
        if let Some(ref root_layer) = self.scene.root {
            root_layer.update_transform_state(&Matrix4::identity(),
                                              &Matrix4::identity(),
                                              &Point2D::zero());
        }

        let mut layers_and_requests = Vec::new();
        let mut unused_buffers = Vec::new();
        self.scene.get_buffer_requests(&mut layers_and_requests, &mut unused_buffers);

        // Return unused tiles first, so that they can be reused by any new BufferRequests.
        self.cache_unused_buffers(unused_buffers);

        if layers_and_requests.len() == 0 {
            return false;
        }

        // We want to batch requests for each pipeline to avoid race conditions
        // when handling the resulting BufferRequest responses.
        let pipeline_requests =
            self.convert_buffer_requests_to_pipeline_requests_map(layers_and_requests);

        for (pipeline_id, requests) in pipeline_requests.into_iter() {
            let msg = ChromeToPaintMsg::Paint(requests, self.frame_tree_id);
            let _ = self.get_pipeline(pipeline_id).chrome_to_paint_chan.send(msg);
        }

        true
    }

    /// Check if a layer (or its children) have any outstanding paint
    /// results to arrive yet.
    fn does_layer_have_outstanding_paint_messages(&self, layer: &Rc<Layer<CompositorData>>) -> bool {
        let layer_data = layer.extra_data.borrow();
        let current_epoch = self.pipeline_details.get(&layer_data.pipeline_id).unwrap().current_epoch;

        // Only check layers that have requested the current epoch, as there may be
        // layers that are not visible in the current viewport, and therefore
        // have not requested a paint of the current epoch.
        // If a layer has sent a request for the current epoch, but it hasn't
        // arrived yet then this layer is waiting for a paint message.
        //
        // Also don't check the root layer, because the paint task won't paint
        // anything for it after first layout.
        if layer_data.id != LayerId::null() &&
                layer_data.requested_epoch == current_epoch &&
                layer_data.painted_epoch != current_epoch {
            return true;
        }

        for child in layer.children().iter() {
            if self.does_layer_have_outstanding_paint_messages(child) {
                return true;
            }
        }

        false
    }

    /// Query the constellation to see if the current compositor
    /// output matches the current frame tree output, and if the
    /// associated script tasks are idle.
    fn is_ready_to_paint_image_output(&mut self) -> bool {
        match self.ready_to_save_state {
            ReadyState::Unknown => {
                // Unsure if the output image is stable.

                // Check if any layers are waiting for paints to complete
                // of their current epoch request. If so, early exit
                // from this check.
                match self.scene.root {
                    Some(ref root_layer) => {
                        if self.does_layer_have_outstanding_paint_messages(root_layer) {
                            return false;
                        }
                    }
                    None => {
                        return false;
                    }
                }

                // Collect the currently painted epoch of each pipeline that is
                // complete (i.e. has *all* layers painted to the requested epoch).
                // This gets sent to the constellation for comparison with the current
                // frame tree.
                let mut pipeline_epochs = HashMap::new();
                for (id, details) in self.pipeline_details.iter() {
                    // If animations are currently running, then don't bother checking
                    // with the constellation if the output image is stable.
                    if details.animations_running || details.animation_callbacks_running {
                        return false;
                    }

                    pipeline_epochs.insert(*id, details.current_epoch);
                }

                // Pass the pipeline/epoch states to the constellation and check
                // if it's safe to output the image.
                let ConstellationChan(ref chan) = self.constellation_chan;
                chan.send(ConstellationMsg::IsReadyToSaveImage(pipeline_epochs)).unwrap();
                self.ready_to_save_state = ReadyState::WaitingForConstellationReply;
                false
            }
            ReadyState::WaitingForConstellationReply => {
                // If waiting on a reply from the constellation to the last
                // query if the image is stable, then assume not ready yet.
                false
            }
            ReadyState::ReadyToSaveImage => {
                // Constellation has replied at some point in the past
                // that the current output image is stable and ready
                // for saving.
                // Reset the flag so that we check again in the future
                // TODO: only reset this if we load a new document?
                self.ready_to_save_state = ReadyState::Unknown;
                true
            }
        }
    }

    fn composite(&mut self) {
        let target = self.composite_target;
        self.composite_specific_target(target);
    }

    pub fn composite_specific_target(&mut self, target: CompositeTarget) -> Option<png::Image> {
        if !self.context.is_some() {
            return None
        }
        let (width, height) =
            (self.window_size.width.get() as usize, self.window_size.height.get() as usize);
        if !self.window.prepare_for_composite(width, height) {
            return None
        }

        match target {
            CompositeTarget::WindowAndPng | CompositeTarget::PngFile => {
                if !self.is_ready_to_paint_image_output() {
                    return None
                }
            }
            CompositeTarget::Window => {
                if opts::get().exit_after_load && !self.is_ready_to_paint_image_output() {
                    return None
                }
            }
        }

        let (framebuffer_ids, texture_ids) = match target {
            CompositeTarget::Window => (vec!(), vec!()),
            _ => initialize_png(width, height)
        };

        profile(ProfilerCategory::Compositing, None, self.time_profiler_chan.clone(), || {
            debug!("compositor: compositing");
            // Adjust the layer dimensions as necessary to correspond to the size of the window.
            self.scene.viewport = Rect {
                origin: Point2D::zero(),
                size: self.window_size.as_f32(),
            };

            // Paint the scene.
            if let Some(ref layer) = self.scene.root {
                match self.context {
                    Some(context) => rendergl::render_scene(layer.clone(), context, &self.scene),
                    None => {
                        debug!("compositor: not compositing because context not yet set up")
                    }
                }
            }
        });

        let rv = match target {
            CompositeTarget::Window => None,
            CompositeTarget::WindowAndPng => {
                Some(self.draw_png(framebuffer_ids, texture_ids, width, height))
            }
            CompositeTarget::PngFile => {
                let mut img = self.draw_png(framebuffer_ids, texture_ids, width, height);
                let path = opts::get().output_file.as_ref().unwrap();
                let res = png::store_png(&mut img, &path);
                assert!(res.is_ok());
                None
            }
        };

        if opts::get().output_file.is_some() || opts::get().exit_after_load {
            debug!("shutting down the constellation (after generating an output file or exit flag specified)");
            let ConstellationChan(ref chan) = self.constellation_chan;
            chan.send(ConstellationMsg::Exit).unwrap();
            self.shutdown_state = ShutdownState::ShuttingDown;
        }

        // Perform the page flip. This will likely block for a while.
        self.window.present();

        self.last_composite_time = precise_time_ns();

        self.composition_request = CompositionRequest::NoCompositingNecessary;
        self.process_pending_scroll_events();
        self.process_animations();
        rv
    }

    fn draw_png(&self,
                framebuffer_ids: Vec<gl::GLuint>,
                texture_ids: Vec<gl::GLuint>,
                width: usize,
                height: usize)
                -> png::Image {
        let mut pixels = gl::read_pixels(0, 0,
                                         width as gl::GLsizei,
                                         height as gl::GLsizei,
                                         gl::RGB, gl::UNSIGNED_BYTE);

        gl::bind_framebuffer(gl::FRAMEBUFFER, 0);

        gl::delete_buffers(&texture_ids);
        gl::delete_frame_buffers(&framebuffer_ids);

        // flip image vertically (texture is upside down)
        let orig_pixels = pixels.clone();
        let stride = width * 3;
        for y in 0..height {
            let dst_start = y * stride;
            let src_start = (height - y - 1) * stride;
            let src_slice = &orig_pixels[src_start .. src_start + stride];
            copy_memory(&src_slice[..stride],
                        &mut pixels[dst_start .. dst_start + stride]);
        }
        png::Image {
            width: width as u32,
            height: height as u32,
            pixels: png::PixelsByColorType::RGB8(pixels),
        }
    }

    fn composite_if_necessary(&mut self, reason: CompositingReason) {
        if self.composition_request == CompositionRequest::NoCompositingNecessary {
            self.composition_request = CompositionRequest::CompositeNow(reason)
        }
    }

    fn initialize_compositing(&mut self) {
        let show_debug_borders = opts::get().show_debug_borders;
        self.context = Some(rendergl::RenderContext::new(self.native_display.clone(),
                                                         show_debug_borders,
                                                         opts::get().output_file.is_some()))
    }

    fn find_topmost_layer_at_point_for_layer(&self,
                                             layer: Rc<Layer<CompositorData>>,
                                             point: TypedPoint2D<LayerPixel, f32>,
                                             clip_rect: &TypedRect<LayerPixel, f32>)
                                             -> Option<HitTestResult> {
        let layer_bounds = *layer.bounds.borrow();
        let masks_to_bounds = *layer.masks_to_bounds.borrow();
        if layer_bounds.is_empty() && masks_to_bounds {
            return None;
        }

        let clipped_layer_bounds = match clip_rect.intersection(&layer_bounds) {
            Some(rect) => rect,
            None => return None,
        };

        let clip_rect_for_children = if masks_to_bounds {
            Rect::new(Point2D::zero(), clipped_layer_bounds.size)
        } else {
            clipped_layer_bounds.translate(&clip_rect.origin)
        };

        let child_point = point - layer_bounds.origin;
        for child in layer.children().iter().rev() {
            // Translate the clip rect into the child's coordinate system.
            let clip_rect_for_child =
                clip_rect_for_children.translate(&-*child.content_offset.borrow());
            let result = self.find_topmost_layer_at_point_for_layer(child.clone(),
                                                                    child_point,
                                                                    &clip_rect_for_child);
            if result.is_some() {
                return result;
            }
        }

        let point = point - *layer.content_offset.borrow();
        if !clipped_layer_bounds.contains(&point) {
            return None;
        }

        return Some(HitTestResult { layer: layer, point: point });
    }

    fn find_topmost_layer_at_point(&self,
                                   point: TypedPoint2D<LayerPixel, f32>)
                                   -> Option<HitTestResult> {
        match self.scene.root {
            Some(ref layer) => {
                self.find_topmost_layer_at_point_for_layer(layer.clone(),
                                                           point,
                                                           &*layer.bounds.borrow())
            }

            None => None,
        }
    }

    fn find_layer_with_pipeline_and_layer_id(&self,
                                             pipeline_id: PipelineId,
                                             layer_id: LayerId)
                                             -> Option<Rc<Layer<CompositorData>>> {
        match self.scene.root {
            Some(ref layer) =>
                find_layer_with_pipeline_and_layer_id_for_layer(layer.clone(),
                                                                pipeline_id,
                                                                layer_id),

            None => None,
        }
    }

    pub fn cache_unused_buffers(&mut self, buffers: Vec<Box<LayerBuffer>>) {
        if !buffers.is_empty() {
            let surfaces = buffers.into_iter().map(|buffer| {
                buffer.native_surface
            }).collect();
            self.surface_map.insert_surfaces(&self.native_display, surfaces);
        }
    }
}

fn find_layer_with_pipeline_and_layer_id_for_layer(layer: Rc<Layer<CompositorData>>,
                                                   pipeline_id: PipelineId,
                                                   layer_id: LayerId)
                                                   -> Option<Rc<Layer<CompositorData>>> {
    if layer.extra_data.borrow().pipeline_id == pipeline_id &&
       layer.extra_data.borrow().id == layer_id {
        return Some(layer);
    }

    for kid in layer.children().iter() {
        let result = find_layer_with_pipeline_and_layer_id_for_layer(kid.clone(),
                                                                     pipeline_id,
                                                                     layer_id);
        if result.is_some() {
            return result;
        }
    }

    return None;
}

impl<Window> CompositorEventListener for IOCompositor<Window> where Window: WindowMethods {
    fn handle_events(&mut self, messages: Vec<WindowEvent>) -> bool {
        // Check for new messages coming from the other tasks in the system.
        loop {
            match self.port.try_recv_compositor_msg() {
                None => break,
                Some(msg) => {
                    if !self.handle_browser_message(msg) {
                        break
                    }
                }
            }
        }

        if self.shutdown_state == ShutdownState::FinishedShuttingDown {
            // We have exited the compositor and passing window
            // messages to script may crash.
            debug!("Exiting the compositor due to a request from script.");
            return false;
        }

        // Handle any messages coming from the windowing system.
        for message in messages.into_iter() {
            self.handle_window_message(message);
        }

        // If a pinch-zoom happened recently, ask for tiles at the new resolution
        if self.zoom_action && precise_time_s() - self.zoom_time > 0.3 {
            self.zoom_action = false;
            self.scene.mark_layer_contents_as_changed_recursively();
            self.send_buffer_requests_for_all_layers();
        }

        match self.composition_request {
            CompositionRequest::NoCompositingNecessary |
            CompositionRequest::CompositeOnScrollTimeout(_) => {}
            CompositionRequest::CompositeNow(_) => {
                self.composite()
            }
        }

        self.shutdown_state != ShutdownState::FinishedShuttingDown
    }

    /// Repaints and recomposites synchronously. You must be careful when calling this, as if a
    /// paint is not scheduled the compositor will hang forever.
    ///
    /// This is used when resizing the window.
    fn repaint_synchronously(&mut self) {
        while self.shutdown_state != ShutdownState::ShuttingDown {
            let msg = self.port.recv_compositor_msg();
            let received_new_buffers = match msg {
                Msg::AssignPaintedBuffers(..) => true,
                _ => false,
            };
            let keep_going = self.handle_browser_message(msg);
            if received_new_buffers {
                self.composite();
                break
            }
            if !keep_going {
                break
            }
        }
    }

    fn shutdown(&mut self) {
        // Clear out the compositor layers so that painting tasks can destroy the buffers.
        match self.scene.root {
            None => {}
            Some(ref layer) => layer.forget_all_tiles(),
        }

        // Drain compositor port, sometimes messages contain channels that are blocking
        // another task from finishing (i.e. SetFrameTree).
        while self.port.try_recv_compositor_msg().is_some() {}

        // Tell the profiler, memory profiler, and scrolling timer to shut down.
        self.time_profiler_chan.send(time::ProfilerMsg::Exit);
        self.mem_profiler_chan.send(mem::ProfilerMsg::Exit);
        self.scrolling_timer.shutdown();
    }

    fn pinch_zoom_level(&self) -> f32 {
        self.viewport_zoom.get() as f32
    }

    fn get_title_for_main_frame(&self) {
        let root_pipeline_id = match self.root_pipeline {
            None => return,
            Some(ref root_pipeline) => root_pipeline.id,
        };
        let ConstellationChan(ref chan) = self.constellation_chan;
        chan.send(ConstellationMsg::GetPipelineTitle(root_pipeline_id)).unwrap();
    }
}

/// Why we performed a composite. This is used for debugging.
#[derive(Copy, Clone, PartialEq)]
pub enum CompositingReason {
    /// We hit the scroll timeout and are therefore drawing unrendered content.
    HitScrollTimeout,
    /// The window has been scrolled and we're starting the first recomposite.
    Scroll,
    /// A scroll has continued and we need to recomposite again.
    ContinueScroll,
    /// We're performing the single composite in headless mode.
    Headless,
    /// We're performing a composite to run an animation.
    Animation,
    /// A new frame tree has been loaded.
    NewFrameTree,
    /// New painted buffers have been received.
    NewPaintedBuffers,
    /// The window has been zoomed.
    Zoom,
}<|MERGE_RESOLUTION|>--- conflicted
+++ resolved
@@ -417,12 +417,7 @@
              ShutdownState::NotShuttingDown) => {
                 self.scroll_fragment_to_point(pipeline_id, layer_id, point);
             }
-
-<<<<<<< HEAD
-            (Msg::ScrollDelta(pipeline_id, layer_id, delta),
-             ShutdownState::NotShuttingDown) => {
-                self.scroll_delta(pipeline_id, layer_id, delta);
-=======
+            
             (Msg::MoveTo(point),
              ShutdownState::NotShuttingDown) => {
                 self.window.set_position(point);
@@ -436,7 +431,6 @@
             (Msg::GetClientWindow(send), ShutdownState::NotShuttingDown) => {
                 let rect = self.window.client_window();
                 send.send(rect).unwrap();
->>>>>>> 43d6d5e7
             }
 
             (Msg::Status(message), ShutdownState::NotShuttingDown) => {
