--- conflicted
+++ resolved
@@ -18,11 +18,7 @@
 use std::sync::atomic::{ATOMIC_USIZE_INIT, AtomicUsize, Ordering};
 
 /// A newtype struct for denoting the age of messages; prevents race conditions.
-<<<<<<< HEAD
-#[derive(Clone, Copy, Debug, Deserialize, Eq, Ord, PartialEq, PartialOrd, Serialize)]
-=======
 #[derive(PartialEq, Eq, Debug, Copy, Clone, PartialOrd, Ord, Deserialize, Serialize, Hash)]
->>>>>>> 5bfd5b96
 pub struct Epoch(pub u32);
 
 impl Epoch {
