/* This Source Code Form is subject to the terms of the Mozilla Public
 * License, v. 2.0. If a copy of the MPL was not distributed with this
 * file, You can obtain one at http://mozilla.org/MPL/2.0/. */

#![allow(non_snake_case)]

extern crate freetype;
extern crate fontconfig;

use fontconfig::fontconfig::{FcChar8, FcResultMatch, FcSetSystem};
use fontconfig::fontconfig::{
    FcConfigGetCurrent, FcConfigGetFonts,
    FcConfigSubstitute, FcDefaultSubstitute,
    FcFontMatch,
    FcNameParse, FcPatternGetString,
    FcPatternDestroy, FcFontSetDestroy,
    FcMatchPattern,
    FcPatternCreate, FcPatternAddString,
    FcFontSetList, FcObjectSetCreate, FcObjectSetDestroy,
    FcObjectSetAdd, FcPatternGetInteger
};

use libc;
<<<<<<< HEAD
use libc::c_int;
use std::borrow::ToOwned;
use std::ffi::{c_str_to_bytes, CString};
=======
use libc::{c_int, c_char};
use std::borrow::ToOwned;
use std::ffi::{self, CString};
>>>>>>> d2c32923
use std::ptr;
use std::str;


unsafe fn c_str_to_string(s: *mut u8) -> String {
    String::from_utf8(c_str_to_bytes(&(s as *const i8)).to_vec()).unwrap()
}

static FC_FAMILY: &'static [u8] = b"family\0";
static FC_FILE: &'static [u8] = b"file\0";
static FC_INDEX: &'static [u8] = b"index\0";

pub fn get_available_families<F>(mut callback: F) where F: FnMut(String) {
    unsafe {
        let config = FcConfigGetCurrent();
        let fontSet = FcConfigGetFonts(config, FcSetSystem);
        for i in range(0, (*fontSet).nfont as int) {
            let font = (*fontSet).fonts.offset(i);
            let mut family: *mut FcChar8 = ptr::null_mut();
            let mut v: c_int = 0;
<<<<<<< HEAD
            while FcPatternGetString(*font, FC_FAMILY.as_ptr() as *mut i8, v, &mut family) == FcResultMatch {
                let family_name = c_str_to_string(family);
=======
            while FcPatternGetString(*font, FC_FAMILY.as_ptr() as *mut c_char, v, &mut family) == FcResultMatch {
                let family_name = family as *const c_char;
                let family_name = ffi::c_str_to_bytes(&family_name);
                let family_name = str::from_utf8(family_name).unwrap().to_owned();
>>>>>>> d2c32923
                callback(family_name);
                v += 1;
            }
        }
    }
}

<<<<<<< HEAD
pub fn get_variations_for_family<F>(family_name: &str, mut callback: F) where F: FnMut(String) {
=======
pub fn get_variations_for_family<F>(family_name: &str, mut callback: F)
    where F: FnMut(String)
{
>>>>>>> d2c32923
    debug!("getting variations for {}", family_name);
    unsafe {
        let config = FcConfigGetCurrent();
        let mut font_set = FcConfigGetFonts(config, FcSetSystem);
        let font_set_array_ptr = &mut font_set;
        let pattern = FcPatternCreate();
        assert!(!pattern.is_null());
<<<<<<< HEAD
        let mut family_name_c = CString::from_slice(family_name.as_bytes());
        let family_name = family_name_c.as_ptr();
        let ok = FcPatternAddString(pattern, FC_FAMILY.as_ptr() as *mut i8, family_name as *mut FcChar8);
=======
        let family_name_c = CString::from_slice(family_name.as_bytes());
        let family_name = family_name_c.as_ptr() as *const i8;
        let ok = FcPatternAddString(pattern, FC_FAMILY.as_ptr() as *mut c_char, family_name as *mut FcChar8);
>>>>>>> d2c32923
        assert!(ok != 0);

        let object_set = FcObjectSetCreate();
        assert!(!object_set.is_null());

        FcObjectSetAdd(object_set, FC_FILE.as_ptr() as *mut c_char);
        FcObjectSetAdd(object_set, FC_INDEX.as_ptr() as *mut c_char);

        let matches = FcFontSetList(config, font_set_array_ptr, 1, pattern, object_set);

        debug!("found {} variations", (*matches).nfont);

        for i in range(0, (*matches).nfont as int) {
            let font = (*matches).fonts.offset(i);
            let mut file: *mut FcChar8 = ptr::null_mut();
<<<<<<< HEAD
            let file = if FcPatternGetString(*font, FC_FILE.as_ptr() as *mut i8, 0, &mut file) == FcResultMatch {
                c_str_to_string(file)
=======
            let file = if FcPatternGetString(*font, FC_FILE.as_ptr() as *mut c_char, 0, &mut file) == FcResultMatch {
                let file = file as *const c_char;
                let file = ffi::c_str_to_bytes(&file);
                str::from_utf8(file).unwrap().to_owned()
>>>>>>> d2c32923
            } else {
                panic!();
            };
            let mut index: libc::c_int = 0;
            let index = if FcPatternGetInteger(*font, FC_INDEX.as_ptr() as *mut c_char, 0, &mut index) == FcResultMatch {
                index
            } else {
                panic!();
            };

            debug!("variation file: {}", file);
            debug!("variation index: {}", index);

            callback(file);
        }

        FcFontSetDestroy(matches);
        FcPatternDestroy(pattern);
        FcObjectSetDestroy(object_set);
    }
}

pub fn get_system_default_family(generic_name: &str) -> Option<String> {
<<<<<<< HEAD
    let mut generic_name_c = CString::from_slice(generic_name.as_bytes());
    let generic_name_ptr = generic_name_c.as_ptr();
=======
    let generic_name_c = CString::from_slice(generic_name.as_bytes());
    let generic_name_ptr = generic_name_c.as_ptr() as *const FcChar8;
>>>>>>> d2c32923

    unsafe {
        let pattern = FcNameParse(generic_name_ptr as *mut FcChar8);

        FcConfigSubstitute(ptr::null_mut(), pattern, FcMatchPattern);
        FcDefaultSubstitute(pattern);

        let mut result = 0;
        let family_match = FcFontMatch(ptr::null_mut(), pattern, &mut result);

        let family_name = if result == FcResultMatch {
            let mut match_string: *mut FcChar8 = ptr::null_mut();
<<<<<<< HEAD
            FcPatternGetString(family_match, FC_FAMILY.as_ptr() as *mut i8, 0, &mut match_string);
            let result = c_str_to_string(match_string);
=======
            FcPatternGetString(family_match, FC_FAMILY.as_ptr() as *mut c_char, 0, &mut match_string);
            let family_name = match_string as *const c_char;
            let family_name = ffi::c_str_to_bytes(&family_name);
            let result = str::from_utf8(family_name).unwrap().to_owned();
>>>>>>> d2c32923
            FcPatternDestroy(family_match);
            Some(result)
        } else {
            None
        };

        FcPatternDestroy(pattern);
        family_name
    }
}

#[cfg(target_os="linux")]
pub fn get_last_resort_font_families() -> Vec<String> {
    vec!(
        "Fira Sans".to_owned(),
        "DejaVu Sans".to_owned(),
        "Arial".to_owned()
    )
}

#[cfg(target_os="android")]
pub fn get_last_resort_font_families() -> Vec<String> {
    vec!("Roboto".to_owned())
}<|MERGE_RESOLUTION|>--- conflicted
+++ resolved
@@ -21,15 +21,9 @@
 };
 
 use libc;
-<<<<<<< HEAD
-use libc::c_int;
+use libc::{c_int, c_char};
 use std::borrow::ToOwned;
 use std::ffi::{c_str_to_bytes, CString};
-=======
-use libc::{c_int, c_char};
-use std::borrow::ToOwned;
-use std::ffi::{self, CString};
->>>>>>> d2c32923
 use std::ptr;
 use std::str;
 
@@ -50,15 +44,8 @@
             let font = (*fontSet).fonts.offset(i);
             let mut family: *mut FcChar8 = ptr::null_mut();
             let mut v: c_int = 0;
-<<<<<<< HEAD
-            while FcPatternGetString(*font, FC_FAMILY.as_ptr() as *mut i8, v, &mut family) == FcResultMatch {
+            while FcPatternGetString(*font, FC_FAMILY.as_ptr() as *mut c_char, v, &mut family) == FcResultMatch {
                 let family_name = c_str_to_string(family);
-=======
-            while FcPatternGetString(*font, FC_FAMILY.as_ptr() as *mut c_char, v, &mut family) == FcResultMatch {
-                let family_name = family as *const c_char;
-                let family_name = ffi::c_str_to_bytes(&family_name);
-                let family_name = str::from_utf8(family_name).unwrap().to_owned();
->>>>>>> d2c32923
                 callback(family_name);
                 v += 1;
             }
@@ -66,13 +53,9 @@
     }
 }
 
-<<<<<<< HEAD
-pub fn get_variations_for_family<F>(family_name: &str, mut callback: F) where F: FnMut(String) {
-=======
 pub fn get_variations_for_family<F>(family_name: &str, mut callback: F)
     where F: FnMut(String)
 {
->>>>>>> d2c32923
     debug!("getting variations for {}", family_name);
     unsafe {
         let config = FcConfigGetCurrent();
@@ -80,15 +63,9 @@
         let font_set_array_ptr = &mut font_set;
         let pattern = FcPatternCreate();
         assert!(!pattern.is_null());
-<<<<<<< HEAD
-        let mut family_name_c = CString::from_slice(family_name.as_bytes());
-        let family_name = family_name_c.as_ptr();
-        let ok = FcPatternAddString(pattern, FC_FAMILY.as_ptr() as *mut i8, family_name as *mut FcChar8);
-=======
         let family_name_c = CString::from_slice(family_name.as_bytes());
         let family_name = family_name_c.as_ptr() as *const i8;
         let ok = FcPatternAddString(pattern, FC_FAMILY.as_ptr() as *mut c_char, family_name as *mut FcChar8);
->>>>>>> d2c32923
         assert!(ok != 0);
 
         let object_set = FcObjectSetCreate();
@@ -104,15 +81,8 @@
         for i in range(0, (*matches).nfont as int) {
             let font = (*matches).fonts.offset(i);
             let mut file: *mut FcChar8 = ptr::null_mut();
-<<<<<<< HEAD
-            let file = if FcPatternGetString(*font, FC_FILE.as_ptr() as *mut i8, 0, &mut file) == FcResultMatch {
+            let file = if FcPatternGetString(*font, FC_FILE.as_ptr() as *mut c_char, 0, &mut file) == FcResultMatch {
                 c_str_to_string(file)
-=======
-            let file = if FcPatternGetString(*font, FC_FILE.as_ptr() as *mut c_char, 0, &mut file) == FcResultMatch {
-                let file = file as *const c_char;
-                let file = ffi::c_str_to_bytes(&file);
-                str::from_utf8(file).unwrap().to_owned()
->>>>>>> d2c32923
             } else {
                 panic!();
             };
@@ -136,13 +106,8 @@
 }
 
 pub fn get_system_default_family(generic_name: &str) -> Option<String> {
-<<<<<<< HEAD
-    let mut generic_name_c = CString::from_slice(generic_name.as_bytes());
-    let generic_name_ptr = generic_name_c.as_ptr();
-=======
     let generic_name_c = CString::from_slice(generic_name.as_bytes());
     let generic_name_ptr = generic_name_c.as_ptr() as *const FcChar8;
->>>>>>> d2c32923
 
     unsafe {
         let pattern = FcNameParse(generic_name_ptr as *mut FcChar8);
@@ -155,15 +120,10 @@
 
         let family_name = if result == FcResultMatch {
             let mut match_string: *mut FcChar8 = ptr::null_mut();
-<<<<<<< HEAD
-            FcPatternGetString(family_match, FC_FAMILY.as_ptr() as *mut i8, 0, &mut match_string);
-            let result = c_str_to_string(match_string);
-=======
             FcPatternGetString(family_match, FC_FAMILY.as_ptr() as *mut c_char, 0, &mut match_string);
             let family_name = match_string as *const c_char;
             let family_name = ffi::c_str_to_bytes(&family_name);
             let result = str::from_utf8(family_name).unwrap().to_owned();
->>>>>>> d2c32923
             FcPatternDestroy(family_match);
             Some(result)
         } else {
