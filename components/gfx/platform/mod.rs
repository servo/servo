--- conflicted
+++ resolved
@@ -8,14 +8,10 @@
 #[cfg(target_os = "macos")]
 pub use platform::macos::{font, font_context, font_list, font_template};
 
-<<<<<<< HEAD
 #[cfg(all(target_os = "windows", target_env = "msvc"))]
 pub use platform::dummy::{font, font_context, font_list, font_template};
 
 #[cfg(any(target_os = "linux", target_os = "android", all(target_os = "windows", target_env = "gnu")))]
-pub mod freetype {
-=======
-#[cfg(any(target_os = "linux", target_os = "android", target_os = "windows"))]
 mod freetype {
     use libc::c_char;
     use std::ffi::CStr;
@@ -27,7 +23,6 @@
         str::from_utf8(CStr::from_ptr(s).to_bytes()).unwrap().to_owned()
     }
 
->>>>>>> 033786cd
     pub mod font;
     pub mod font_context;
     pub mod font_list;
