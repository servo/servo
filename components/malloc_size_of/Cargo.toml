--- conflicted
+++ resolved
@@ -23,11 +23,7 @@
 cssparser = "0.23.0"
 euclid = "0.17"
 hashglobe = { path = "../hashglobe" }
-<<<<<<< HEAD
-mozjs = { version = "0.5", features = ["promises"], optional = true }
-=======
-mozjs = { version = "0.5.0", features = ["promises"], optional = true }
->>>>>>> 433d2f65
+mozjs = { version = "0.6", features = ["promises"], optional = true }
 selectors = { path = "../selectors" }
 serde_bytes = { version = "0.10", optional = true }
 servo_arc = { path = "../servo_arc" }
