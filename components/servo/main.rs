/* This Source Code Form is subject to the terms of the Mozilla Public
 * License, v. 2.0. If a copy of the MPL was not distributed with this
 * file, You can obtain one at http://mozilla.org/MPL/2.0/. */

<<<<<<< HEAD
//! The `servo` test application.
//!
//! Creates a `Browser` instance with a simple implementation of
//! the compositor's `WindowMethods` to create a working web browser.
//!
//! This browser's implementation of `WindowMethods` is built on top
//! of [glutin], the cross-platform OpenGL utility and windowing
//! library.
//!
//! For the engine itself look next door in lib.rs.
//!
//! [glutin]: https://github.com/tomaka/glutin

#![feature(start)]

// The Servo engine
=======
#![feature(start)]

#[cfg(target_os="android")]
extern crate libc;

>>>>>>> d3372fef
extern crate servo;
// Window graphics compositing and message dispatch
extern crate compositing;
// Servo networking
extern crate net;
// Servo common utilitiess
extern crate util;
// The window backed by glutin
extern crate "glutin_app" as app;
extern crate time;

#[cfg(target_os="android")]
#[macro_use]
extern crate android_glue;

use std::rc::Rc;
use util::opts;
use net::resource_task;
use servo::Browser;
use compositing::windowing::WindowEvent;

#[cfg(target_os="android")]
use std::borrow::ToOwned;

fn main() {
    // Parse the command line options and store them globally
    if opts::from_cmdline_args(&*get_args()) {
        setup_logging();

        // Possibly interpret the `HOST_FILE` environment variable
        resource_task::global_init();

        let window = if opts::get().headless {
            None
        } else {
            Some(app::create_window())
        };

        // Our wrapper around `Browser` that also implements some
        // callbacks required by the glutin window implementation.
        let mut browser = BrowserWrapper {
            browser: Browser::new(window.clone()),
        };

        maybe_register_glutin_resize_handler(&window, &mut browser);

        browser.browser.handle_event(WindowEvent::InitializeCompositing);

        // Feed events from the window to the browser until the browser
        // says to stop.
        loop {
            let should_continue = match window {
                None => browser.browser.handle_event(WindowEvent::Idle),
                Some(ref window) => {
                    let event = window.wait_events();
                    browser.browser.handle_event(event)
                }
            };
            if !should_continue {
                break
            }
        };

        maybe_unregister_glutin_resize_handler(&window);

        let BrowserWrapper {
            browser
        } = browser;
        browser.shutdown();
    }
}

fn maybe_register_glutin_resize_handler(window: &Option<Rc<app::window::Window>>,
                                        browser: &mut BrowserWrapper) {
    match *window {
        None => {}
        Some(ref window) => {
            unsafe {
                window.set_nested_event_loop_listener(browser);
            }
        }
    }
}

fn maybe_unregister_glutin_resize_handler(window: &Option<Rc<app::window::Window>>) {
    match *window {
        None => {}
        Some(ref window) => {
            unsafe {
                window.remove_nested_event_loop_listener();
            }
        }
    }
}

struct BrowserWrapper {
    browser: Browser,
}

impl app::NestedEventLoopListener for BrowserWrapper {
    fn handle_event_from_nested_event_loop(&mut self, event: WindowEvent) -> bool {
        let is_resize = match event {
            WindowEvent::Resize(..) => true,
            _ => false,
        };
        if !self.browser.handle_event(event) {
            return false
        }
        if is_resize {
            self.browser.repaint_synchronously()
        }
        true
    }
}

#[cfg(target_os="android")]
fn setup_logging() {
    android::setup_logging();
}

#[cfg(not(target_os="android"))]
fn setup_logging() {
}

#[cfg(target_os="android")]
fn get_args() -> Vec<String> {
    vec![
        "servo".to_owned(),
        "http://en.wikipedia.org/wiki/Rust".to_owned()
    ]
}

#[cfg(not(target_os="android"))]
fn get_args() -> Vec<String> {
    use std::env;
    env::args().collect()
}

// This macro must be used at toplevel because it defines a nested
// module, but macros can only accept identifiers - not paths -
// preventing the expansion of this macro within the android module
// without use of an additionl stub method or other hackery.
#[cfg(target_os = "android")]
android_start!(main);

#[cfg(target_os = "android")]
mod android {
    extern crate libc;
    extern crate android_glue;

    use self::libc::c_int;
    use std::borrow::ToOwned;

    pub fn setup_logging() {
        use self::libc::consts::os::posix88::{STDERR_FILENO, STDOUT_FILENO};
        //os::setenv("RUST_LOG", "servo,gfx,msg,util,layers,js,std,rt,extra");
        redirect_output(STDERR_FILENO);
        redirect_output(STDOUT_FILENO);
    }

    struct FilePtr(*mut self::libc::types::common::c95::FILE);

    unsafe impl Send for FilePtr {}

    fn redirect_output(file_no: c_int) {
        use self::libc::funcs::posix88::unistd::{pipe, dup2};
        use self::libc::funcs::posix88::stdio::fdopen;
        use self::libc::funcs::c95::stdio::fgets;
        use util::task::spawn_named;
        use std::mem;
        use std::ffi::CString;
        use std::str::from_utf8;

        unsafe {
            let mut pipes: [c_int; 2] = [ 0, 0 ];
            pipe(pipes.as_mut_ptr());
            dup2(pipes[1], file_no);
            let mode = CString::from_slice("r".as_bytes());
            let input_file = FilePtr(fdopen(pipes[0], mode.as_ptr()));
            spawn_named("android-logger".to_owned(), move || {
                loop {
                    let mut read_buffer: [u8; 1024] = mem::zeroed();
                    let FilePtr(input_file) = input_file;
                    fgets(read_buffer.as_mut_ptr() as *mut i8, read_buffer.len() as i32, input_file);
                    let cs = CString::from_slice(&read_buffer);
                    match from_utf8(cs.as_bytes()) {
                        Ok(s) => android_glue::write_log(s),
                        _ => {}
                    }
                }
            });
        }
    }

}<|MERGE_RESOLUTION|>--- conflicted
+++ resolved
@@ -2,7 +2,6 @@
  * License, v. 2.0. If a copy of the MPL was not distributed with this
  * file, You can obtain one at http://mozilla.org/MPL/2.0/. */
 
-<<<<<<< HEAD
 //! The `servo` test application.
 //!
 //! Creates a `Browser` instance with a simple implementation of
@@ -16,16 +15,12 @@
 //!
 //! [glutin]: https://github.com/tomaka/glutin
 
+// The Servo engine
 #![feature(start)]
 
-// The Servo engine
-=======
-#![feature(start)]
-
 #[cfg(target_os="android")]
 extern crate libc;
 
->>>>>>> d3372fef
 extern crate servo;
 // Window graphics compositing and message dispatch
 extern crate compositing;
