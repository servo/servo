/* This Source Code Form is subject to the terms of the Mozilla Public
 * License, v. 2.0. If a copy of the MPL was not distributed with this
 * file, You can obtain one at https://mozilla.org/MPL/2.0/. */

//! Servo, the mighty web browser engine from the future.
//!
//! This is a very simple library that wires all of Servo's components
//! together as type `Servo`, along with a generic client
//! implementing the `WindowMethods` trait, to create a working web
//! browser.
//!
//! The `Servo` type is responsible for configuring a
//! `Constellation`, which does the heavy lifting of coordinating all
//! of Servo's internal subsystems, including the `ScriptThread` and the
//! `LayoutThread`, as well maintains the navigation context.
//!
//! `Servo` is fed events from a generic type that implements the
//! `WindowMethods` trait.

use std::borrow::{BorrowMut, Cow};
use std::cmp::max;
use std::collections::HashMap;
use std::path::PathBuf;
use std::rc::Rc;
use std::sync::{Arc, Mutex};
use std::vec::Drain;

use bluetooth::BluetoothThreadFactory;
use bluetooth_traits::BluetoothRequest;
use canvas::canvas_paint_thread::{self, CanvasPaintThread};
use canvas::WebGLComm;
use canvas_traits::webgl::WebGLThreads;
use compositing::windowing::{EmbedderEvent, EmbedderMethods, WindowMethods};
use compositing::{CompositeTarget, IOCompositor, InitialCompositorState, ShutdownState};
use compositing_traits::{
    CanvasToCompositorMsg, CompositorMsg, CompositorProxy, CompositorReceiver, ConstellationMsg,
    FontToCompositorMsg, ForwardedToCompositorMsg,
};
#[cfg(all(
    not(target_os = "windows"),
    not(target_os = "ios"),
    not(target_os = "android"),
    not(target_arch = "arm"),
    not(target_arch = "aarch64")
))]
use constellation::content_process_sandbox_profile;
use constellation::{
    Constellation, FromCompositorLogger, FromScriptLogger, InitialConstellationState,
    UnprivilegedContent,
};
use crossbeam_channel::{unbounded, Sender};
use embedder_traits::{EmbedderMsg, EmbedderProxy, EmbedderReceiver, EventLoopWaker};
use env_logger::Builder as EnvLoggerBuilder;
use euclid::Scale;
#[cfg(all(
    not(target_os = "windows"),
    not(target_os = "ios"),
    not(target_os = "android"),
    not(target_arch = "arm"),
    not(target_arch = "aarch64")
))]
use gaol::sandbox::{ChildSandbox, ChildSandboxMethods};
use gfx::font_cache_thread::FontCacheThread;
pub use gfx::rendering_context;
use gfx::rendering_context::RenderingContext;
pub use gleam::gl;
use ipc_channel::ipc::{self, IpcSender};
use log::{error, trace, warn, Log, Metadata, Record};
use media::{GLPlayerThreads, GlApi, NativeDisplay, WindowGLContext};
pub use msg::constellation_msg::TopLevelBrowsingContextId;
use msg::constellation_msg::{PipelineNamespace, PipelineNamespaceId};
use net::resource_thread::new_resource_threads;
use net_traits::IpcSend;
use profile::{mem as profile_mem, time as profile_time};
use profile_traits::{mem, time};
use script::serviceworker_manager::ServiceWorkerManager;
use script::JSEngineSetup;
use script_layout_interface::LayoutFactory;
use script_traits::{ScriptToConstellationChan, WindowSizeData};
use servo_config::{opts, pref, prefs};
use servo_media::player::context::GlContext;
use servo_media::ServoMedia;
#[cfg(target_os = "linux")]
use surfman::platform::generic::multi::connection::NativeConnection as LinuxNativeConnection;
#[cfg(target_os = "linux")]
use surfman::platform::generic::multi::context::NativeContext as LinuxNativeContext;
use surfman::{GLApi, GLVersion};
#[cfg(target_os = "linux")]
use surfman::{NativeConnection, NativeContext};
use webrender::{RenderApiSender, ShaderPrecacheFlags};
use webrender_api::{ColorF, DocumentId, FontInstanceKey, FontKey, FramePublishId, ImageKey};
use webrender_traits::{
    WebrenderExternalImageHandlers, WebrenderExternalImageRegistry, WebrenderImageHandlerType,
};
pub use {
    background_hang_monitor, bluetooth, bluetooth_traits, canvas, canvas_traits, compositing,
    constellation, devtools, devtools_traits, embedder_traits, euclid, gfx, ipc_channel,
    keyboard_types, layout_thread_2013, layout_thread_2020, media, msg, net, net_traits, profile,
    profile_traits, script, script_layout_interface, script_traits, servo_config as config,
    servo_config, servo_geometry, servo_url as url, servo_url, style, style_traits, webgpu,
    webrender_api, webrender_traits,
};

#[cfg(feature = "webdriver")]
fn webdriver(port: u16, constellation: Sender<ConstellationMsg>) {
    webdriver_server::start_server(port, constellation);
}

#[cfg(not(feature = "webdriver"))]
fn webdriver(_port: u16, _constellation: Sender<ConstellationMsg>) {}

#[cfg(feature = "media-gstreamer")]
mod media_platform {
    #[cfg(any(windows, target_os = "macos"))]
    mod gstreamer_plugins {
        include!(concat!(env!("OUT_DIR"), "/gstreamer_plugins.rs"));
    }

    use servo_media_gstreamer::GStreamerBackend;

    use super::ServoMedia;

    #[cfg(any(windows, target_os = "macos"))]
    pub fn init() {
        ServoMedia::init_with_backend(|| {
            let mut plugin_dir = std::env::current_exe().unwrap();
            plugin_dir.pop();

            if cfg!(target_os = "macos") {
                plugin_dir.push("lib");
            }

            match GStreamerBackend::init_with_plugins(
                plugin_dir,
                &gstreamer_plugins::GSTREAMER_PLUGINS,
            ) {
                Ok(b) => b,
                Err(e) => {
                    eprintln!("Error initializing GStreamer: {:?}", e);
                    std::process::exit(1);
                },
            }
        });
    }

    #[cfg(not(any(windows, target_os = "macos")))]
    pub fn init() {
        ServoMedia::init::<GStreamerBackend>();
    }
}

#[cfg(not(feature = "media-gstreamer"))]
mod media_platform {
    use super::ServoMedia;
    pub fn init() {
        ServoMedia::init::<servo_media_dummy::DummyBackend>();
    }
}

/// The in-process interface to Servo.
///
/// It does everything necessary to render the web, primarily
/// orchestrating the interaction between JavaScript, CSS layout,
/// rendering, and the client window.
///
/// Clients create a `Servo` instance for a given reference-counted type
/// implementing `WindowMethods`, which is the bridge to whatever
/// application Servo is embedded in. Clients then create an event
/// loop to pump messages between the embedding application and
/// various browser components.
pub struct Servo<Window: WindowMethods + 'static + ?Sized> {
    compositor: IOCompositor<Window>,
    constellation_chan: Sender<ConstellationMsg>,
    embedder_receiver: EmbedderReceiver,
    messages_for_embedder: Vec<(Option<TopLevelBrowsingContextId>, EmbedderMsg)>,
    profiler_enabled: bool,
    /// For single-process Servo instances, this field controls the initialization
    /// and deinitialization of the JS Engine. Multiprocess Servo instances have their
    /// own instance that exists in the content process instead.
    _js_engine_setup: Option<JSEngineSetup>,
}

#[derive(Clone)]
struct RenderNotifier {
    compositor_proxy: CompositorProxy,
}

impl RenderNotifier {
    pub fn new(compositor_proxy: CompositorProxy) -> RenderNotifier {
        RenderNotifier {
            compositor_proxy: compositor_proxy,
        }
    }
}

impl webrender_api::RenderNotifier for RenderNotifier {
    fn clone(&self) -> Box<dyn webrender_api::RenderNotifier> {
        Box::new(RenderNotifier::new(self.compositor_proxy.clone()))
    }

    fn wake_up(&self, _composite_needed: bool) {}

    fn new_frame_ready(
        &self,
        _document_id: DocumentId,
        _scrolled: bool,
        composite_needed: bool,
        _frame_publish_id: FramePublishId,
    ) {
        self.compositor_proxy
            .send(CompositorMsg::NewWebRenderFrameReady(composite_needed));
    }
}

pub struct InitializedServo<Window: WindowMethods + 'static + ?Sized> {
    pub servo: Servo<Window>,
    pub browser_id: TopLevelBrowsingContextId,
}

impl<Window> Servo<Window>
where
    Window: WindowMethods + 'static + ?Sized,
{
    pub fn new(
        mut embedder: Box<dyn EmbedderMethods>,
        window: Rc<Window>,
        user_agent: Option<String>,
        composite_target: CompositeTarget,
    ) -> InitializedServo<Window> {
        // Global configuration options, parsed from the command line.
        let opts = opts::get();

        use std::sync::atomic::Ordering;

        style::context::DEFAULT_DISABLE_STYLE_SHARING_CACHE
            .store(opts.debug.disable_share_style_cache, Ordering::Relaxed);
        style::context::DEFAULT_DUMP_STYLE_STATISTICS
            .store(opts.debug.dump_style_statistics, Ordering::Relaxed);
        style::traversal::IS_SERVO_NONINCREMENTAL_LAYOUT
            .store(opts.nonincremental_layout, Ordering::Relaxed);

        if !opts.multiprocess {
            media_platform::init();
        }

        let user_agent = match user_agent {
            Some(ref ua) if ua == "ios" => default_user_agent_string_for(UserAgent::iOS).into(),
            Some(ref ua) if ua == "android" => {
                default_user_agent_string_for(UserAgent::Android).into()
            },
            Some(ref ua) if ua == "desktop" => {
                default_user_agent_string_for(UserAgent::Desktop).into()
            },
            Some(ua) => ua.into(),
            None => embedder
                .get_user_agent_string()
                .map(Into::into)
                .unwrap_or(default_user_agent_string_for(DEFAULT_USER_AGENT).into()),
        };

        // Initialize surfman
        let rendering_context = window.rendering_context();

        // Get GL bindings
        let webrender_gl = match rendering_context.connection().gl_api() {
            GLApi::GL => unsafe { gl::GlFns::load_with(|s| rendering_context.get_proc_address(s)) },
            GLApi::GLES => unsafe {
                gl::GlesFns::load_with(|s| rendering_context.get_proc_address(s))
            },
        };

        // Make sure the gl context is made current.
        rendering_context.make_gl_context_current().unwrap();
        debug_assert_eq!(webrender_gl.get_error(), gleam::gl::NO_ERROR,);

        // Bind the webrender framebuffer
        let framebuffer_object = rendering_context
            .context_surface_info()
            .unwrap_or(None)
            .map(|info| info.framebuffer_object)
            .unwrap_or(0);
        webrender_gl.bind_framebuffer(gleam::gl::FRAMEBUFFER, framebuffer_object);

        // Reserving a namespace to create TopLevelBrowsingContextId.
        PipelineNamespace::install(PipelineNamespaceId(0));
        let top_level_browsing_context_id = TopLevelBrowsingContextId::new();

        // Get both endpoints of a special channel for communication between
        // the client window and the compositor. This channel is unique because
        // messages to client may need to pump a platform-specific event loop
        // to deliver the message.
        let event_loop_waker = embedder.create_event_loop_waker();
        let (compositor_proxy, compositor_receiver) =
            create_compositor_channel(event_loop_waker.clone());
        let (embedder_proxy, embedder_receiver) = create_embedder_channel(event_loop_waker.clone());
        let time_profiler_chan = profile_time::Profiler::create(
            &opts.time_profiling,
            opts.time_profiler_trace_path.clone(),
        );
        let mem_profiler_chan = profile_mem::Profiler::create(opts.mem_profiler_period);

        let devtools_sender = if opts.devtools_server_enabled {
            Some(devtools::start_server(
                opts.devtools_port,
                embedder_proxy.clone(),
            ))
        } else {
            None
        };

        let coordinates: compositing::windowing::EmbedderCoordinates = window.get_coordinates();
        let device_pixel_ratio = coordinates.hidpi_factor.get();
        let viewport_size = coordinates.viewport.size().to_f32() / device_pixel_ratio;

        let (mut webrender, webrender_api_sender) = {
            let mut debug_flags = webrender::DebugFlags::empty();
            debug_flags.set(
                webrender::DebugFlags::PROFILER_DBG,
                opts.debug.webrender_stats,
            );

            let render_notifier = Box::new(RenderNotifier::new(compositor_proxy.clone()));
            let clear_color = servo_config::pref!(shell.background_color.rgba);
            let clear_color = ColorF::new(
                clear_color[0] as f32,
                clear_color[1] as f32,
                clear_color[2] as f32,
                clear_color[3] as f32,
            );
            webrender::create_webrender_instance(
                webrender_gl.clone(),
                render_notifier,
                webrender::WebRenderOptions {
                    // We force the use of optimized shaders here because rendering is broken
                    // on Android emulators with unoptimized shaders. This is due to a known
                    // issue in the emulator's OpenGL emulation layer.
                    // See: https://github.com/servo/servo/issues/31726
                    use_optimized_shaders: true,
                    resource_override_path: opts.shaders_dir.clone(),
                    enable_aa: !opts.debug.disable_text_antialiasing,
                    debug_flags: debug_flags,
                    precache_flags: if opts.debug.precache_shaders {
                        ShaderPrecacheFlags::FULL_COMPILE
                    } else {
                        ShaderPrecacheFlags::empty()
                    },
                    enable_subpixel_aa: pref!(gfx.subpixel_text_antialiasing.enabled) &&
                        !opts.debug.disable_subpixel_text_antialiasing,
                    allow_texture_swizzling: pref!(gfx.texture_swizzling.enabled),
                    clear_color,
                    ..Default::default()
                },
                None,
            )
            .expect("Unable to initialize webrender!")
        };

        let webrender_api = webrender_api_sender.create_api();
        let webrender_document = webrender_api.add_document(coordinates.get_viewport().size());

        // Important that this call is done in a single-threaded fashion, we
        // can't defer it after `create_constellation` has started.
        let js_engine_setup = if !opts.multiprocess {
            Some(script::init())
        } else {
            None
        };

        // Create the webgl thread
        let gl_type = match webrender_gl.get_type() {
            gleam::gl::GlType::Gl => sparkle::gl::GlType::Gl,
            gleam::gl::GlType::Gles => sparkle::gl::GlType::Gles,
        };

        let (external_image_handlers, external_images) = WebrenderExternalImageHandlers::new();
        let mut external_image_handlers = Box::new(external_image_handlers);

        let WebGLComm {
            webgl_threads,
            webxr_layer_grand_manager,
            image_handler,
        } = WebGLComm::new(
            rendering_context.clone(),
            webrender_api.create_sender(),
            webrender_document,
            external_images.clone(),
            gl_type,
        );

        // Set webrender external image handler for WebGL textures
        external_image_handlers.set_handler(image_handler, WebrenderImageHandlerType::WebGL);

        // Create the WebXR main thread
        let mut webxr_main_thread =
            webxr::MainThreadRegistry::new(event_loop_waker, webxr_layer_grand_manager)
                .expect("Failed to create WebXR device registry");
        if pref!(dom.webxr.enabled) {
            embedder.register_webxr(&mut webxr_main_thread, embedder_proxy.clone());
        }

        let wgpu_image_handler = webgpu::WGPUExternalImages::default();
        let wgpu_image_map = wgpu_image_handler.images.clone();
        external_image_handlers.set_handler(
            Box::new(wgpu_image_handler),
            WebrenderImageHandlerType::WebGPU,
        );

        let (player_context, glplayer_threads) = Self::create_media_window_gl_context(
            external_image_handlers.borrow_mut(),
            external_images.clone(),
            &rendering_context,
        );

        webrender.set_external_image_handler(external_image_handlers);

        // The division by 1 represents the page's default zoom of 100%,
        // and gives us the appropriate CSSPixel type for the viewport.
        let window_size = WindowSizeData {
            initial_viewport: viewport_size / Scale::new(1.0),
            device_pixel_ratio: Scale::new(device_pixel_ratio),
        };

        // Create the constellation, which maintains the engine pipelines, including script and
        // layout, as well as the navigation context.
        let constellation_chan = create_constellation(
            user_agent,
            opts.config_dir.clone(),
            embedder_proxy,
            compositor_proxy.clone(),
            time_profiler_chan.clone(),
            mem_profiler_chan.clone(),
            devtools_sender,
            webrender_document,
            webrender_api_sender,
            webxr_main_thread.registry(),
            player_context,
            Some(webgl_threads),
            glplayer_threads,
            window_size,
            external_images,
            wgpu_image_map,
        );

        if cfg!(feature = "webdriver") {
            if let Some(port) = opts.webdriver_port {
                webdriver(port, constellation_chan.clone());
            }
        }

        let composite_target = if let Some(path) = opts.output_file.clone() {
            CompositeTarget::PngFile(path.into())
        } else {
            composite_target
        };

        // The compositor coordinates with the client window to create the final
        // rendered page and display it somewhere.
        let compositor = IOCompositor::create(
            window,
            InitialCompositorState {
                sender: compositor_proxy,
                receiver: compositor_receiver,
                constellation_chan: constellation_chan.clone(),
                time_profiler_chan: time_profiler_chan,
                mem_profiler_chan: mem_profiler_chan,
                webrender,
                webrender_document,
                webrender_api,
                rendering_context,
                webrender_gl,
                webxr_main_thread,
            },
            composite_target,
            opts.exit_after_load,
            opts.debug.convert_mouse_to_touch,
            top_level_browsing_context_id,
        );

        let servo = Servo {
            compositor: compositor,
            constellation_chan: constellation_chan,
            embedder_receiver: embedder_receiver,
            messages_for_embedder: Vec::new(),
            profiler_enabled: false,
            _js_engine_setup: js_engine_setup,
        };
        InitializedServo {
            servo,
            browser_id: top_level_browsing_context_id,
        }
    }

    #[cfg(target_os = "linux")]
    fn get_native_media_display_and_gl_context(
        rendering_context: &RenderingContext,
    ) -> Option<(NativeDisplay, GlContext)> {
        let gl_context = match rendering_context.native_context() {
            NativeContext::Default(LinuxNativeContext::Default(native_context)) => {
                GlContext::Egl(native_context.egl_context as usize)
            },
            NativeContext::Default(LinuxNativeContext::Alternate(native_context)) => {
                GlContext::Egl(native_context.egl_context as usize)
            },
            NativeContext::Alternate(_) => return None,
        };

        let native_display = match rendering_context.connection().native_connection() {
            NativeConnection::Default(LinuxNativeConnection::Default(connection)) => {
                NativeDisplay::Egl(connection.0 as usize)
            },
            NativeConnection::Default(LinuxNativeConnection::Alternate(connection)) => {
                NativeDisplay::X11(connection.x11_display as usize)
            },
            NativeConnection::Alternate(_) => return None,
        };
        Some((native_display, gl_context))
    }

    // @TODO(victor): https://github.com/servo/media/pull/315
    #[cfg(target_os = "windows")]
    fn get_native_media_display_and_gl_context(
        rendering_context: &RenderingContext,
    ) -> Option<(NativeDisplay, GlContext)> {
        let gl_context = GlContext::Egl(rendering_context.native_context().egl_context as usize);
        let native_display =
            NativeDisplay::Egl(rendering_context.native_device().egl_display as usize);
        Some((native_display, gl_context))
    }

    #[cfg(not(any(target_os = "windows", target_os = "linux")))]
    fn get_native_media_display_and_gl_context(
        _rendering_context: &RenderingContext,
    ) -> Option<(NativeDisplay, GlContext)> {
        None
    }

    fn create_media_window_gl_context(
        external_image_handlers: &mut WebrenderExternalImageHandlers,
        external_images: Arc<Mutex<WebrenderExternalImageRegistry>>,
        rendering_context: &RenderingContext,
    ) -> (WindowGLContext, Option<GLPlayerThreads>) {
        if !pref!(media.glvideo.enabled) {
            return (
                WindowGLContext {
                    gl_context: GlContext::Unknown,
                    gl_api: GlApi::None,
                    native_display: NativeDisplay::Unknown,
                    glplayer_chan: None,
                },
                None,
            );
        }

        let (native_display, gl_context) =
            match Self::get_native_media_display_and_gl_context(rendering_context) {
                Some((native_display, gl_context)) => (native_display, gl_context),
                None => {
                    return (
                        WindowGLContext {
                            gl_context: GlContext::Unknown,
                            gl_api: GlApi::None,
                            native_display: NativeDisplay::Unknown,
                            glplayer_chan: None,
                        },
                        None,
                    );
                },
            };

        let api = rendering_context.connection().gl_api();
        let attributes = rendering_context.context_attributes();
        let GLVersion { major, minor } = attributes.version;
        let gl_api = match api {
            GLApi::GL if major >= 3 && minor >= 2 => GlApi::OpenGL3,
            GLApi::GL => GlApi::OpenGL,
            GLApi::GLES if major > 1 => GlApi::Gles2,
            GLApi::GLES => GlApi::Gles1,
        };

        assert!(!matches!(gl_context, GlContext::Unknown));
        let (glplayer_threads, image_handler) = GLPlayerThreads::new(external_images.clone());
        external_image_handlers.set_handler(image_handler, WebrenderImageHandlerType::Media);

        (
            WindowGLContext {
                gl_context,
                native_display,
                gl_api,
                glplayer_chan: Some(GLPlayerThreads::pipeline(&glplayer_threads)),
            },
            Some(glplayer_threads),
        )
    }

    fn handle_window_event(&mut self, event: EmbedderEvent) -> bool {
        match event {
            EmbedderEvent::Idle => {},

            EmbedderEvent::Refresh => {
                self.compositor.composite();
            },

            EmbedderEvent::WindowResize => {
                return self.compositor.on_resize_window_event();
            },
            EmbedderEvent::InvalidateNativeSurface => {
                self.compositor.invalidate_native_surface();
            },
            EmbedderEvent::ReplaceNativeSurface(native_widget, coords) => {
                self.compositor
                    .replace_native_surface(native_widget, coords);
                self.compositor.composite();
            },
            EmbedderEvent::AllowNavigationResponse(pipeline_id, allowed) => {
                let msg = ConstellationMsg::AllowNavigationResponse(pipeline_id, allowed);
                if let Err(e) = self.constellation_chan.send(msg) {
                    warn!(
                        "Sending allow navigation to constellation failed ({:?}).",
                        e
                    );
                }
            },

            EmbedderEvent::LoadUrl(top_level_browsing_context_id, url) => {
                let msg = ConstellationMsg::LoadUrl(top_level_browsing_context_id, url);
                if let Err(e) = self.constellation_chan.send(msg) {
                    warn!("Sending load url to constellation failed ({:?}).", e);
                }
            },

            EmbedderEvent::ClearCache => {
                let msg = ConstellationMsg::ClearCache;
                if let Err(e) = self.constellation_chan.send(msg) {
                    warn!("Sending clear cache to constellation failed ({:?}).", e);
                }
            },

            EmbedderEvent::MouseWindowEventClass(mouse_window_event) => {
                self.compositor
                    .on_mouse_window_event_class(mouse_window_event);
            },

            EmbedderEvent::MouseWindowMoveEventClass(cursor) => {
                self.compositor.on_mouse_window_move_event_class(cursor);
            },

            EmbedderEvent::Touch(event_type, identifier, location) => {
                self.compositor
                    .on_touch_event(event_type, identifier, location);
            },

            EmbedderEvent::Wheel(delta, location) => {
                self.compositor.on_wheel_event(delta, location);
            },

            EmbedderEvent::Scroll(scroll_location, cursor, phase) => {
                self.compositor
                    .on_scroll_event(scroll_location, cursor, phase);
            },

            EmbedderEvent::Zoom(magnification) => {
                self.compositor.on_zoom_window_event(magnification);
            },

            EmbedderEvent::ResetZoom => {
                self.compositor.on_zoom_reset_window_event();
            },

            EmbedderEvent::PinchZoom(zoom) => {
                self.compositor.on_pinch_zoom_window_event(zoom);
            },

            EmbedderEvent::Navigation(top_level_browsing_context_id, direction) => {
                let msg =
                    ConstellationMsg::TraverseHistory(top_level_browsing_context_id, direction);
                if let Err(e) = self.constellation_chan.send(msg) {
                    warn!("Sending navigation to constellation failed ({:?}).", e);
                }
            },

            EmbedderEvent::Keyboard(key_event) => {
                let msg = ConstellationMsg::Keyboard(key_event);
                if let Err(e) = self.constellation_chan.send(msg) {
                    warn!("Sending keyboard event to constellation failed ({:?}).", e);
                }
            },

            EmbedderEvent::IMEDismissed => {
                let msg = ConstellationMsg::IMEDismissed;
                if let Err(e) = self.constellation_chan.send(msg) {
                    warn!(
                        "Sending IMEDismissed event to constellation failed ({:?}).",
                        e
                    );
                }
            },

            EmbedderEvent::Quit => {
                self.compositor.maybe_start_shutting_down();
            },

            EmbedderEvent::ExitFullScreen(top_level_browsing_context_id) => {
                let msg = ConstellationMsg::ExitFullScreen(top_level_browsing_context_id);
                if let Err(e) = self.constellation_chan.send(msg) {
                    warn!("Sending exit fullscreen to constellation failed ({:?}).", e);
                }
            },

            EmbedderEvent::Reload(top_level_browsing_context_id) => {
                let msg = ConstellationMsg::Reload(top_level_browsing_context_id);
                if let Err(e) = self.constellation_chan.send(msg) {
                    warn!("Sending reload to constellation failed ({:?}).", e);
                }
            },

            EmbedderEvent::ToggleSamplingProfiler(rate, max_duration) => {
                self.profiler_enabled = !self.profiler_enabled;
                let msg = if self.profiler_enabled {
                    ConstellationMsg::EnableProfiler(rate, max_duration)
                } else {
                    ConstellationMsg::DisableProfiler
                };
                if let Err(e) = self.constellation_chan.send(msg) {
                    warn!("Sending profiler toggle to constellation failed ({:?}).", e);
                }
            },

            EmbedderEvent::ToggleWebRenderDebug(option) => {
                self.compositor.toggle_webrender_debug(option);
            },

            EmbedderEvent::CaptureWebRender => {
                self.compositor.capture_webrender();
            },

            EmbedderEvent::NewWebView(url, top_level_browsing_context_id) => {
                let msg = ConstellationMsg::NewWebView(url, top_level_browsing_context_id);
                if let Err(e) = self.constellation_chan.send(msg) {
                    warn!(
                        "Sending NewBrowser message to constellation failed ({:?}).",
                        e
                    );
                }
            },

            EmbedderEvent::FocusWebView(top_level_browsing_context_id) => {
                let msg = ConstellationMsg::FocusWebView(top_level_browsing_context_id);
                if let Err(e) = self.constellation_chan.send(msg) {
                    warn!(
                        "Sending FocusBrowser message to constellation failed ({:?}).",
                        e
                    );
                }
            },

            EmbedderEvent::CloseWebView(top_level_browsing_context_id) => {
                let msg = ConstellationMsg::CloseWebView(top_level_browsing_context_id);
                if let Err(e) = self.constellation_chan.send(msg) {
                    warn!(
                        "Sending CloseBrowser message to constellation failed ({:?}).",
                        e
                    );
                }
            },

            EmbedderEvent::MoveResizeWebView(top_level_browsing_context_id, rect) => {
                self.compositor
                    .move_resize_webview(top_level_browsing_context_id, rect);
            },
            EmbedderEvent::ShowWebView(top_level_browsing_context_id) => {
                self.send_to_constellation(ConstellationMsg::ShowWebView(
                    top_level_browsing_context_id,
                ));
            },
            EmbedderEvent::HideWebView(top_level_browsing_context_id) => {
                self.send_to_constellation(ConstellationMsg::HideWebView(
                    top_level_browsing_context_id,
                ));
            },
            EmbedderEvent::RaiseWebViewToTop(top_level_browsing_context_id) => {
                self.send_to_constellation(ConstellationMsg::RaiseWebViewToTop(
                    top_level_browsing_context_id,
                ));
            },
            EmbedderEvent::BlurWebView => {
                self.send_to_constellation(ConstellationMsg::BlurWebView);
            },

            EmbedderEvent::SendError(top_level_browsing_context_id, e) => {
                let msg = ConstellationMsg::SendError(top_level_browsing_context_id, e);
                if let Err(e) = self.constellation_chan.send(msg) {
                    warn!(
                        "Sending SendError message to constellation failed ({:?}).",
                        e
                    );
                }
            },

            EmbedderEvent::MediaSessionAction(a) => {
                let msg = ConstellationMsg::MediaSessionAction(a);
                if let Err(e) = self.constellation_chan.send(msg) {
                    warn!(
                        "Sending MediaSessionAction message to constellation failed ({:?}).",
                        e
                    );
                }
            },

<<<<<<< HEAD
            EmbedderEvent::MarkWebViewInvisible(webview_id) => {
                let msg = ConstellationMsg::MarkWebViewInvisible(webview_id);
                if let Err(e) = self.constellation_chan.send(msg) {
                    warn!("Sending MarkWebViewInvisible to constellation failed ({e:?}).");
                }
            },

            EmbedderEvent::UnmarkWebViewInvisible(webview_id) => {
                let msg = ConstellationMsg::UnmarkWebViewInvisible(webview_id);
                if let Err(e) = self.constellation_chan.send(msg) {
                    warn!("Sending UnmarkWebViewInvisible to constellation failed ({e:?}).");
=======
            EmbedderEvent::SetWebViewThrottled(webview_id, throttled) => {
                let msg = ConstellationMsg::SetWebViewThrottled(webview_id, throttled);
                if let Err(e) = self.constellation_chan.send(msg) {
                    warn!(
                        "Sending SetWebViewThrottled to constellation failed ({:?}).",
                        e
                    );
>>>>>>> 58081579
                }
            },

            EmbedderEvent::Gamepad(gamepad_event) => {
                let msg = ConstellationMsg::Gamepad(gamepad_event);
                if let Err(e) = self.constellation_chan.send(msg) {
                    warn!("Sending Gamepad event to constellation failed ({:?}).", e);
                }
            },
        }
        return false;
    }

    fn send_to_constellation(&self, msg: ConstellationMsg) {
        let variant_name = msg.variant_name();
        if let Err(e) = self.constellation_chan.send(msg) {
            warn!("Sending {variant_name} to constellation failed: {e:?}");
        }
    }

    fn receive_messages(&mut self) {
        while let Some((top_level_browsing_context, msg)) =
            self.embedder_receiver.try_recv_embedder_msg()
        {
            match (msg, self.compositor.shutdown_state) {
                (_, ShutdownState::FinishedShuttingDown) => {
                    error!(
                        "embedder shouldn't be handling messages after compositor has shut down"
                    );
                },

                (_, ShutdownState::ShuttingDown) => {},

                (EmbedderMsg::Keyboard(key_event), ShutdownState::NotShuttingDown) => {
                    let event = (top_level_browsing_context, EmbedderMsg::Keyboard(key_event));
                    self.messages_for_embedder.push(event);
                },

                (msg, ShutdownState::NotShuttingDown) => {
                    self.messages_for_embedder
                        .push((top_level_browsing_context, msg));
                },
            }
        }
    }

    pub fn get_events(&mut self) -> Drain<'_, (Option<TopLevelBrowsingContextId>, EmbedderMsg)> {
        self.messages_for_embedder.drain(..)
    }

    pub fn handle_events(&mut self, events: impl IntoIterator<Item = EmbedderEvent>) -> bool {
        if self.compositor.receive_messages() {
            self.receive_messages();
        }
        let mut need_resize = false;
        for event in events {
            trace!("servo <- embedder EmbedderEvent {:?}", event);
            need_resize |= self.handle_window_event(event);
        }
        if self.compositor.shutdown_state != ShutdownState::FinishedShuttingDown {
            self.compositor.perform_updates();
        } else {
            self.messages_for_embedder
                .push((None, EmbedderMsg::Shutdown));
        }
        need_resize
    }

    pub fn repaint_synchronously(&mut self) {
        self.compositor.repaint_synchronously()
    }

    pub fn pinch_zoom_level(&self) -> f32 {
        self.compositor.pinch_zoom_level().get()
    }

    pub fn setup_logging(&self) {
        let constellation_chan = self.constellation_chan.clone();
        let env = env_logger::Env::default();
        let env_logger = EnvLoggerBuilder::from_env(env).build();
        let con_logger = FromCompositorLogger::new(constellation_chan);

        let filter = max(env_logger.filter(), con_logger.filter());
        let logger = BothLogger(env_logger, con_logger);

        log::set_boxed_logger(Box::new(logger)).expect("Failed to set logger.");
        log::set_max_level(filter);
    }

    pub fn window(&self) -> &Window {
        &self.compositor.window
    }

    pub fn deinit(self) {
        self.compositor.deinit();
    }

    pub fn present(&mut self) {
        self.compositor.present();
    }

    /// Return the OpenGL framebuffer name of the most-recently-completed frame when compositing to
    /// [`CompositeTarget::Fbo`], or None otherwise.
    pub fn offscreen_framebuffer_id(&self) -> Option<u32> {
        self.compositor.offscreen_framebuffer_id()
    }
}

fn create_embedder_channel(
    event_loop_waker: Box<dyn EventLoopWaker>,
) -> (EmbedderProxy, EmbedderReceiver) {
    let (sender, receiver) = unbounded();
    (
        EmbedderProxy {
            sender: sender,
            event_loop_waker: event_loop_waker,
        },
        EmbedderReceiver { receiver: receiver },
    )
}

fn create_compositor_channel(
    event_loop_waker: Box<dyn EventLoopWaker>,
) -> (CompositorProxy, CompositorReceiver) {
    let (sender, receiver) = unbounded();
    (
        CompositorProxy {
            sender: sender,
            event_loop_waker: event_loop_waker,
        },
        CompositorReceiver { receiver: receiver },
    )
}

fn create_constellation(
    user_agent: Cow<'static, str>,
    config_dir: Option<PathBuf>,
    embedder_proxy: EmbedderProxy,
    compositor_proxy: CompositorProxy,
    time_profiler_chan: time::ProfilerChan,
    mem_profiler_chan: mem::ProfilerChan,
    devtools_sender: Option<Sender<devtools_traits::DevtoolsControlMsg>>,
    webrender_document: DocumentId,
    webrender_api_sender: RenderApiSender,
    webxr_registry: webxr_api::Registry,
    player_context: WindowGLContext,
    webgl_threads: Option<WebGLThreads>,
    glplayer_threads: Option<GLPlayerThreads>,
    initial_window_size: WindowSizeData,
    external_images: Arc<Mutex<WebrenderExternalImageRegistry>>,
    wgpu_image_map: Arc<Mutex<HashMap<u64, webgpu::PresentationData>>>,
) -> Sender<ConstellationMsg> {
    // Global configuration options, parsed from the command line.
    let opts = opts::get();

    let bluetooth_thread: IpcSender<BluetoothRequest> =
        BluetoothThreadFactory::new(embedder_proxy.clone());

    let (public_resource_threads, private_resource_threads) = new_resource_threads(
        user_agent.clone(),
        devtools_sender.clone(),
        time_profiler_chan.clone(),
        mem_profiler_chan.clone(),
        embedder_proxy.clone(),
        config_dir,
        opts.certificate_path.clone(),
        opts.ignore_certificate_errors,
    );

    let font_cache_thread = FontCacheThread::new(
        public_resource_threads.sender(),
        Box::new(FontCacheWR(compositor_proxy.clone())),
    );

    let (canvas_create_sender, canvas_ipc_sender) = CanvasPaintThread::start(
        Box::new(CanvasWebrenderApi(compositor_proxy.clone())),
        font_cache_thread.clone(),
    );

    let initial_state = InitialConstellationState {
        compositor_proxy,
        embedder_proxy,
        devtools_sender,
        bluetooth_thread,
        font_cache_thread,
        public_resource_threads,
        private_resource_threads,
        time_profiler_chan,
        mem_profiler_chan,
        webrender_document,
        webrender_api_sender,
        webxr_registry,
        webgl_threads,
        glplayer_threads,
        player_context,
        user_agent,
        webrender_external_images: external_images,
        wgpu_image_map,
    };

    let layout_factory: Arc<dyn LayoutFactory> = if opts::get().legacy_layout {
        Arc::new(layout_thread_2013::LayoutFactoryImpl())
    } else {
        Arc::new(layout_thread_2020::LayoutFactoryImpl())
    };

    Constellation::<
        script::script_thread::ScriptThread,
        script::serviceworker_manager::ServiceWorkerManager,
    >::start(
        initial_state,
        layout_factory,
        initial_window_size,
        opts.random_pipeline_closure_probability,
        opts.random_pipeline_closure_seed,
        opts.hard_fail,
        !opts.debug.disable_canvas_antialiasing,
        canvas_create_sender,
        canvas_ipc_sender,
    )
}

struct FontCacheWR(CompositorProxy);

impl gfx_traits::WebrenderApi for FontCacheWR {
    fn add_font_instance(&self, font_key: FontKey, size: f32) -> FontInstanceKey {
        let (sender, receiver) = unbounded();
        let _ = self
            .0
            .send(CompositorMsg::Forwarded(ForwardedToCompositorMsg::Font(
                FontToCompositorMsg::AddFontInstance(font_key, size, sender),
            )));
        receiver.recv().unwrap()
    }
    fn add_font(&self, data: gfx_traits::FontData) -> FontKey {
        let (sender, receiver) = unbounded();
        let _ = self
            .0
            .send(CompositorMsg::Forwarded(ForwardedToCompositorMsg::Font(
                FontToCompositorMsg::AddFont(data, sender),
            )));
        receiver.recv().unwrap()
    }
}

#[derive(Clone)]
struct CanvasWebrenderApi(CompositorProxy);

impl canvas_paint_thread::WebrenderApi for CanvasWebrenderApi {
    fn generate_key(&self) -> Option<ImageKey> {
        let (sender, receiver) = unbounded();
        let _ = self
            .0
            .send(CompositorMsg::Forwarded(ForwardedToCompositorMsg::Canvas(
                CanvasToCompositorMsg::GenerateKey(sender),
            )));
        receiver.recv().ok()
    }
    fn update_images(&self, updates: Vec<canvas_paint_thread::ImageUpdate>) {
        let _ = self
            .0
            .send(CompositorMsg::Forwarded(ForwardedToCompositorMsg::Canvas(
                CanvasToCompositorMsg::UpdateImages(updates),
            )));
    }
    fn clone(&self) -> Box<dyn canvas_paint_thread::WebrenderApi> {
        Box::new(<Self as Clone>::clone(self))
    }
}

// A logger that logs to two downstream loggers.
// This should probably be in the log crate.
struct BothLogger<Log1, Log2>(Log1, Log2);

impl<Log1, Log2> Log for BothLogger<Log1, Log2>
where
    Log1: Log,
    Log2: Log,
{
    fn enabled(&self, metadata: &Metadata) -> bool {
        self.0.enabled(metadata) || self.1.enabled(metadata)
    }

    fn log(&self, record: &Record) {
        self.0.log(record);
        self.1.log(record);
    }

    fn flush(&self) {
        self.0.flush();
        self.1.flush();
    }
}

pub fn set_logger(script_to_constellation_chan: ScriptToConstellationChan) {
    let con_logger = FromScriptLogger::new(script_to_constellation_chan);
    let env = env_logger::Env::default();
    let env_logger = EnvLoggerBuilder::from_env(env).build();

    let filter = max(env_logger.filter(), con_logger.filter());
    let logger = BothLogger(env_logger, con_logger);

    log::set_boxed_logger(Box::new(logger)).expect("Failed to set logger.");
    log::set_max_level(filter);
}

/// Content process entry point.
pub fn run_content_process(token: String) {
    let (unprivileged_content_sender, unprivileged_content_receiver) =
        ipc::channel::<UnprivilegedContent>().unwrap();
    let connection_bootstrap: IpcSender<IpcSender<UnprivilegedContent>> =
        IpcSender::connect(token).unwrap();
    connection_bootstrap
        .send(unprivileged_content_sender)
        .unwrap();

    let unprivileged_content = unprivileged_content_receiver.recv().unwrap();
    opts::set_options(unprivileged_content.opts());
    prefs::pref_map()
        .set_all(unprivileged_content.prefs())
        .expect("Failed to set preferences");

    // Enter the sandbox if necessary.
    if opts::get().sandbox {
        create_sandbox();
    }

    let _js_engine_setup = script::init();

    match unprivileged_content {
        UnprivilegedContent::Pipeline(mut content) => {
            media_platform::init();

            set_logger(content.script_to_constellation_chan().clone());

            let background_hang_monitor_register = content.register_with_background_hang_monitor();
            let layout_factory: Arc<dyn LayoutFactory> = if opts::get().legacy_layout {
                Arc::new(layout_thread_2013::LayoutFactoryImpl())
            } else {
                Arc::new(layout_thread_2020::LayoutFactoryImpl())
            };

            content.start_all::<script::script_thread::ScriptThread>(
                true,
                layout_factory,
                background_hang_monitor_register,
            );
        },
        UnprivilegedContent::ServiceWorker(content) => {
            content.start::<ServiceWorkerManager>();
        },
    }
}

#[cfg(all(
    not(target_os = "windows"),
    not(target_os = "ios"),
    not(target_os = "android"),
    not(target_arch = "arm"),
    not(target_arch = "aarch64")
))]
fn create_sandbox() {
    ChildSandbox::new(content_process_sandbox_profile())
        .activate()
        .expect("Failed to activate sandbox!");
}

#[cfg(any(
    target_os = "windows",
    target_os = "ios",
    target_os = "android",
    target_arch = "arm",
    target_arch = "aarch64"
))]
fn create_sandbox() {
    panic!("Sandboxing is not supported on Windows, iOS, ARM targets and android.");
}

enum UserAgent {
    Desktop,
    Android,
    #[allow(non_camel_case_types)]
    iOS,
}

fn default_user_agent_string_for(agent: UserAgent) -> &'static str {
    #[cfg(all(target_os = "linux", target_arch = "x86_64"))]
    const DESKTOP_UA_STRING: &'static str =
        "Mozilla/5.0 (X11; Linux x86_64; rv:109.0) Servo/1.0 Firefox/111.0";
    #[cfg(all(target_os = "linux", not(target_arch = "x86_64")))]
    const DESKTOP_UA_STRING: &'static str =
        "Mozilla/5.0 (X11; Linux i686; rv:109.0) Servo/1.0 Firefox/111.0";

    #[cfg(all(target_os = "windows", target_arch = "x86_64"))]
    const DESKTOP_UA_STRING: &'static str =
        "Mozilla/5.0 (Windows NT 10.0; Win64; x64; rv:109.0) Servo/1.0 Firefox/111.0";
    #[cfg(all(target_os = "windows", not(target_arch = "x86_64")))]
    const DESKTOP_UA_STRING: &'static str =
        "Mozilla/5.0 (Windows NT 10.0; rv:109.0) Servo/1.0 Firefox/111.0";

    #[cfg(target_os = "macos")]
    const DESKTOP_UA_STRING: &'static str =
        "Mozilla/5.0 (Macintosh; Intel Mac OS X 10.15; rv:109.0) Servo/1.0 Firefox/111.0";

    #[cfg(target_os = "android")]
    const DESKTOP_UA_STRING: &'static str = "";

    match agent {
        UserAgent::Desktop => DESKTOP_UA_STRING,
        UserAgent::Android => "Mozilla/5.0 (Android; Mobile; rv:109.0) Servo/1.0 Firefox/111.0",
        UserAgent::iOS => {
            "Mozilla/5.0 (iPhone; CPU iPhone OS 16_4 like Mac OS X; rv:109.0) Servo/1.0 Firefox/111.0"
        },
    }
}

#[cfg(target_os = "android")]
const DEFAULT_USER_AGENT: UserAgent = UserAgent::Android;

#[cfg(target_os = "ios")]
const DEFAULT_USER_AGENT: UserAgent = UserAgent::iOS;

#[cfg(not(any(target_os = "android", target_os = "ios")))]
const DEFAULT_USER_AGENT: UserAgent = UserAgent::Desktop;<|MERGE_RESOLUTION|>--- conflicted
+++ resolved
@@ -806,19 +806,6 @@
                 }
             },
 
-<<<<<<< HEAD
-            EmbedderEvent::MarkWebViewInvisible(webview_id) => {
-                let msg = ConstellationMsg::MarkWebViewInvisible(webview_id);
-                if let Err(e) = self.constellation_chan.send(msg) {
-                    warn!("Sending MarkWebViewInvisible to constellation failed ({e:?}).");
-                }
-            },
-
-            EmbedderEvent::UnmarkWebViewInvisible(webview_id) => {
-                let msg = ConstellationMsg::UnmarkWebViewInvisible(webview_id);
-                if let Err(e) = self.constellation_chan.send(msg) {
-                    warn!("Sending UnmarkWebViewInvisible to constellation failed ({e:?}).");
-=======
             EmbedderEvent::SetWebViewThrottled(webview_id, throttled) => {
                 let msg = ConstellationMsg::SetWebViewThrottled(webview_id, throttled);
                 if let Err(e) = self.constellation_chan.send(msg) {
@@ -826,7 +813,6 @@
                         "Sending SetWebViewThrottled to constellation failed ({:?}).",
                         e
                     );
->>>>>>> 58081579
                 }
             },
 
