/* This Source Code Form is subject to the terms of the Mozilla Public
 * License, v. 2.0. If a copy of the MPL was not distributed with this
 * file, You can obtain one at http://mozilla.org/MPL/2.0/. */

<<<<<<< HEAD
// Servo, the mighty web browser engine from the future.
//
// This is a very simple library that wires all of Servo's components
// together as type `Browser`, along with a generic client
// implementing the `WindowMethods` trait, to create a working web
// browser.
//
// The `Browser` type is responsible for configuring a
// `Constellation`, which does the heavy lifting of coordinating all
// of Servo's internal subsystems, including the `ScriptTask` and the
// `LayoutTask`, as well maintains the navigation context.
//
// The `Browser` is fed events from a generic type that implements the
// `WindowMethods` trait.
#![feature(libc, thread_local)]
#![cfg_attr(not(test), feature(path))]
=======
#![feature(libc, path, rustc_private, thread_local)]

#[macro_use]
extern crate log;
>>>>>>> d3372fef

extern crate compositing;
extern crate devtools;
extern crate devtools_traits;
extern crate net;
extern crate net_traits;
extern crate msg;
extern crate profile;
#[macro_use]
extern crate util;
extern crate script;
extern crate layout;
extern crate gfx;
extern crate libc;
extern crate url;
extern crate webdriver_server;



use compositing::CompositorEventListener;
use compositing::windowing::WindowEvent;

use compositing::windowing::WindowMethods;
use compositing::{CompositorProxy, CompositorTask, Constellation};

use msg::constellation_msg::Msg as ConstellationMsg;
use msg::constellation_msg::ConstellationChan;

use script::dom::bindings::codegen::RegisterBindings;

use net::image_cache_task::new_image_cache_task;
use net::storage_task::StorageTaskFactory;
use net::resource_task::new_resource_task;
use net_traits::storage_task::StorageTask;

use gfx::font_cache_task::FontCacheTask;
use profile::mem;
use profile::time;
use util::opts;

use std::rc::Rc;
use std::sync::mpsc::Sender;

pub struct Browser {
    compositor: Box<CompositorEventListener + 'static>,
}

/// The in-process interface to Servo.
///
/// It does everything necessary to render the web, primarily
/// orchestrating the interaction between JavaScript, CSS layout,
/// rendering, and the client window.
///
/// Clients create a `Browser` for a given reference-counted type
/// implementing `WindowMethods`, which is the bridge to whatever
/// application Servo is embedded in. Clients then create an event
/// loop to pump messages between the embedding application and
/// various browser components.
impl Browser  {
    pub fn new<Window>(window: Option<Rc<Window>>) -> Browser
    where Window: WindowMethods + 'static {
        ::util::opts::set_experimental_enabled(opts::get().enable_experimental);

        // Global configuration options, parsed from the command line.
        let opts = opts::get();

        // Create the global vtables used by the (generated) DOM
        // bindings to implement JS proxies.
        RegisterBindings::RegisterProxyHandlers();

        // Get both endpoints of a special channel for communication between
        // the client window and the compositor. This channel is unique because
        // messages to client may need to pump a platform-specific event loop
        // to deliver the message.
        let (compositor_proxy, compositor_receiver) =
            WindowMethods::create_compositor_channel(&window);
        let time_profiler_chan = time::Profiler::create(opts.time_profiler_period);
        let mem_profiler_chan = mem::Profiler::create(opts.mem_profiler_period);
        let devtools_chan = opts.devtools_port.map(|port| {
            devtools::start_server(port)
        });

        // Create the constellation, which maintains the engine
        // pipelines, including the script and layout threads, as well
        // as the navigation context.
        let constellation_chan = create_constellation(opts.clone(),
                                                      compositor_proxy.clone_compositor_proxy(),
                                                      time_profiler_chan.clone(),
                                                      devtools_chan,
                                                      mem_profiler_chan.clone());

        if let Some(port) = opts.webdriver_port {
            webdriver_server::start_server(port, constellation_chan.clone());
        };

        // The compositor coordinates with the client window to create the final
        // rendered page and display it somewhere.
        let compositor = CompositorTask::create(window,
                                                compositor_proxy,
                                                compositor_receiver,
                                                constellation_chan.clone(),
                                                time_profiler_chan,
                                                mem_profiler_chan);

        Browser {
            compositor: compositor,
        }
    }

    pub fn handle_event(&mut self, event: WindowEvent) -> bool {
        self.compositor.handle_event(event)
    }

    pub fn repaint_synchronously(&mut self) {
        self.compositor.repaint_synchronously()
    }

    pub fn pinch_zoom_level(&self) -> f32 {
        self.compositor.pinch_zoom_level()
    }

    pub fn get_title_for_main_frame(&self) {
        self.compositor.get_title_for_main_frame()
    }

    pub fn shutdown(mut self) {
        self.compositor.shutdown();
    }
}
fn create_constellation(opts: opts::Opts,
                        compositor_proxy: Box<CompositorProxy+Send>,
                        time_profiler_chan: time::ProfilerChan,
                        devtools_chan: Option<Sender<devtools_traits::DevtoolsControlMsg>>,
                        mem_profiler_chan: mem::ProfilerChan) -> ConstellationChan {
    use std::env;

    // Create a Servo instance.
    let resource_task = new_resource_task(opts.user_agent.clone());

    let image_cache_task = new_image_cache_task(resource_task.clone());
    let font_cache_task = FontCacheTask::new(resource_task.clone());
    let storage_task: StorageTask = StorageTaskFactory::new();

    let constellation_chan = Constellation::<layout::layout_task::LayoutTask,
    script::script_task::ScriptTask>::start(
        compositor_proxy.clone_compositor_proxy(),
        resource_task,
        image_cache_task,
        font_cache_task,
        time_profiler_chan.clone(),
        mem_profiler_chan.clone(),
        devtools_chan,
        storage_task);

    // Send the URL command to the constellation.
    let cwd = env::current_dir().unwrap();
    let url = match url::Url::parse(&opts.url) {
        Ok(url) => url,
        Err(url::ParseError::RelativeUrlWithoutBase)
        => url::Url::from_file_path(&*cwd.join(&opts.url)).unwrap(),
        Err(_) => panic!("URL parsing failed"),
    };

    {
        let ConstellationChan(ref chan) = constellation_chan;
        chan.send(ConstellationMsg::InitLoadUrl(url)).unwrap();
    }

    constellation_chan
}<|MERGE_RESOLUTION|>--- conflicted
+++ resolved
@@ -2,7 +2,6 @@
  * License, v. 2.0. If a copy of the MPL was not distributed with this
  * file, You can obtain one at http://mozilla.org/MPL/2.0/. */
 
-<<<<<<< HEAD
 // Servo, the mighty web browser engine from the future.
 //
 // This is a very simple library that wires all of Servo's components
@@ -17,14 +16,10 @@
 //
 // The `Browser` is fed events from a generic type that implements the
 // `WindowMethods` trait.
-#![feature(libc, thread_local)]
-#![cfg_attr(not(test), feature(path))]
-=======
 #![feature(libc, path, rustc_private, thread_local)]
 
 #[macro_use]
 extern crate log;
->>>>>>> d3372fef
 
 extern crate compositing;
 extern crate devtools;
