--- conflicted
+++ resolved
@@ -2,12 +2,9 @@
  * License, v. 2.0. If a copy of the MPL was not distributed with this
  * file, You can obtain one at https://mozilla.org/MPL/2.0/. */
 
-<<<<<<< HEAD
-use servo_atoms::Atom;
-
-=======
+use style::Atom;
+
 use super::Value;
->>>>>>> aef8537d
 use super::context::EvaluationCtx;
 use super::eval::{Error, Evaluatable, try_extract_nodeset};
 use super::parser::CoreFunction;
