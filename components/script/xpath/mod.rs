/* This Source Code Form is subject to the terms of the Mozilla Public
 * License, v. 2.0. If a copy of the MPL was not distributed with this
 * file, You can obtain one at https://mozilla.org/MPL/2.0/. */

use context::EvaluationCtx;
use eval::Evaluatable;
pub(crate) use eval_value::{NodesetHelpers, Value};
use parser::OwnedParserError;
pub(crate) use parser::{Expr, parse as parse_impl};

use super::dom::node::Node;

mod context;
#[allow(dead_code)]
mod eval;
mod eval_function;
#[allow(dead_code)]
mod eval_value;
#[allow(dead_code)]
mod parser;

/// The failure modes of executing an XPath.
#[derive(Debug, PartialEq)]
pub(crate) enum Error {
    /// The XPath was syntactically invalid
    Parsing { source: OwnedParserError },
    /// The XPath could not be executed
    Evaluating { source: eval::Error },
}

impl std::fmt::Display for Error {
    fn fmt(&self, f: &mut std::fmt::Formatter) -> std::fmt::Result {
        match self {
            Error::Parsing { source } => write!(f, "Unable to parse XPath: {}", source),
            Error::Evaluating { source } => write!(f, "Unable to evaluate XPath: {}", source),
        }
    }
}

impl std::error::Error for Error {
    fn source(&self) -> Option<&(dyn std::error::Error + 'static)> {
        match self {
            Error::Parsing { source } => Some(source),
            Error::Evaluating { source } => Some(source),
        }
    }
}

/// Parse an XPath expression from a string
<<<<<<< HEAD
pub fn parse(xpath: &str) -> Result<Expr, Error> {
    debug!("Parsing XPath: {}", xpath);
=======
pub(crate) fn parse(xpath: &str) -> Result<Expr, Error> {
>>>>>>> aef8537d
    match parse_impl(xpath) {
        Ok(expr) => {
            debug!("Parsed XPath: {:?}", expr);
            Ok(expr)
        },
        Err(e) => {
            debug!("Unable to parse XPath: {}", e);
            Err(Error::Parsing { source: e })
        },
    }
}

/// Evaluate an already-parsed XPath expression
pub(crate) fn evaluate_parsed_xpath(expr: &Expr, context_node: &Node) -> Result<Value, Error> {
    let context = EvaluationCtx::new(context_node);
    match expr.evaluate(&context) {
        Ok(v) => {
            debug!("Evaluated XPath: {:?}", v);
            Ok(v)
        },
        Err(e) => {
            debug!("Unable to evaluate XPath: {}", e);
            Err(Error::Evaluating { source: e })
        },
    }
}<|MERGE_RESOLUTION|>--- conflicted
+++ resolved
@@ -47,12 +47,7 @@
 }
 
 /// Parse an XPath expression from a string
-<<<<<<< HEAD
-pub fn parse(xpath: &str) -> Result<Expr, Error> {
-    debug!("Parsing XPath: {}", xpath);
-=======
 pub(crate) fn parse(xpath: &str) -> Result<Expr, Error> {
->>>>>>> aef8537d
     match parse_impl(xpath) {
         Ok(expr) => {
             debug!("Parsed XPath: {:?}", expr);
