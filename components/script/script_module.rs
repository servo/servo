--- conflicted
+++ resolved
@@ -358,20 +358,9 @@
         let comp = InRealm::Entered(&realm);
         let _ais = AutoIncumbentScript::new(&owner.global());
 
-<<<<<<< HEAD
         if let Some(promise) = self.promise.borrow().as_ref() {
             promise.append_native_handler(&handler, comp);
             return;
-=======
-        let mut promise = self.promise.borrow_mut();
-        match promise.as_ref() {
-            Some(promise) => promise.append_native_handler(&handler, comp, can_gc),
-            None => {
-                let new_promise = Promise::new_in_current_realm(comp, can_gc);
-                new_promise.append_native_handler(&handler, comp, can_gc);
-                *promise = Some(new_promise);
-            },
->>>>>>> 7015e0fb
         }
 
         let new_promise = Promise::new_in_current_realm(comp);
@@ -405,20 +394,9 @@
         let comp = InRealm::Entered(&realm);
         let _ais = AutoIncumbentScript::new(&owner.global());
 
-<<<<<<< HEAD
         if let Some(promise) = self.promise.borrow().as_ref() {
             promise.append_native_handler(&handler, comp);
             return;
-=======
-        let mut promise = self.promise.borrow_mut();
-        match promise.as_ref() {
-            Some(promise) => promise.append_native_handler(&handler, comp, can_gc),
-            None => {
-                let new_promise = Promise::new_in_current_realm(comp, can_gc);
-                new_promise.append_native_handler(&handler, comp, can_gc);
-                *promise = Some(new_promise);
-            },
->>>>>>> 7015e0fb
         }
 
         let new_promise = Promise::new_in_current_realm(comp);
