--- conflicted
+++ resolved
@@ -95,13 +95,8 @@
             OneshotTimerCallback::EventSourceTimeout(callback) => callback.invoke(),
             OneshotTimerCallback::JsTimer(task) => task.invoke(this, js_timers),
             OneshotTimerCallback::TestBindingCallback(callback) => callback.invoke(),
-<<<<<<< HEAD
             OneshotTimerCallback::FakeRequestAnimationFrame(callback) => callback.invoke(can_gc),
-            OneshotTimerCallback::RefreshRedirectDue(callback) => callback.invoke(),
-=======
-            OneshotTimerCallback::FakeRequestAnimationFrame(callback) => callback.invoke(),
             OneshotTimerCallback::RefreshRedirectDue(callback) => callback.invoke(can_gc),
->>>>>>> fee92747
         }
     }
 }
