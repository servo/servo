/* This Source Code Form is subject to the terms of the Mozilla Public
 * License, v. 2.0. If a copy of the MPL was not distributed with this
 * file, You can obtain one at http://mozilla.org/MPL/2.0/. */

//! The script task is the task that owns the DOM in memory, runs JavaScript, and spawns parsing
//! and layout tasks.

#![allow(unsafe_blocks)]

use dom::bindings::cell::DOMRefCell;
use dom::bindings::codegen::Bindings::DocumentBinding::{DocumentMethods, DocumentReadyState};
use dom::bindings::codegen::Bindings::EventBinding::EventMethods;
use dom::bindings::codegen::Bindings::EventTargetBinding::EventTargetMethods;
use dom::bindings::codegen::Bindings::WindowBinding::WindowMethods;
use dom::bindings::codegen::InheritTypes::{ElementCast, EventTargetCast, HTMLIFrameElementCast, NodeCast, EventCast};
use dom::bindings::conversions::FromJSValConvertible;
use dom::bindings::conversions::StringificationBehavior;
use dom::bindings::js::{JS, JSRef, Temporary, OptionalRootable, RootedReference};
use dom::bindings::js::{RootCollection, RootCollectionPtr};
use dom::bindings::refcounted::{LiveDOMReferences, Trusted, TrustedReference};
use dom::bindings::structuredclone::StructuredCloneData;
use dom::bindings::trace::JSTraceable;
use dom::bindings::utils::{wrap_for_same_compartment, pre_wrap};
use dom::document::{Document, IsHTMLDocument, DocumentHelpers, DocumentProgressHandler, DocumentProgressTask, DocumentSource};
use dom::element::{Element, ActivationElementHelpers};
use dom::event::{Event, EventHelpers};
use dom::uievent::UIEvent;
use dom::eventtarget::EventTarget;
use dom::keyboardevent::KeyboardEvent;
use dom::node::{self, Node, NodeHelpers, NodeDamage};
use dom::window::{Window, WindowHelpers, ScriptHelpers};
use dom::worker::{Worker, TrustedWorkerAddress};
use parse::html::{HTMLInput, parse_html};
use layout_interface::{ScriptLayoutChan, LayoutChan, ReflowGoal, ReflowQueryType};
use layout_interface;
use page::{Page, IterablePage, Frame};
use timers::TimerId;
use devtools;

use devtools_traits::{DevtoolsControlChan, DevtoolsControlPort, DevtoolsPageInfo};
use devtools_traits::{DevtoolsControlMsg, DevtoolScriptControlMsg};
use script_traits::CompositorEvent;
use script_traits::CompositorEvent::{ResizeEvent, ReflowEvent, ClickEvent};
use script_traits::CompositorEvent::{MouseDownEvent, MouseUpEvent};
use script_traits::CompositorEvent::{MouseMoveEvent, KeyEvent};
use script_traits::{NewLayoutInfo, OpaqueScriptLayoutChannel};
use script_traits::{ConstellationControlMsg, ScriptControlChan};
use script_traits::ScriptTaskFactory;
use msg::compositor_msg::ReadyState::{FinishedLoading, Loading, PerformingLayout};
use msg::compositor_msg::{LayerId, ScriptListener};
use msg::constellation_msg::{ConstellationChan};
use msg::constellation_msg::{LoadData, NavigationDirection, PipelineId, SubpageId};
use msg::constellation_msg::{Failure, Msg, WindowSizeData, Key, KeyState};
use msg::constellation_msg::{KeyModifiers, SUPER, SHIFT, CONTROL, ALT};
use msg::constellation_msg::{PipelineExitType};
use msg::constellation_msg::Msg as ConstellationMsg;
use net::image_cache_task::ImageCacheTask;
use net::resource_task::{ResourceTask, ControlMsg};
use net::resource_task::LoadData as NetLoadData;
use net::storage_task::StorageTask;
use util::geometry::to_frac_px;
use util::smallvec::SmallVec;
use util::str::DOMString;
use util::task::spawn_named_with_send_on_failure;
use util::task_state;

use geom::point::Point2D;
use hyper::header::{LastModified, Headers};
use js::jsapi::{JS_SetWrapObjectCallbacks, JS_SetGCZeal, JS_DEFAULT_ZEAL_FREQ, JS_GC};
use js::jsapi::{JSContext, JSRuntime, JSObject};
use js::jsapi::{JS_SetGCParameter, JSGC_MAX_BYTES};
use js::jsapi::{JS_SetGCCallback, JSGCStatus, JSGC_BEGIN, JSGC_END};
use js::rust::{Cx, RtUtils};
use js;
use url::Url;

use libc;
use std::any::Any;
use std::borrow::ToOwned;
use std::cell::Cell;
use std::mem::replace;
use std::num::ToPrimitive;
use std::rc::Rc;
use std::result::Result;
use std::sync::mpsc::{channel, Sender, Receiver, Select};
use std::u32;
use time::Tm;

thread_local!(pub static STACK_ROOTS: Cell<Option<RootCollectionPtr>> = Cell::new(None));

#[derive(Copy)]
pub enum TimerSource {
    FromWindow(PipelineId),
    FromWorker
}

pub trait Runnable {
    fn handler(self: Box<Self>);
}

/// Messages used to control script event loops, such as ScriptTask and
/// DedicatedWorkerGlobalScope.
pub enum ScriptMsg {
    /// Acts on a fragment URL load on the specified pipeline (only dispatched
    /// to ScriptTask).
    TriggerFragment(PipelineId, String),
    /// Begins a content-initiated load on the specified pipeline (only
    /// dispatched to ScriptTask).
    TriggerLoad(PipelineId, LoadData),
    /// Instructs the script task to send a navigate message to
    /// the constellation (only dispatched to ScriptTask).
    Navigate(NavigationDirection),
    /// Fires a JavaScript timeout
    /// TimerSource must be FromWindow when dispatched to ScriptTask and
    /// must be FromWorker when dispatched to a DedicatedGlobalWorkerScope
    FireTimer(TimerSource, TimerId),
    /// Notifies the script that a window associated with a particular pipeline
    /// should be closed (only dispatched to ScriptTask).
    ExitWindow(PipelineId),
    /// Message sent through Worker.postMessage (only dispatched to
    /// DedicatedWorkerGlobalScope).
    DOMMessage(StructuredCloneData),
    /// Sends a message to the Worker object (dispatched to all tasks) regarding error.
    WorkerDispatchErrorEvent(TrustedWorkerAddress, DOMString, DOMString, u32, u32),
    /// Generic message that encapsulates event handling.
    RunnableMsg(Box<Runnable+Send>),
    /// A DOM object's last pinned reference was removed (dispatched to all tasks).
    RefcountCleanup(TrustedReference),
}

/// A cloneable interface for communicating with an event loop.
pub trait ScriptChan {
    /// Send a message to the associated event loop.
    fn send(&self, msg: ScriptMsg) -> Result<(), ()>;
    /// Clone this handle.
    fn clone(&self) -> Box<ScriptChan+Send>;
}

/// Encapsulates internal communication within the script task.
#[jstraceable]
pub struct NonWorkerScriptChan(pub Sender<ScriptMsg>);

impl ScriptChan for NonWorkerScriptChan {
    fn send(&self, msg: ScriptMsg) -> Result<(), ()> {
        let NonWorkerScriptChan(ref chan) = *self;
        return chan.send(msg).map_err(|_| ());
    }

    fn clone(&self) -> Box<ScriptChan+Send> {
        let NonWorkerScriptChan(ref chan) = *self;
        box NonWorkerScriptChan((*chan).clone())
    }
}

impl NonWorkerScriptChan {
    /// Creates a new script chan.
    pub fn new() -> (Receiver<ScriptMsg>, Box<NonWorkerScriptChan>) {
        let (chan, port) = channel();
        (port, box NonWorkerScriptChan(chan))
    }
}

pub struct StackRootTLS;

impl StackRootTLS {
    pub fn new(roots: &RootCollection) -> StackRootTLS {
        STACK_ROOTS.with(|ref r| {
            r.set(Some(RootCollectionPtr(roots as *const _)))
        });
        StackRootTLS
    }
}

impl Drop for StackRootTLS {
    fn drop(&mut self) {
        STACK_ROOTS.with(|ref r| r.set(None));
    }
}

/// Information for an entire page. Pages are top-level browsing contexts and can contain multiple
/// frames.
///
/// FIXME: Rename to `Page`, following WebKit?
pub struct ScriptTask {
    /// A handle to the information pertaining to page layout
    page: DOMRefCell<Rc<Page>>,
    /// A handle to the image cache task.
    image_cache_task: ImageCacheTask,
    /// A handle to the resource task.
    resource_task: ResourceTask,

    /// The port on which the script task receives messages (load URL, exit, etc.)
    port: Receiver<ScriptMsg>,
    /// A channel to hand out to script task-based entities that need to be able to enqueue
    /// events in the event queue.
    chan: NonWorkerScriptChan,

    /// A channel to hand out to tasks that need to respond to a message from the script task.
    control_chan: ScriptControlChan,

    /// The port on which the constellation and layout tasks can communicate with the
    /// script task.
    control_port: Receiver<ConstellationControlMsg>,

    /// For communicating load url messages to the constellation
    constellation_chan: ConstellationChan,
    /// A handle to the compositor for communicating ready state messages.
    compositor: DOMRefCell<Box<ScriptListener+'static>>,

    /// For providing instructions to an optional devtools server.
    devtools_chan: Option<DevtoolsControlChan>,
    /// For receiving commands from an optional devtools server. Will be ignored if
    /// no such server exists.
    devtools_port: DevtoolsControlPort,
    devtools_sender: Sender<DevtoolScriptControlMsg>,

    /// The JavaScript runtime.
    js_runtime: js::rust::rt,
    /// The JSContext.
    js_context: DOMRefCell<Option<Rc<Cx>>>,

    mouse_over_targets: DOMRefCell<Vec<JS<Node>>>
}

/// In the event of task failure, all data on the stack runs its destructor. However, there
/// are no reachable, owning pointers to the DOM memory, so it never gets freed by default
/// when the script task fails. The ScriptMemoryFailsafe uses the destructor bomb pattern
/// to forcibly tear down the JS compartments for pages associated with the failing ScriptTask.
struct ScriptMemoryFailsafe<'a> {
    owner: Option<&'a ScriptTask>,
}

impl<'a> ScriptMemoryFailsafe<'a> {
    fn neuter(&mut self) {
        self.owner = None;
    }

    fn new(owner: &'a ScriptTask) -> ScriptMemoryFailsafe<'a> {
        ScriptMemoryFailsafe {
            owner: Some(owner),
        }
    }
}

#[unsafe_destructor]
impl<'a> Drop for ScriptMemoryFailsafe<'a> {
    fn drop(&mut self) {
        match self.owner {
            Some(owner) => {
                unsafe {
                    let page = owner.page.borrow_for_script_deallocation();
                    for page in page.iter() {
                        *page.unsafe_mut_js_info() = None;
                    }
                    *owner.js_context.borrow_for_script_deallocation() = None;
                }
            }
            None => (),
        }
    }
}

impl ScriptTaskFactory for ScriptTask {
    fn create_layout_channel(_phantom: Option<&mut ScriptTask>) -> OpaqueScriptLayoutChannel {
        let (chan, port) = channel();
        ScriptLayoutChan::new(chan, port)
    }

    fn clone_layout_channel(_phantom: Option<&mut ScriptTask>, pair: &OpaqueScriptLayoutChannel) -> Box<Any+Send> {
        box pair.sender() as Box<Any+Send>
    }

    fn create<C>(_phantom: Option<&mut ScriptTask>,
                 id: PipelineId,
                 compositor: C,
                 layout_chan: &OpaqueScriptLayoutChannel,
                 control_chan: ScriptControlChan,
                 control_port: Receiver<ConstellationControlMsg>,
                 constellation_chan: ConstellationChan,
                 failure_msg: Failure,
                 resource_task: ResourceTask,
                 storage_task: StorageTask,
                 image_cache_task: ImageCacheTask,
                 devtools_chan: Option<DevtoolsControlChan>,
                 window_size: WindowSizeData)
                 where C: ScriptListener + Send + 'static {
        let ConstellationChan(const_chan) = constellation_chan.clone();
        let (script_chan, script_port) = channel();
        let layout_chan = LayoutChan(layout_chan.sender());
        spawn_named_with_send_on_failure("ScriptTask", task_state::SCRIPT, move || {
            let script_task = ScriptTask::new(id,
                                              box compositor as Box<ScriptListener>,
                                              layout_chan,
                                              script_port,
                                              NonWorkerScriptChan(script_chan),
                                              control_chan,
                                              control_port,
                                              constellation_chan,
                                              resource_task,
                                              storage_task,
                                              image_cache_task,
                                              devtools_chan,
                                              window_size);
            let mut failsafe = ScriptMemoryFailsafe::new(&script_task);
            script_task.start();

            // This must always be the very last operation performed before the task completes
            failsafe.neuter();
        }, ConstellationMsg::Failure(failure_msg), const_chan);
    }
}

unsafe extern "C" fn debug_gc_callback(_rt: *mut JSRuntime, status: JSGCStatus) {
    match status {
        JSGC_BEGIN => task_state::enter(task_state::IN_GC),
        JSGC_END   => task_state::exit(task_state::IN_GC),
        _ => (),
    }
}

impl ScriptTask {
    /// Creates a new script task.
    pub fn new(id: PipelineId,
               compositor: Box<ScriptListener+'static>,
               layout_chan: LayoutChan,
               port: Receiver<ScriptMsg>,
               chan: NonWorkerScriptChan,
               control_chan: ScriptControlChan,
               control_port: Receiver<ConstellationControlMsg>,
               constellation_chan: ConstellationChan,
               resource_task: ResourceTask,
               storage_task: StorageTask,
               img_cache_task: ImageCacheTask,
               devtools_chan: Option<DevtoolsControlChan>,
               window_size: WindowSizeData)
               -> ScriptTask {
        let (js_runtime, js_context) = ScriptTask::new_rt_and_cx();
        let wrap_for_same_compartment = wrap_for_same_compartment as
            unsafe extern "C" fn(*mut JSContext, *mut JSObject) -> *mut JSObject;
        let pre_wrap = pre_wrap as
            unsafe extern fn(*mut JSContext, *mut JSObject, *mut JSObject,
                             libc::c_uint) -> *mut JSObject;

        unsafe {
            // JS_SetWrapObjectCallbacks clobbers the existing wrap callback,
            // and JSCompartment::wrap crashes if that happens. The only way
            // to retrieve the default callback is as the result of
            // JS_SetWrapObjectCallbacks, which is why we call it twice.
            let callback = JS_SetWrapObjectCallbacks((*js_runtime).ptr,
                                                     None,
                                                     Some(wrap_for_same_compartment),
                                                     None);
            JS_SetWrapObjectCallbacks((*js_runtime).ptr,
                                      callback,
                                      Some(wrap_for_same_compartment),
                                      Some(pre_wrap));
        }

        let page = Page::new(id, None, layout_chan, window_size,
                             resource_task.clone(),
                             storage_task,
                             constellation_chan.clone(),
                             js_context.clone(),
                             devtools_chan.clone());

        let (devtools_sender, devtools_receiver) = channel();
        ScriptTask {
            page: DOMRefCell::new(Rc::new(page)),

            image_cache_task: img_cache_task,
            resource_task: resource_task,

            port: port,
            chan: chan,
            control_chan: control_chan,
            control_port: control_port,
            constellation_chan: constellation_chan,
            compositor: DOMRefCell::new(compositor),
            devtools_chan: devtools_chan,
            devtools_port: devtools_receiver,
            devtools_sender: devtools_sender,

            js_runtime: js_runtime,
            js_context: DOMRefCell::new(Some(js_context)),
            mouse_over_targets: DOMRefCell::new(vec!())
        }
    }

    pub fn new_rt_and_cx() -> (js::rust::rt, Rc<Cx>) {
        LiveDOMReferences::initialize();
        let js_runtime = js::rust::rt();
        assert!({
            let ptr: *mut JSRuntime = (*js_runtime).ptr;
            !ptr.is_null()
        });

        // Unconstrain the runtime's threshold on nominal heap size, to avoid
        // triggering GC too often if operating continuously near an arbitrary
        // finite threshold. This leaves the maximum-JS_malloc-bytes threshold
        // still in effect to cause periodical, and we hope hygienic,
        // last-ditch GCs from within the GC's allocator.
        unsafe {
            JS_SetGCParameter(js_runtime.ptr, JSGC_MAX_BYTES, u32::MAX);
        }

        let js_context = js_runtime.cx();
        assert!({
            let ptr: *mut JSContext = (*js_context).ptr;
            !ptr.is_null()
        });
        js_context.set_default_options_and_version();
        js_context.set_logging_error_reporter();
        unsafe {
            JS_SetGCZeal((*js_context).ptr, 0, JS_DEFAULT_ZEAL_FREQ);
        }

        // Needed for debug assertions about whether GC is running.
        if !cfg!(ndebug) {
            unsafe {
                JS_SetGCCallback(js_runtime.ptr,
                    Some(debug_gc_callback as unsafe extern "C" fn(*mut JSRuntime, JSGCStatus)));
            }
        }

        (js_runtime, js_context)
    }

    pub fn get_cx(&self) -> *mut JSContext {
        (**self.js_context.borrow().as_ref().unwrap()).ptr
    }

    /// Starts the script task. After calling this method, the script task will loop receiving
    /// messages on its port.
    pub fn start(&self) {
        while self.handle_msgs() {
            // Go on...
        }
    }

    /// Handle incoming control messages.
    fn handle_msgs(&self) -> bool {
        let roots = RootCollection::new();
        let _stack_roots_tls = StackRootTLS::new(&roots);

        // Handle pending resize events.
        // Gather them first to avoid a double mut borrow on self.
        let mut resizes = vec!();

        {
            let page = self.page.borrow_mut();
            for page in page.iter() {
                // Only process a resize if layout is idle.
                let layout_join_port = page.layout_join_port.borrow();
                if layout_join_port.is_none() {
                    let mut resize_event = page.resize_event.get();
                    match resize_event.take() {
                        Some(size) => resizes.push((page.id, size)),
                        None => ()
                    }
                    page.resize_event.set(None);
                }
            }
        }

        for (id, size) in resizes.into_iter() {
            self.handle_event(id, ResizeEvent(size));
        }

        enum MixedMessage {
            FromConstellation(ConstellationControlMsg),
            FromScript(ScriptMsg),
            FromDevtools(DevtoolScriptControlMsg),
        }

        // Store new resizes, and gather all other events.
        let mut sequential = vec!();

        // Receive at least one message so we don't spinloop.
        let mut event = {
            let sel = Select::new();
            let mut port1 = sel.handle(&self.port);
            let mut port2 = sel.handle(&self.control_port);
            let mut port3 = sel.handle(&self.devtools_port);
            unsafe {
                port1.add();
                port2.add();
                if self.devtools_chan.is_some() {
                    port3.add();
                }
            }
            let ret = sel.wait();
            if ret == port1.id() {
                MixedMessage::FromScript(self.port.recv().unwrap())
            } else if ret == port2.id() {
                MixedMessage::FromConstellation(self.control_port.recv().unwrap())
            } else if ret == port3.id() {
                MixedMessage::FromDevtools(self.devtools_port.recv().unwrap())
            } else {
                panic!("unexpected select result")
            }
        };

        // Squash any pending resize and reflow events in the queue.
        loop {
            match event {
                // This has to be handled before the ResizeMsg below,
                // otherwise the page may not have been added to the
                // child list yet, causing the find() to fail.
                MixedMessage::FromConstellation(ConstellationControlMsg::AttachLayout(new_layout_info)) => {
                    self.handle_new_layout(new_layout_info);
                }
                MixedMessage::FromConstellation(ConstellationControlMsg::Resize(id, size)) => {
                    let page = self.page.borrow_mut();
                    let page = page.find(id).expect("resize sent to nonexistent pipeline");
                    page.resize_event.set(Some(size));
                }
                MixedMessage::FromConstellation(ConstellationControlMsg::Viewport(id, rect)) => {
                    let page = self.page.borrow_mut();
                    let inner_page = page.find(id).expect("Page rect message sent to nonexistent pipeline");
                    if inner_page.set_page_clip_rect_with_new_viewport(rect) {
                        let page = get_page(&*page, id);
                        self.force_reflow(&*page);
                    }
                }
                _ => {
                    sequential.push(event);
                }
            }

            // If any of our input sources has an event pending, we'll perform another iteration
            // and check for more resize events. If there are no events pending, we'll move
            // on and execute the sequential non-resize events we've seen.
            match self.control_port.try_recv() {
                Err(_) => match self.port.try_recv() {
                    Err(_) => match self.devtools_port.try_recv() {
                        Err(_) => break,
                        Ok(ev) => event = MixedMessage::FromDevtools(ev),
                    },
                    Ok(ev) => event = MixedMessage::FromScript(ev),
                },
                Ok(ev) => event = MixedMessage::FromConstellation(ev),
            }
        }

        // Process the gathered events.
        for msg in sequential.into_iter() {
            match msg {
                MixedMessage::FromConstellation(ConstellationControlMsg::ExitPipeline(id, exit_type)) => {
                    if self.handle_exit_pipeline_msg(id, exit_type) {
                        return false
                    }
                },
                MixedMessage::FromConstellation(inner_msg) => self.handle_msg_from_constellation(inner_msg),
                MixedMessage::FromScript(inner_msg) => self.handle_msg_from_script(inner_msg),
                MixedMessage::FromDevtools(inner_msg) => self.handle_msg_from_devtools(inner_msg),
            }
        }

        true
    }

    fn handle_msg_from_constellation(&self, msg: ConstellationControlMsg) {
        match msg {
            ConstellationControlMsg::AttachLayout(_) =>
                panic!("should have handled AttachLayout already"),
            ConstellationControlMsg::Load(id, parent, load_data) =>
                self.load(id, parent, load_data),
            ConstellationControlMsg::SendEvent(id, event) =>
                self.handle_event(id, event),
            ConstellationControlMsg::ReflowComplete(id, reflow_id) =>
                self.handle_reflow_complete_msg(id, reflow_id),
            ConstellationControlMsg::ResizeInactive(id, new_size) =>
                self.handle_resize_inactive_msg(id, new_size),
            ConstellationControlMsg::Viewport(..) =>
                panic!("should have handled Viewport already"),
            ConstellationControlMsg::Resize(..) =>
                panic!("should have handled Resize already"),
            ConstellationControlMsg::ExitPipeline(..) =>
                panic!("should have handled ExitPipeline already"),
            ConstellationControlMsg::GetTitle(pipeline_id) =>
                self.handle_get_title_msg(pipeline_id),
            ConstellationControlMsg::Freeze(pipeline_id) =>
                self.handle_freeze_msg(pipeline_id),
            ConstellationControlMsg::Thaw(pipeline_id) =>
                self.handle_thaw_msg(pipeline_id)
        }
    }

    fn handle_msg_from_script(&self, msg: ScriptMsg) {
        match msg {
            ScriptMsg::TriggerLoad(id, load_data) =>
                self.trigger_load(id, load_data),
            ScriptMsg::TriggerFragment(id, fragment) =>
                self.trigger_fragment(id, fragment),
            ScriptMsg::FireTimer(TimerSource::FromWindow(id), timer_id) =>
                self.handle_fire_timer_msg(id, timer_id),
            ScriptMsg::FireTimer(TimerSource::FromWorker, _) =>
                panic!("Worker timeouts must not be sent to script task"),
            ScriptMsg::Navigate(direction) =>
                self.handle_navigate_msg(direction),
            ScriptMsg::ExitWindow(id) =>
                self.handle_exit_window_msg(id),
            ScriptMsg::DOMMessage(..) =>
                panic!("unexpected message"),
            ScriptMsg::WorkerDispatchErrorEvent(addr, msg, file_name,line_num, col_num) =>
                Worker::handle_error_message(addr, msg, file_name, line_num, col_num),
            ScriptMsg::RunnableMsg(runnable) =>
                runnable.handler(),
            ScriptMsg::RefcountCleanup(addr) =>
                LiveDOMReferences::cleanup(self.get_cx(), addr),
        }
    }

    fn handle_msg_from_devtools(&self, msg: DevtoolScriptControlMsg) {
        match msg {
            DevtoolScriptControlMsg::EvaluateJS(id, s, reply) =>
                devtools::handle_evaluate_js(&*self.page.borrow(), id, s, reply),
            DevtoolScriptControlMsg::GetRootNode(id, reply) =>
                devtools::handle_get_root_node(&*self.page.borrow(), id, reply),
            DevtoolScriptControlMsg::GetDocumentElement(id, reply) =>
                devtools::handle_get_document_element(&*self.page.borrow(), id, reply),
            DevtoolScriptControlMsg::GetChildren(id, node_id, reply) =>
                devtools::handle_get_children(&*self.page.borrow(), id, node_id, reply),
            DevtoolScriptControlMsg::GetLayout(id, node_id, reply) =>
                devtools::handle_get_layout(&*self.page.borrow(), id, node_id, reply),
            DevtoolScriptControlMsg::ModifyAttribute(id, node_id, modifications) =>
                devtools::handle_modify_attribute(&*self.page.borrow(), id, node_id, modifications),
            DevtoolScriptControlMsg::WantsLiveNotifications(pipeline_id, to_send) =>
                devtools::handle_wants_live_notifications(&*self.page.borrow(), pipeline_id, to_send),
        }
    }

    fn handle_new_layout(&self, new_layout_info: NewLayoutInfo) {
        let NewLayoutInfo {
            old_pipeline_id,
            new_pipeline_id,
            subpage_id,
            layout_chan
        } = new_layout_info;

        let page = self.page.borrow_mut();
        let parent_page = page.find(old_pipeline_id).expect("ScriptTask: received a layout
            whose parent has a PipelineId which does not correspond to a pipeline in the script
            task's page tree. This is a bug.");
        let new_page = {
            let window_size = parent_page.window_size.get();
            Page::new(new_pipeline_id, Some(subpage_id),
                      LayoutChan(layout_chan.downcast_ref::<Sender<layout_interface::Msg>>().unwrap().clone()),
                      window_size,
                      parent_page.resource_task.clone(),
                      parent_page.storage_task.clone(),
                      self.constellation_chan.clone(),
                      self.js_context.borrow().as_ref().unwrap().clone(),
                      self.devtools_chan.clone())
        };
        parent_page.children.borrow_mut().push(Rc::new(new_page));
    }

    /// Handles a timer that fired.
    fn handle_fire_timer_msg(&self, id: PipelineId, timer_id: TimerId) {
        let page = self.page.borrow_mut();
        let page = page.find(id).expect("ScriptTask: received fire timer msg for a
            pipeline ID not associated with this script task. This is a bug.");
        let frame = page.frame();
        let window = frame.as_ref().unwrap().window.root();
        window.r().handle_fire_timer(timer_id);
    }

    /// Handles freeze message
    fn handle_freeze_msg(&self, id: PipelineId) {
        let page = self.page.borrow_mut();
        let page = page.find(id).expect("ScriptTask: received freeze msg for a
                    pipeline ID not associated with this script task. This is a bug.");
        let frame = page.frame();
        let window = frame.as_ref().unwrap().window.root();
        window.r().freeze();
    }

    /// Handles thaw message
    fn handle_thaw_msg(&self, id: PipelineId) {
        let page = self.page.borrow_mut();
        let page = page.find(id).expect("ScriptTask: received thaw msg for a
                            pipeline ID not associated with this script task. This is a bug.");
        let frame = page.frame();
        let window = frame.as_ref().unwrap().window.root();
        window.r().thaw();
    }

    /// Handles a notification that reflow completed.
    fn handle_reflow_complete_msg(&self, pipeline_id: PipelineId, reflow_id: uint) {
        debug!("Script: Reflow {:?} complete for {:?}", reflow_id, pipeline_id);
        let page = self.page.borrow_mut();
        let page = page.find(pipeline_id).expect(
            "ScriptTask: received a load message for a layout channel that is not associated \
             with this script task. This is a bug.");
        let last_reflow_id = page.last_reflow_id.get();
        if last_reflow_id == reflow_id {
            let mut layout_join_port = page.layout_join_port.borrow_mut();
            *layout_join_port = None;
        }

        self.compositor.borrow_mut().set_ready_state(pipeline_id, FinishedLoading);
    }

    /// Handles a navigate forward or backward message.
    /// TODO(tkuehn): is it ever possible to navigate only on a subframe?
    fn handle_navigate_msg(&self, direction: NavigationDirection) {
        let ConstellationChan(ref chan) = self.constellation_chan;
        chan.send(ConstellationMsg::Navigate(direction)).unwrap();
    }

    /// Window was resized, but this script was not active, so don't reflow yet
    fn handle_resize_inactive_msg(&self, id: PipelineId, new_size: WindowSizeData) {
        let page = self.page.borrow_mut();
        let page = page.find(id).expect("Received resize message for PipelineId not associated
            with a page in the page tree. This is a bug.");
        page.window_size.set(new_size);
        match &mut *page.mut_url() {
            &mut Some((_, ref mut needs_reflow)) => *needs_reflow = true,
            &mut None => (),
        }
    }

    /// We have gotten a window.close from script, which we pass on to the compositor.
    /// We do not shut down the script task now, because the compositor will ask the
    /// constellation to shut down the pipeline, which will clean everything up
    /// normally. If we do exit, we will tear down the DOM nodes, possibly at a point
    /// where layout is still accessing them.
    fn handle_exit_window_msg(&self, _: PipelineId) {
        debug!("script task handling exit window msg");

        // TODO(tkuehn): currently there is only one window,
        // so this can afford to be naive and just shut down the
        // compositor. In the future it'll need to be smarter.
        self.compositor.borrow_mut().close();
    }

    /// Handles a request for the window title.
    fn handle_get_title_msg(&self, pipeline_id: PipelineId) {
        get_page(&*self.page.borrow(), pipeline_id).send_title_to_compositor();
    }

    /// Handles a request to exit the script task and shut down layout.
    /// Returns true if the script task should shut down and false otherwise.
    fn handle_exit_pipeline_msg(&self, id: PipelineId, exit_type: PipelineExitType) -> bool {
        // If root is being exited, shut down all pages
        let page = self.page.borrow_mut();
        if page.id == id {
            debug!("shutting down layout for root page {:?}", id);
            *self.js_context.borrow_mut() = None;
            shut_down_layout(&*page, (*self.js_runtime).ptr, exit_type);
            return true
        }

        // otherwise find just the matching page and exit all sub-pages
        match page.find(id) {
            Some(ref mut page) => {
                shut_down_layout(&*page, (*self.js_runtime).ptr, exit_type);
                page.remove(id);
                false
            }
            // TODO(tkuehn): pipeline closing is currently duplicated across
            // script and constellation, which can cause this to happen. Constellation
            // needs to be smarter about exiting pipelines.
            None => false,
        }

    }

    /// The entry point to document loading. Defines bindings, sets up the window and document
    /// objects, parses HTML and CSS, and kicks off initial layout.
    fn load(&self, pipeline_id: PipelineId,
            parent: Option<(PipelineId, SubpageId)>, load_data: LoadData) {
        let url = load_data.url.clone();
        debug!("ScriptTask: loading {} on page {:?}", url.serialize(), pipeline_id);

        let borrowed_page = self.page.borrow_mut();

        let frame_element = parent.and_then(|(parent_id, subpage_id)| {
            // In the case a parent id exists but the matching page
            // cannot be found, this means the page exists in a different
            // script task (due to origin) so it shouldn't be returned.
            // TODO: window.parent will continue to return self in that
            // case, which is wrong. We should be returning an object that
            // denies access to most properties (per
            // https://github.com/servo/servo/issues/3939#issuecomment-62287025).
            borrowed_page.find(parent_id).and_then(|page| {
                let doc = page.frame().as_ref().unwrap().document.root();
                let doc: JSRef<Node> = NodeCast::from_ref(doc.r());

                doc.traverse_preorder()
                   .filter_map(HTMLIFrameElementCast::to_ref)
                   .find(|node| node.subpage_id() == Some(subpage_id))
                   .map(ElementCast::from_ref)
                   .map(Temporary::from_rooted)
            })
        }).root();

        let page = borrowed_page.find(pipeline_id).expect("ScriptTask: received a load
            message for a layout channel that is not associated with this script task. This
            is a bug.");

        // Are we reloading?
        let reloading = match *page.url() {
            Some((ref loaded, _)) => *loaded == url,
            _ => false,
        };
        if reloading {
            // Pull out the `needs_reflow` flag explicitly because `reflow` can ask for the page's
            // URL, and we can't be holding a borrow on that URL (#4402).
            let needed_reflow = match &mut *page.mut_url() {
                &mut Some((_, ref mut needs_reflow)) => replace(needs_reflow, false),
                _ => panic!("can't reload a page with no URL!")
            };
            if needed_reflow {
                self.force_reflow(&*page);
            }
            return
        }
        let last_url = replace(&mut *page.mut_url(), None).map(|(last_url, _)| last_url);

        let is_javascript = url.scheme.as_slice() == "javascript";

        self.compositor.borrow_mut().set_ready_state(pipeline_id, Loading);

        let (mut parser_input, final_url, last_modified) = if !is_javascript {
            // Wait for the LoadResponse so that the parser knows the final URL.
            let (input_chan, input_port) = channel();
            self.resource_task.send(ControlMsg::Load(NetLoadData {
                url: url,
                method: load_data.method,
                headers: Headers::new(),
                preserved_headers: load_data.headers,
                data: load_data.data,
                cors: None,
                consumer: input_chan,
            })).unwrap();

            let load_response = input_port.recv().unwrap();

            let last_modified = load_response.metadata.headers.as_ref().and_then(|headers| {
                headers.get().map(|&LastModified(ref tm)| tm.clone())
            });

            let final_url = load_response.metadata.final_url.clone();

            (Some(HTMLInput::InputUrl(load_response)), final_url, last_modified)
        } else {
            let doc_url = last_url.unwrap_or_else(|| {
                Url::parse("about:blank").unwrap()
            });
            (None, doc_url, None)
        };

        // Store the final URL before we start parsing, so that DOM routines
        // (e.g. HTMLImageElement::update_image) can resolve relative URLs
        // correctly.
        {
            *page.mut_url() = Some((final_url.clone(), true));
        }

        let cx = self.js_context.borrow();
        let cx = cx.as_ref().unwrap();
        // Create the window and document objects.
        let window = Window::new(cx.ptr,
                                 page.clone(),
                                 self.chan.clone(),
                                 self.control_chan.clone(),
                                 self.compositor.borrow_mut().dup(),
                                 self.image_cache_task.clone()).root();

        let document = Document::new(window.r(), Some(final_url.clone()),
                                     IsHTMLDocument::HTMLDocument, None,
                                     DocumentSource::FromParser).root();
        if let Some(tm) = last_modified {
            document.r().set_last_modified(dom_last_modified(&tm));
        }
        window.r().init_browser_context(document.r(), frame_element.r());


        {
            // Create the root frame.
            let mut frame = page.mut_frame();
            *frame = Some(Frame {
                document: JS::from_rooted(document.r()),
                window: JS::from_rooted(window.r()),
            });
        }

        if is_javascript {
            let evalstr = load_data.url.non_relative_scheme_data().unwrap();
            let jsval = window.r().evaluate_js_on_global_with_result(evalstr);
            let strval = FromJSValConvertible::from_jsval(self.get_cx(), jsval,
                                                          StringificationBehavior::Empty);
            parser_input = Some(HTMLInput::InputString(strval.unwrap_or("".to_owned())));
        };

        parse_html(document.r(), parser_input.unwrap(), &final_url);

        document.r().set_ready_state(DocumentReadyState::Interactive);
        self.compositor.borrow_mut().set_ready_state(pipeline_id, PerformingLayout);

        // Kick off the initial reflow of the page.
        debug!("kicking off initial reflow of {:?}", final_url);
        document.r().content_changed(NodeCast::from_ref(document.r()),
                                     NodeDamage::OtherNodeDamage);
        window.r().flush_layout(ReflowGoal::ForDisplay, ReflowQueryType::NoQuery);

        {
            // No more reflow required
            let mut page_url = page.mut_url();
            *page_url = Some((final_url.clone(), false));
        }

        // https://html.spec.whatwg.org/multipage/#the-end step 4
        let addr: Trusted<Document> = Trusted::new(self.get_cx(), document.r(), self.chan.clone());
        let handler = Box::new(DocumentProgressHandler::new(addr.clone(), DocumentProgressTask::DOMContentLoaded));
        self.chan.send(ScriptMsg::RunnableMsg(handler)).unwrap();

        // We have no concept of a document loader right now, so just dispatch the
        // "load" event as soon as we've finished executing all scripts parsed during
        // the initial load.

        // https://html.spec.whatwg.org/multipage/#the-end step 7
        let handler = Box::new(DocumentProgressHandler::new(addr, DocumentProgressTask::Load));
        self.chan.send(ScriptMsg::RunnableMsg(handler)).unwrap();

        *page.fragment_name.borrow_mut() = final_url.fragment.clone();

        let ConstellationChan(ref chan) = self.constellation_chan;
        chan.send(ConstellationMsg::LoadComplete).unwrap();

        // Notify devtools that a new script global exists.
        match self.devtools_chan {
            None => {}
            Some(ref chan) => {
                let page_info = DevtoolsPageInfo {
                    title: document.r().Title(),
                    url: final_url
                };
                chan.send(DevtoolsControlMsg::NewGlobal(pipeline_id,
                                                        self.devtools_sender.clone(),
                                                        page_info)).unwrap();
            }
        }
    }

    fn scroll_fragment_point(&self, pipeline_id: PipelineId, node: JSRef<Element>) {
        let node: JSRef<Node> = NodeCast::from_ref(node);
        let rect = node.get_bounding_content_box();
        let point = Point2D(to_frac_px(rect.origin.x).to_f32().unwrap(),
                            to_frac_px(rect.origin.y).to_f32().unwrap());
        // FIXME(#2003, pcwalton): This is pretty bogus when multiple layers are involved.
        // Really what needs to happen is that this needs to go through layout to ask which
        // layer the element belongs to, and have it send the scroll message to the
        // compositor.
        self.compositor.borrow_mut().scroll_fragment_point(pipeline_id, LayerId::null(), point);
    }

    /// Reflows non-incrementally.
    fn force_reflow(&self, page: &Page) {
        page.dirty_all_nodes();
        page.reflow(ReflowGoal::ForDisplay,
                    self.control_chan.clone(),
                    &mut **self.compositor.borrow_mut(),
                    ReflowQueryType::NoQuery);
    }

    /// This is the main entry point for receiving and dispatching DOM events.
    ///
    /// TODO: Actually perform DOM event dispatch.
    fn handle_event(&self, pipeline_id: PipelineId, event: CompositorEvent) {
        match event {
            ResizeEvent(new_size) => {
                self.handle_resize_event(pipeline_id, new_size);
            }

            ReflowEvent(nodes) => {
                // FIXME(pcwalton): This event seems to only be used by the image cache task, and
                // the interaction between it and the image holder is really racy. I think that, in
                // order to fix this race, we need to rewrite the image cache task to make the
                // image holder responsible for the lifecycle of image loading instead of having
                // the image holder and layout task both be observers. Then we can have the DOM
                // image element observe the state of the image holder and have it send reflows
                // via the normal dirtying mechanism, and ultimately remove this event.
                //
                // See the implementation of `Width()` and `Height()` in `HTMLImageElement` for
                // fallout of this problem.
                for node in nodes.iter() {
                    let node_to_dirty = node::from_untrusted_node_address(self.js_runtime.ptr,
                                                                          *node).root();
                    let page = get_page(&*self.page.borrow(), pipeline_id);
                    let frame = page.frame();
                    let document = frame.as_ref().unwrap().document.root();
                    document.r().content_changed(node_to_dirty.r(),
                                                 NodeDamage::OtherNodeDamage);
                }

                self.handle_reflow_event(pipeline_id);
            }

            ClickEvent(_button, point) => {
                let page = get_page(&*self.page.borrow(), pipeline_id);
                let frame = page.frame();
                let document = frame.as_ref().unwrap().document.root();
                document.r().handle_click_event(self.js_runtime.ptr, _button, point);
            }

            MouseDownEvent(..) => {}
            MouseUpEvent(..) => {}
            MouseMoveEvent(point) => {
                let page = get_page(&*self.page.borrow(), pipeline_id);
                let frame = page.frame();
                let document = frame.as_ref().unwrap().document.root();
                let mouse_over_targets = &mut *self.mouse_over_targets.borrow_mut();

                if document.r().handle_mouse_move_event(self.js_runtime.ptr, point, mouse_over_targets) {

                    if mouse_over_targets.is_some() {
                        self.force_reflow(&page)
                    }
                }
            }

            KeyEvent(key, state, modifiers) => {
                self.dispatch_key_event(key, state, modifiers, pipeline_id);
            }
        }
    }

    /// The entry point for all key processing for web content
    fn dispatch_key_event(&self, key: Key,
                          state: KeyState,
                          modifiers: KeyModifiers,
                          pipeline_id: PipelineId) {
        let page = get_page(&*self.page.borrow(), pipeline_id);
        let frame = page.frame();
        let window = frame.as_ref().unwrap().window.root();
        let doc = window.r().Document().root();
        let focused = doc.r().get_focused_element().root();
        let body = doc.r().GetBody().root();

        let target: JSRef<EventTarget> = match (&focused, &body) {
            (&Some(ref focused), _) => EventTargetCast::from_ref(focused.r()),
            (&None, &Some(ref body)) => EventTargetCast::from_ref(body.r()),
            (&None, &None) => EventTargetCast::from_ref(window.r()),
        };

        let ctrl = modifiers.contains(CONTROL);
        let alt = modifiers.contains(ALT);
        let shift = modifiers.contains(SHIFT);
        let meta = modifiers.contains(SUPER);

        let is_composing = false;
        let is_repeating = state == KeyState::Repeated;
        let ev_type = match state {
            KeyState::Pressed | KeyState::Repeated => "keydown",
            KeyState::Released => "keyup",
        }.to_owned();

        let props = KeyboardEvent::key_properties(key, modifiers);

        let keyevent = KeyboardEvent::new(window.r(), ev_type, true, true,
                                          Some(window.r()), 0,
                                          props.key.to_owned(), props.code.to_owned(),
                                          props.location, is_repeating, is_composing,
                                          ctrl, alt, shift, meta,
                                          None, props.key_code).root();
        let event = EventCast::from_ref(keyevent.r());
        let _ = target.DispatchEvent(event);
        let mut prevented = event.DefaultPrevented();

        // https://dvcs.w3.org/hg/dom3events/raw-file/tip/html/DOM3-Events.html#keys-cancelable-keys
        if state != KeyState::Released && props.is_printable() && !prevented {
            // https://dvcs.w3.org/hg/dom3events/raw-file/tip/html/DOM3-Events.html#keypress-event-order
            let event = KeyboardEvent::new(window.r(), "keypress".to_owned(),
                                           true, true, Some(window.r()),
                                           0, props.key.to_owned(), props.code.to_owned(),
                                           props.location, is_repeating, is_composing,
                                           ctrl, alt, shift, meta,
                                           props.char_code, 0).root();
            let ev = EventCast::from_ref(event.r());
            let _ = target.DispatchEvent(ev);
            prevented = ev.DefaultPrevented();
            // TODO: if keypress event is canceled, prevent firing input events
        }

        if !prevented {
            self.compositor.borrow_mut().send_key_event(key, state, modifiers);
        }

        // This behavior is unspecced
        // We are supposed to dispatch synthetic click activation for Space and/or Return,
        // however *when* we do it is up to us
        // I'm dispatching it after the key event so the script has a chance to cancel it
        // https://www.w3.org/Bugs/Public/show_bug.cgi?id=27337
        match key {
            Key::Space if !prevented && state == KeyState::Released => {
                let maybe_elem: Option<JSRef<Element>> = ElementCast::to_ref(target);
                maybe_elem.map(|el| el.as_maybe_activatable().map(|a| a.synthetic_click_activation(ctrl, alt, shift, meta)));
            }
            Key::Enter if !prevented && state == KeyState::Released => {
                let maybe_elem: Option<JSRef<Element>> = ElementCast::to_ref(target);
                maybe_elem.map(|el| el.as_maybe_activatable().map(|a| a.implicit_submission(ctrl, alt, shift, meta)));
            }
            _ => ()
        }

        window.r().flush_layout(ReflowGoal::ForDisplay, ReflowQueryType::NoQuery);
    }

    /// The entry point for content to notify that a new load has been requested
    /// for the given pipeline.
    fn trigger_load(&self, pipeline_id: PipelineId, load_data: LoadData) {
        let ConstellationChan(ref const_chan) = self.constellation_chan;
        const_chan.send(ConstellationMsg::LoadUrl(pipeline_id, load_data)).unwrap();
    }

    /// The entry point for content to notify that a fragment url has been requested
    /// for the given pipeline.
    fn trigger_fragment(&self, pipeline_id: PipelineId, fragment: String) {
        let page = get_page(&*self.page.borrow(), pipeline_id);
        match page.find_fragment_node(fragment).root() {
            Some(node) => {
                self.scroll_fragment_point(pipeline_id, node.r());
            }
            None => {}
        }
    }


    fn handle_resize_event(&self, pipeline_id: PipelineId, new_size: WindowSizeData) {
        let window = {
            let page = get_page(&*self.page.borrow(), pipeline_id);
            page.window_size.set(new_size);

            let frame = page.frame();
            if frame.is_some() {
                self.force_reflow(&*page);
            }

            let fragment_node =
                page.fragment_name
                    .borrow_mut()
                    .take()
                    .and_then(|name| page.find_fragment_node(name))
                    .root();
            match fragment_node {
                Some(node) => self.scroll_fragment_point(pipeline_id, node.r()),
                None => {}
            }

            frame.as_ref().map(|frame| Temporary::new(frame.window.clone()))
        };

        match window.root() {
            Some(window) => {
                // http://dev.w3.org/csswg/cssom-view/#resizing-viewports
                // https://dvcs.w3.org/hg/dom3events/raw-file/tip/html/DOM3-Events.html#event-type-resize
                let uievent = UIEvent::new(window.r(),
                                           "resize".to_owned(), false,
                                           false, Some(window.r()),
                                           0i32).root();
                let event: JSRef<Event> = EventCast::from_ref(uievent.r());

                let wintarget: JSRef<EventTarget> = EventTargetCast::from_ref(window.r());
                event.fire(wintarget);
            }
            None => ()
        }
    }

    fn handle_reflow_event(&self, pipeline_id: PipelineId) {
        debug!("script got reflow event");
        let page = get_page(&*self.page.borrow(), pipeline_id);
        let frame = page.frame();
        if frame.is_some() {
            self.force_reflow(&*page);
        }
    }

<<<<<<< HEAD
=======

    fn handle_mouse_move_event(&self, pipeline_id: PipelineId, point: Point2D<f32>) {
        let page = get_page(&*self.page.borrow(), pipeline_id);
        let mut needs_reflow = false;

        // Build a list of elements that are currently under the mouse.
        let mouse_over_addresses = page.get_nodes_under_mouse(&point);
        let mouse_over_targets: Vec<JS<Node>> = mouse_over_addresses.iter()
                                                                    .filter_map(|node_address| {
            let node = node::from_untrusted_node_address(self.js_runtime.ptr, *node_address);
            node.root().r().inclusive_ancestors().find(|node| node.is_element()).map(JS::from_rooted)
        }).collect();

        // Remove hover from any elements in the previous list that are no longer
        // under the mouse.
        let prev_mouse_over_targets = &mut *self.mouse_over_targets.borrow_mut();
        for target in prev_mouse_over_targets.iter() {
            if !mouse_over_targets.contains(target) {
                target.root().r().set_hover_state(false);
                needs_reflow = true;
            }
        }

        // Set hover state for any elements in the current mouse over list.
        // Check if any of them changed state to determine whether to
        // force a reflow below.
        for target in mouse_over_targets.iter() {
            let target = target.root();
            let target_ref = target.r();
            if !target_ref.get_hover_state() {
                target_ref.set_hover_state(true);
                needs_reflow = true;
            }
        }

        // Send mousemove event to topmost target
        if mouse_over_addresses.len() > 0 {
            let top_most_node =
                node::from_untrusted_node_address(self.js_runtime.ptr, mouse_over_addresses[0]).root();

            if let Some(ref frame) = *page.frame() {
                let window = frame.window.root();

                let x = point.x.to_i32().unwrap_or(0);
                let y = point.y.to_i32().unwrap_or(0);

                let mouse_event = MouseEvent::new(window.r(),
                    "mousemove".to_owned(),
                    true,
                    true,
                    Some(window.r()),
                    0i32,
                    x, y, x, y,
                    false, false, false, false,
                    0i16,
                    None).root();

                let event: JSRef<Event> = EventCast::from_ref(mouse_event.r());
                let target: JSRef<EventTarget> = EventTargetCast::from_ref(top_most_node.r());
                event.fire(target);
            }
        }

        // Store the current mouse over targets for next frame
        *prev_mouse_over_targets = mouse_over_targets;

        // Reflow if hover state changed
        if needs_reflow {
            self.force_reflow(&*page);
        }
    }
>>>>>>> cbc4b952
}

/// Shuts down layout for the given page tree.
fn shut_down_layout(page_tree: &Rc<Page>, rt: *mut JSRuntime, exit_type: PipelineExitType) {
    for page in page_tree.iter() {
        // Tell the layout task to begin shutting down, and wait until it
        // processed this message.
        let (response_chan, response_port) = channel();
        let LayoutChan(ref chan) = page.layout_chan;
        if chan.send(layout_interface::Msg::PrepareToExit(response_chan)).is_ok() {
          response_port.recv().unwrap();
        }
    }

    // Remove our references to the DOM objects in this page tree.
    for page in page_tree.iter() {
        *page.mut_frame() = None;
    }

    // Drop our references to the JSContext, potentially triggering a GC.
    for page in page_tree.iter() {
        *page.mut_js_info() = None;
    }

    // Force a GC to make sure that our DOM reflectors are released before we tell
    // layout to exit.
    unsafe {
        JS_GC(rt);
    }

    // Destroy the layout task. If there were node leaks, layout will now crash safely.
    for page in page_tree.iter() {
        let LayoutChan(ref chan) = page.layout_chan;
        chan.send(layout_interface::Msg::ExitNow(exit_type)).ok();
    }
}


pub fn get_page(page: &Rc<Page>, pipeline_id: PipelineId) -> Rc<Page> {
    page.find(pipeline_id).expect("ScriptTask: received an event \
        message for a layout channel that is not associated with this script task.\
         This is a bug.")
}

fn dom_last_modified(tm: &Tm) -> String {
    format!("{}", tm.to_local().strftime("%m/%d/%Y %H:%M:%S").unwrap())
}<|MERGE_RESOLUTION|>--- conflicted
+++ resolved
@@ -1015,10 +1015,7 @@
                 let mouse_over_targets = &mut *self.mouse_over_targets.borrow_mut();
 
                 if document.r().handle_mouse_move_event(self.js_runtime.ptr, point, mouse_over_targets) {
-
-                    if mouse_over_targets.is_some() {
-                        self.force_reflow(&page)
-                    }
+                    self.force_reflow(&page)
                 }
             }
 
@@ -1178,81 +1175,6 @@
             self.force_reflow(&*page);
         }
     }
-
-<<<<<<< HEAD
-=======
-
-    fn handle_mouse_move_event(&self, pipeline_id: PipelineId, point: Point2D<f32>) {
-        let page = get_page(&*self.page.borrow(), pipeline_id);
-        let mut needs_reflow = false;
-
-        // Build a list of elements that are currently under the mouse.
-        let mouse_over_addresses = page.get_nodes_under_mouse(&point);
-        let mouse_over_targets: Vec<JS<Node>> = mouse_over_addresses.iter()
-                                                                    .filter_map(|node_address| {
-            let node = node::from_untrusted_node_address(self.js_runtime.ptr, *node_address);
-            node.root().r().inclusive_ancestors().find(|node| node.is_element()).map(JS::from_rooted)
-        }).collect();
-
-        // Remove hover from any elements in the previous list that are no longer
-        // under the mouse.
-        let prev_mouse_over_targets = &mut *self.mouse_over_targets.borrow_mut();
-        for target in prev_mouse_over_targets.iter() {
-            if !mouse_over_targets.contains(target) {
-                target.root().r().set_hover_state(false);
-                needs_reflow = true;
-            }
-        }
-
-        // Set hover state for any elements in the current mouse over list.
-        // Check if any of them changed state to determine whether to
-        // force a reflow below.
-        for target in mouse_over_targets.iter() {
-            let target = target.root();
-            let target_ref = target.r();
-            if !target_ref.get_hover_state() {
-                target_ref.set_hover_state(true);
-                needs_reflow = true;
-            }
-        }
-
-        // Send mousemove event to topmost target
-        if mouse_over_addresses.len() > 0 {
-            let top_most_node =
-                node::from_untrusted_node_address(self.js_runtime.ptr, mouse_over_addresses[0]).root();
-
-            if let Some(ref frame) = *page.frame() {
-                let window = frame.window.root();
-
-                let x = point.x.to_i32().unwrap_or(0);
-                let y = point.y.to_i32().unwrap_or(0);
-
-                let mouse_event = MouseEvent::new(window.r(),
-                    "mousemove".to_owned(),
-                    true,
-                    true,
-                    Some(window.r()),
-                    0i32,
-                    x, y, x, y,
-                    false, false, false, false,
-                    0i16,
-                    None).root();
-
-                let event: JSRef<Event> = EventCast::from_ref(mouse_event.r());
-                let target: JSRef<EventTarget> = EventTargetCast::from_ref(top_most_node.r());
-                event.fire(target);
-            }
-        }
-
-        // Store the current mouse over targets for next frame
-        *prev_mouse_over_targets = mouse_over_targets;
-
-        // Reflow if hover state changed
-        if needs_reflow {
-            self.force_reflow(&*page);
-        }
-    }
->>>>>>> cbc4b952
 }
 
 /// Shuts down layout for the given page tree.
