--- conflicted
+++ resolved
@@ -340,11 +340,7 @@
     unsafe {
         let rt = JS_GetRuntime(cx);
         let mut stats = ::std::mem::zeroed();
-<<<<<<< HEAD
-        if CollectServoSizes(rt, &mut stats, None) {
-=======
         if CollectServoSizes(rt, &mut stats, Some(get_size)) {
->>>>>>> 433d2f65
             let mut report = |mut path_suffix, kind, size| {
                 let mut path = path![path_seg, "js"];
                 path.append(&mut path_suffix);
