--- conflicted
+++ resolved
@@ -80,7 +80,4 @@
 rustc-serialize = "*"
 libc = "*"
 hyper = "0.3"
-<<<<<<< HEAD
-=======
 websocket = "0.11.0"
->>>>>>> d3372fef
