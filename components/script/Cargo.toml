--- conflicted
+++ resolved
@@ -63,11 +63,7 @@
 mitochondria = "1.1.2"
 mime = "0.2.1"
 mime_guess = "1.8.0"
-<<<<<<< HEAD
-mozjs = { version = "0.5", features = ["promises"]}
-=======
-mozjs = { version = "0.5.0", features = ["promises"]}
->>>>>>> 433d2f65
+mozjs = { version = "0.6", features = ["promises"]}
 msg = {path = "../msg"}
 net_traits = {path = "../net_traits"}
 num-traits = "0.1.32"
