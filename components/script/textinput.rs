/* This Source Code Form is subject to the terms of the Mozilla Public
 * License, v. 2.0. If a copy of the MPL was not distributed with this
 * file, You can obtain one at http://mozilla.org/MPL/2.0/. */

//! Common handling of keyboard input and state management for text input controls

use clipboard_provider::ClipboardProvider;
use dom::bindings::str::DOMString;
use dom::keyboardevent::KeyboardEvent;
use msg::constellation_msg::{ALT, CONTROL, SHIFT, SUPER};
use msg::constellation_msg::{Key, KeyModifiers};
use std::borrow::ToOwned;
use std::cmp::{max, min};
use std::default::Default;
use std::ops::Range;
use std::usize;

#[derive(Copy, Clone, PartialEq)]
pub enum Selection {
    Selected,
    NotSelected
}

#[derive(JSTraceable, PartialEq, Copy, Clone, HeapSizeOf)]
pub enum SelectionDirection {
    Forward,
    Backward,
    None,
}

impl From<DOMString> for SelectionDirection {
    fn from(direction: DOMString) -> SelectionDirection {
        match direction.as_ref() {
            "forward" => SelectionDirection::Forward,
            "backward" => SelectionDirection::Backward,
            _ => SelectionDirection::None,
        }
    }
}

impl From<SelectionDirection> for DOMString {
    fn from(direction: SelectionDirection) -> DOMString {
        match direction {
            SelectionDirection::Forward => DOMString::from("forward"),
            SelectionDirection::Backward => DOMString::from("backward"),
            SelectionDirection::None => DOMString::from("none"),
        }
    }
}

#[derive(JSTraceable, Copy, Clone, HeapSizeOf, PartialEq)]
pub struct TextPoint {
    /// 0-based line number
    pub line: usize,
    /// 0-based column number in UTF-8 bytes
    pub index: usize,
}

/// Encapsulated state for handling keyboard input in a single or multiline text input control.
#[derive(JSTraceable, HeapSizeOf)]
pub struct TextInput<T: ClipboardProvider> {
    /// Current text input content, split across lines without trailing '\n'
    lines: Vec<DOMString>,
    /// Current cursor input point
    pub edit_point: TextPoint,
    /// Beginning of selection range with edit_point as end that can span multiple lines.
    pub selection_begin: Option<TextPoint>,
    /// Is this a multiline input?
    multiline: bool,
    #[ignore_heap_size_of = "Can't easily measure this generic type"]
    clipboard_provider: T,
    /// The maximum number of UTF-16 code units this text input is allowed to hold.
    ///
    /// https://html.spec.whatwg.org/multipage/#attr-fe-maxlength
    pub max_length: Option<usize>,
    pub selection_direction: SelectionDirection,
}

/// Resulting action to be taken by the owner of a text input that is handling an event.
pub enum KeyReaction {
    TriggerDefaultAction,
    DispatchInput,
    RedrawSelection,
    Nothing,
}

impl Default for TextPoint {
    fn default() -> TextPoint {
        TextPoint {
            line: 0,
            index: 0,
        }
    }
}

/// Control whether this control should allow multiple lines.
#[derive(PartialEq, Eq)]
pub enum Lines {
    Single,
    Multiple,
}

/// The direction in which to delete a character.
#[derive(PartialEq, Eq, Copy, Clone)]
pub enum Direction {
    Forward,
    Backward
}


/// Was the keyboard event accompanied by the standard control modifier,
/// i.e. cmd on Mac OS or ctrl on other platforms.
#[cfg(target_os = "macos")]
fn is_control_key(mods: KeyModifiers) -> bool {
    mods.contains(SUPER) && !mods.contains(CONTROL | ALT)
}

#[cfg(not(target_os = "macos"))]
fn is_control_key(mods: KeyModifiers) -> bool {
    mods.contains(CONTROL) && !mods.contains(SUPER | ALT)
}

<<<<<<< HEAD
fn is_printable_key(key: Key) -> bool {
    match key {
        Key::Space | Key::Apostrophe | Key::Comma | Key::Minus |
        Key::Period | Key::Slash | Key::GraveAccent | Key::Num0 |
        Key::Num1 | Key::Num2 | Key::Num3 | Key::Num4 | Key::Num5 |
        Key::Num6 | Key::Num7 | Key::Num8 | Key::Num9 | Key::Semicolon |
        Key::Equal | Key::A | Key::B | Key::C | Key::D | Key::E | Key::F |
        Key::G | Key::H | Key::I | Key::J | Key::K | Key::L | Key::M | Key::N |
        Key::O | Key::P | Key::Q | Key::R | Key::S | Key::T | Key::U | Key::V |
        Key::W | Key::X | Key::Y | Key::Z | Key::LeftBracket | Key::Backslash |
        Key::RightBracket | Key::Kp0 | Key::Kp1 | Key::Kp2 | Key::Kp3 |
        Key::Kp4 | Key::Kp5 | Key::Kp6 | Key::Kp7 | Key::Kp8 | Key::Kp9 |
        Key::KpDecimal | Key::KpDivide | Key::KpMultiply | Key::KpSubtract |
        Key::KpAdd | Key::KpEqual => true,
        _ => false,
    }
}

fn maybe_select(mods: KeyModifiers) -> Selection {
    if mods.contains(SHIFT) { Selection::Selected } else { Selection::NotSelected }
}

=======
>>>>>>> 1e0321f7
/// The length in bytes of the first n characters in a UTF-8 string.
///
/// If the string has fewer than n characters, returns the length of the whole string.
fn len_of_first_n_chars(text: &str, n: usize) -> usize {
    match text.char_indices().take(n).last() {
        Some((index, ch)) => index + ch.len_utf8(),
        None => 0
    }
}

/// The length in bytes of the first n code units a string when encoded in UTF-16.
///
/// If the string is fewer than n code units, returns the length of the whole string.
fn len_of_first_n_code_units(text: &str, n: usize) -> usize {
    let mut utf8_len = 0;
    let mut utf16_len = 0;
    for c in text.chars() {
        utf16_len += c.len_utf16();
        if utf16_len > n {
            break;
        }
        utf8_len += c.len_utf8();
    }
    utf8_len
}

impl<T: ClipboardProvider> TextInput<T> {
    /// Instantiate a new text input control
    pub fn new(lines: Lines, initial: DOMString,
               clipboard_provider: T, max_length: Option<usize>,
               selection_direction: SelectionDirection) -> TextInput<T> {
        let mut i = TextInput {
            lines: vec!(),
            edit_point: Default::default(),
            selection_begin: None,
            multiline: lines == Lines::Multiple,
            clipboard_provider: clipboard_provider,
            max_length: max_length,
            selection_direction: selection_direction,
        };
        i.set_content(initial);
        i
    }

    /// Remove a character at the current editing point
    pub fn delete_char(&mut self, dir: Direction) {
        if self.selection_begin.is_none() || self.selection_begin == Some(self.edit_point) {
            self.adjust_horizontal_by_one(dir, Selection::Selected);
        }
        self.replace_selection(DOMString::new());
    }

    /// Insert a character at the current editing point
    pub fn insert_char(&mut self, ch: char) {
        self.insert_string(ch.to_string());
    }

    /// Insert a string at the current editing point
    pub fn insert_string<S: Into<String>>(&mut self, s: S) {
        if self.selection_begin.is_none() {
            self.selection_begin = Some(self.edit_point);
        }
        self.replace_selection(DOMString::from(s.into()));
    }

    pub fn get_sorted_selection(&self) -> Option<(TextPoint, TextPoint)> {
        self.selection_begin.map(|begin| {
            let end = self.edit_point;

            if begin.line < end.line || (begin.line == end.line && begin.index < end.index) {
                (begin, end)
            } else {
                (end, begin)
            }
        })
    }

    // Check that the selection is valid.
    fn assert_ok_selection(&self) {
        if let Some(begin) = self.selection_begin {
            debug_assert!(begin.line < self.lines.len());
            debug_assert!(begin.index <= self.lines[begin.line].len());
        }
        debug_assert!(self.edit_point.line < self.lines.len());
        debug_assert!(self.edit_point.index <= self.lines[self.edit_point.line].len());
    }

    /// Return the selection range as UTF-8 byte offsets from the start of the content.
    ///
    /// If there is no selection, returns an empty range at the insertion point.
    pub fn get_absolute_selection_range(&self) -> Range<usize> {
        match self.get_sorted_selection() {
            Some((begin, end)) => self.get_absolute_point_for_text_point(&begin) ..
                                  self.get_absolute_point_for_text_point(&end),
            None => {
                let insertion_point = self.get_absolute_insertion_point();
                insertion_point .. insertion_point
            }
        }
    }

    pub fn get_selection_text(&self) -> Option<String> {
        let text = self.fold_selection_slices(String::new(), |s, slice| s.push_str(slice));
        if text.is_empty() {
            return None
        }
        Some(text)
    }

    /// The length of the selected text in UTF-16 code units.
    fn selection_utf16_len(&self) -> usize {
        self.fold_selection_slices(0usize,
            |len, slice| *len += slice.chars().map(char::len_utf16).sum())
    }

    /// Run the callback on a series of slices that, concatenated, make up the selected text.
    ///
    /// The accumulator `acc` can be mutated by the callback, and will be returned at the end.
    fn fold_selection_slices<B, F: FnMut(&mut B, &str)>(&self, mut acc: B, mut f: F) -> B {
        match self.get_sorted_selection() {
            Some((begin, end)) if begin.line == end.line => {
                f(&mut acc, &self.lines[begin.line][begin.index..end.index])
            }
            Some((begin, end)) => {
                f(&mut acc, &self.lines[begin.line][begin.index..]);
                for line in &self.lines[begin.line + 1 .. end.line] {
                    f(&mut acc, "\n");
                    f(&mut acc, line);
                }
                f(&mut acc, "\n");
                f(&mut acc, &self.lines[end.line][..end.index])
            }
            None => {}
        }
        acc
    }

    pub fn replace_selection(&mut self, insert: DOMString) {
        if let Some((begin, end)) = self.get_sorted_selection() {
            let allowed_to_insert_count = if let Some(max_length) = self.max_length {
                let len_after_selection_replaced = self.utf16_len() - self.selection_utf16_len();
                if len_after_selection_replaced >= max_length {
                    // If, after deleting the selection, the len is still greater than the max
                    // length, then don't delete/insert anything
                    return
                }

                max_length - len_after_selection_replaced
            } else {
                usize::MAX
            };

            let last_char_index = len_of_first_n_code_units(&*insert, allowed_to_insert_count);
            let chars_to_insert = &insert[..last_char_index];

            self.clear_selection();

            let new_lines = {
                let prefix = &self.lines[begin.line][..begin.index];
                let suffix = &self.lines[end.line][end.index..];
                let lines_prefix = &self.lines[..begin.line];
                let lines_suffix = &self.lines[end.line + 1..];

                let mut insert_lines = if self.multiline {
                    chars_to_insert.split('\n').map(|s| DOMString::from(s)).collect()
                } else {
                    vec!(DOMString::from(chars_to_insert))
                };

                // FIXME(ajeffrey): effecient append for DOMStrings
                let mut new_line = prefix.to_owned();

                new_line.push_str(&insert_lines[0]);
                insert_lines[0] = DOMString::from(new_line);

                let last_insert_lines_index = insert_lines.len() - 1;
                self.edit_point.index = insert_lines[last_insert_lines_index].len();
                self.edit_point.line = begin.line + last_insert_lines_index;

                // FIXME(ajeffrey): effecient append for DOMStrings
                insert_lines[last_insert_lines_index].push_str(suffix);

                let mut new_lines = vec!();
                new_lines.extend_from_slice(lines_prefix);
                new_lines.extend_from_slice(&insert_lines);
                new_lines.extend_from_slice(lines_suffix);
                new_lines
            };

            self.lines = new_lines;
        }
        self.assert_ok_selection();
    }

    /// Return the length in UTF-8 bytes of the current line under the editing point.
    pub fn current_line_length(&self) -> usize {
        self.lines[self.edit_point.line].len()
    }

    /// Adjust the editing point position by a given of lines. The resulting column is
    /// as close to the original column position as possible.
    pub fn adjust_vertical(&mut self, adjust: isize, select: Selection) {
        if !self.multiline {
            return;
        }

        if select == Selection::Selected {
            if self.selection_begin.is_none() {
                self.selection_begin = Some(self.edit_point);
            }
        } else {
            self.clear_selection();
        }

        assert!(self.edit_point.line < self.lines.len());

        let target_line: isize = self.edit_point.line as isize + adjust;

        if target_line < 0 {
            self.edit_point.index = 0;
            self.edit_point.line = 0;
            return;
        } else if target_line as usize >= self.lines.len() {
            self.edit_point.line = self.lines.len() - 1;
            self.edit_point.index = self.current_line_length();
            return;
        }


        let col = self.lines[self.edit_point.line][..self.edit_point.index].chars().count();

        self.edit_point.line = target_line as usize;
        self.edit_point.index = len_of_first_n_chars(&self.lines[self.edit_point.line], col);
        self.assert_ok_selection();
    }

    /// Adjust the editing point position by a given number of bytes. If the adjustment
    /// requested is larger than is available in the current line, the editing point is
    /// adjusted vertically and the process repeats with the remaining adjustment requested.
    pub fn adjust_horizontal(&mut self, adjust: isize, select: Selection) {
        let direction = if adjust >= 0 { Direction::Forward } else { Direction::Backward };
        if self.adjust_selection_for_horizontal_change(direction, select) {
            return
        }
        self.perform_horizontal_adjustment(adjust, select);
    }

    pub fn adjust_horizontal_by_one(&mut self, direction: Direction, select: Selection) {
        if self.adjust_selection_for_horizontal_change(direction, select) {
            return
        }
        let adjust = {
            let current_line = &self.lines[self.edit_point.line];
            // FIXME: We adjust by one code point, but it proably should be one grapheme cluster
            // https://github.com/unicode-rs/unicode-segmentation
            match direction {
                Direction::Forward => {
                    match current_line[self.edit_point.index..].chars().next() {
                        Some(c) => c.len_utf8() as isize,
                        None => 1,  // Going to the next line is a "one byte" offset
                    }
                }
                Direction::Backward => {
                    match current_line[..self.edit_point.index].chars().next_back() {
                        Some(c) => -(c.len_utf8() as isize),
                        None => -1,  // Going to the previous line is a "one byte" offset
                    }
                }
            }
        };
        self.perform_horizontal_adjustment(adjust, select);
    }

    /// Adjust the editing point position to the (start|end) of the current line.
    pub fn adjust_horizontal_to_end(&mut self, direction: Direction, select: Selection) {
        if self.adjust_selection_for_horizontal_change(direction, select) {
            return
        }
        let adjust = {
            let current_line = &self.lines[self.edit_point.line];
            match direction {
                Direction::Forward => {
                    let mut i = 0;

                    // current_line[self.edit_point.index..].length() won't cut it here, as each
                    // UTF-8 character has variable size.
                    for ch in current_line[self.edit_point.index..].chars() {
                        i = i + (ch.len_utf8() as isize);
                    }

                    i
                }
                Direction::Backward => {
                    let mut i = 0;
                    let mut iter = current_line[..self.edit_point.index].chars();

                    loop {
                        match iter.next_back() {
                            Some(ch) => i = i - (ch.len_utf8() as isize),
                            None => break,
                        }
                    }

                    i
                }
            }
        };
        self.perform_horizontal_adjustment(adjust, select);
    }

    /// Returns the adjustment needed to move to the start of the previous or current word.
    ///
    /// "he<cursor>llo world\n\nhi" would be 2, since the cursor must move to the start of "hello".
    /// "hello <cursor>world\n\nhi" would be 6, since the cursor must move to the start of "hello".
    /// "hello world\n\n<cursor>hi" would be 7, since the cursor must move to the start of "world".
    fn word_start_adjustment(&self) -> isize {
        let mut adjust = 0;
        let mut found_non_whitespace = false;
        let mut edit_point_index = Some(self.edit_point.index);
        let mut line_iter = self.lines[..(self.edit_point.line + 1)].iter();

        'line: loop {
            match line_iter.next_back() {
                Some(line) => {
                    let mut char_iter = match edit_point_index {
                        Some(i) => line[..i].chars(),
                        None => line.chars(),
                    };

                    'chars: loop {
                        match char_iter.next_back() {
                            Some(ch) => {
                                let is_whitespace = ch.is_whitespace();

                                // We want to ignore whitespace until we enter a word, then stop at
                                // either the first whitespace we find or the end of the text.
                                if is_whitespace && found_non_whitespace { break 'line; }
                                // Ensure we record if we found a non whitespace char.  We may not,
                                // in which case we have to jump to the next line.
                                if !is_whitespace { found_non_whitespace = true; }

                                adjust = adjust - (ch.len_utf8() as isize);
                            },
                            None => break 'chars,
                        }
                    }

                    // If we've found some part of a word, we can stop at the end of the
                    // current line.  Otherwise, we need to jump to the end of the first word
                    // of the next line.
                    if found_non_whitespace { break 'line; }

                    adjust = adjust - 1; // Account for newline character
                    edit_point_index = None;
                },
                None => break 'line,
            }
        }

        adjust
    }

    /// Returns the adjustment needed to move to the end of the next or current word.
    ///
    /// "he<cursor>llo world\n\nhi" would be 3, since the cursor must move to the end of "hello".
    /// "hello<cursor> world\n\nhi" would be 6, since the cursor must move to the end of "world".
    /// "hello world<cursor>\n\nhi" would be 4, since the cursor must move to the end of "hi".
    fn word_end_adjustment(&self) -> isize {
        let mut adjust = 0;
        let mut found_non_whitespace = false;
        let mut edit_point_index = Some(self.edit_point.index);

        'line: for line in self.lines[self.edit_point.line..].iter() {
            let char_iter = match edit_point_index {
                Some(i) => line[i..].chars(),
                None => line.chars(),
            };

            'chars: for ch in char_iter {
                let is_whitespace = ch.is_whitespace();

                // We want to ignore whitespace until we enter a word, then stop at either the first
                // whitespace we find or the end of the text.
                if is_whitespace && found_non_whitespace { break 'line; }
                // Ensure we record if we found a non whitespace char.  We may not, in which case
                // we have to jump to the next line.
                if !is_whitespace { found_non_whitespace = true; }

                adjust = adjust + (ch.len_utf8() as isize);
            }

            // If we've found some part of a word, we can stop at the end of the
            // current line.  Otherwise, we need to jump to the end of the first word
            // of the next line.
            if found_non_whitespace { break 'line; }

            adjust = adjust + 1; // Account for newline character
            edit_point_index = None;
        }

        adjust
    }

    /// Adjust the editing point position to the (start|end) of the (current|next|previous) word.
    pub fn adjust_horizontal_by_word(&mut self, direction: Direction, select: Selection) {
        if self.adjust_selection_for_horizontal_change(direction, select) {
            return
        }
        let adjust = match direction {
            Direction::Backward => self.word_start_adjustment(),
            Direction::Forward => self.word_end_adjustment(),
        };
        self.perform_horizontal_adjustment(adjust, select);
    }

    /// Return whether to cancel the caret move
    fn adjust_selection_for_horizontal_change(&mut self, adjust: Direction, select: Selection)
                                              -> bool {
        if select == Selection::Selected {
            if self.selection_begin.is_none() {
                self.selection_begin = Some(self.edit_point);
            }
        } else {
            if let Some((begin, end)) = self.get_sorted_selection() {
                self.edit_point = match adjust {
                    Direction::Backward => begin,
                    Direction::Forward => end,
                };
                self.clear_selection();
                return true
            }
        }
        false
    }

    fn perform_horizontal_adjustment(&mut self, adjust: isize, select: Selection) {
        if adjust < 0 {
            let remaining = self.edit_point.index;
            if adjust.abs() as usize > remaining && self.edit_point.line > 0 {
                self.adjust_vertical(-1, select);
                self.edit_point.index = self.current_line_length();
                self.adjust_horizontal(adjust + remaining as isize + 1, select);
            } else {
                self.edit_point.index = max(0, self.edit_point.index as isize + adjust) as usize;
            }
        } else {
            let remaining = self.current_line_length() - self.edit_point.index;
            if adjust as usize > remaining && self.lines.len() > self.edit_point.line + 1 {
                self.adjust_vertical(1, select);
                self.edit_point.index = 0;
                // one shift is consumed by the change of line, hence the -1
                self.adjust_horizontal(adjust - remaining as isize - 1, select);
            } else {
                self.edit_point.index = min(self.current_line_length(),
                                            self.edit_point.index + adjust as usize);
            }
        }
        self.assert_ok_selection();
    }

    /// Deal with a newline input.
    pub fn handle_return(&mut self) -> KeyReaction {
        if !self.multiline {
            KeyReaction::TriggerDefaultAction
        } else {
            self.insert_char('\n');
            KeyReaction::DispatchInput
        }
    }

    /// Select all text in the input control.
    pub fn select_all(&mut self) {
        self.selection_begin = Some(TextPoint {
            line: 0,
            index: 0,
        });
        let last_line = self.lines.len() - 1;
        self.edit_point.line = last_line;
        self.edit_point.index = self.lines[last_line].len();
        self.assert_ok_selection();
    }

    /// Remove the current selection.
    pub fn clear_selection(&mut self) {
        self.selection_begin = None;
    }

    /// Process a given `KeyboardEvent` and return an action for the caller to execute.
    pub fn handle_keydown(&mut self, event: &KeyboardEvent) -> KeyReaction {
        if let Some(key) = event.get_key() {
            self.handle_keydown_aux(event.printable(), key, event.get_key_modifiers())
        } else {
            KeyReaction::Nothing
        }
    }

<<<<<<< HEAD
    fn handle_printable(&mut self, key: Key, mods: KeyModifiers) -> KeyReaction {
        self.insert_string(key_value(key, mods));
        KeyReaction::DispatchInput
    }

    /// On all platforms, (CTRL | CMD) + A will select all text in the input.
    fn handle_a_cross_platform(&mut self, mods: KeyModifiers) -> KeyReaction {
        if is_control_key(mods) {
            self.select_all();
            KeyReaction::RedrawSelection
        } else {
            self.handle_printable(Key::A, mods)
        }
    }

    /// On macOS, CTRL + A jumps to the end of the current line.
    #[cfg(target_os = "macos")]
    fn handle_a(&mut self, mods: KeyModifiers) -> KeyReaction {
        if mods.contains(CONTROL) && !mods.contains(SUPER | ALT) {
            self.adjust_horizontal_to_end(Direction::Backward, maybe_select(mods));
            KeyReaction::RedrawSelection
        } else {
            self.handle_a_cross_platform(mods)
        }
    }

    #[cfg(not(target_os = "macos"))]
    fn handle_a(&mut self, mods: KeyModifiers) -> KeyReaction {
        self.handle_a_cross_platform(mods)
    }

    /// On macOS, CTRL + ALT + B jumps to the start of the previous/current word.
    #[cfg(target_os = "macos")]
    fn handle_b(&mut self, mods: KeyModifiers) -> KeyReaction {
        if mods.contains(CONTROL | ALT) && !mods.contains(SUPER) {
            self.adjust_horizontal_by_word(Direction::Backward, maybe_select(mods));
            KeyReaction::RedrawSelection
        } else {
            self.handle_printable(Key::B, mods)
        }
    }

    #[cfg(not(target_os = "macos"))]
    fn handle_b(&mut self, mods: KeyModifiers) -> KeyReaction {
        self.handle_printable(Key::B, mods)
    }

    /// On macOS, CTRL + E jumps to the end of the current line.
    #[cfg(target_os = "macos")]
    fn handle_e(&mut self, mods: KeyModifiers) -> KeyReaction {
        if mods.contains(CONTROL) && !mods.contains(SUPER | ALT) {
            self.adjust_horizontal_to_end(Direction::Forward, maybe_select(mods));
            KeyReaction::RedrawSelection
        } else {
            self.handle_printable(Key::E, mods)
        }
    }

    #[cfg(not(target_os = "macos"))]
    fn handle_e(&mut self, mods: KeyModifiers) -> KeyReaction {
        self.handle_printable(Key::E, mods)
    }

    /// On macOS, CTRL + ALT + F jumps to the end of the next/current word.
    #[cfg(target_os = "macos")]
    fn handle_f(&mut self, mods: KeyModifiers) -> KeyReaction {
        if mods.contains(CONTROL | ALT) && !mods.contains(SUPER) {
            self.adjust_horizontal_by_word(Direction::Forward, maybe_select(mods));
            KeyReaction::RedrawSelection
        } else {
            self.handle_printable(Key::F, mods)
        }
    }

    #[cfg(not(target_os = "macos"))]
    fn handle_f(&mut self, mods: KeyModifiers) -> KeyReaction {
        self.handle_printable(Key::F, mods)
    }

    /// On macOS, ALT + LEFT jumps to the start of the previous/current word.  CMD + LEFT jumps to
    /// the start of the current line.
    #[cfg(target_os = "macos")]
    fn handle_left(&mut self, mods: KeyModifiers) -> KeyReaction {
        if mods.contains(ALT) && !mods.contains(CONTROL | SUPER) {
            self.adjust_horizontal_by_word(Direction::Backward, maybe_select(mods));
            KeyReaction::RedrawSelection
        } else if is_control_key(mods) {
            self.adjust_horizontal_to_end(Direction::Backward, maybe_select(mods));
            KeyReaction::RedrawSelection
        } else {
            self.adjust_horizontal_by_one(Direction::Backward, maybe_select(mods));
            KeyReaction::RedrawSelection
        }
    }

    #[cfg(not(target_os = "macos"))]
    fn handle_left(&mut self, mods: KeyModifiers) -> KeyReaction {
        self.adjust_horizontal_by_one(Direction::Backward, maybe_select(mods));
        KeyReaction::RedrawSelection
    }

    /// On macOS, ALT + RIGHT jumps to the end of the next/current word.  CMD + RIGHT jumps to the
    /// end of the current line.
    #[cfg(target_os = "macos")]
    fn handle_right(&mut self, mods: KeyModifiers) -> KeyReaction {
        if mods.contains(ALT) && !mods.contains(CONTROL | SUPER) {
            self.adjust_horizontal_by_word(Direction::Forward, maybe_select(mods));
            KeyReaction::RedrawSelection
        } else if is_control_key(mods) {
            self.adjust_horizontal_to_end(Direction::Forward, maybe_select(mods));
            KeyReaction::RedrawSelection
        } else {
            self.adjust_horizontal_by_one(Direction::Forward, maybe_select(mods));
            KeyReaction::RedrawSelection
        }
    }

    #[cfg(not(target_os = "macos"))]
    fn handle_right(&mut self, mods: KeyModifiers) -> KeyReaction {
        self.adjust_horizontal_by_one(Direction::Forward, maybe_select(mods));
        KeyReaction::RedrawSelection
    }

    pub fn handle_keydown_aux(&mut self, key: Key, mods: KeyModifiers) -> KeyReaction {
        match key {
            Key::A => self.handle_a(mods),
            Key::B => self.handle_b(mods),
            Key::C if is_control_key(mods) => {
=======
    pub fn handle_keydown_aux(&mut self,
                              printable: Option<char>,
                              key: Key,
                              mods: KeyModifiers) -> KeyReaction {
        let maybe_select = if mods.contains(SHIFT) { Selection::Selected } else { Selection::NotSelected };
        match (printable, key) {
            (Some('a'), _) if is_control_key(mods) => {
                self.select_all();
                KeyReaction::RedrawSelection
            },
            (Some('c'), _) if is_control_key(mods) => {
>>>>>>> 1e0321f7
                if let Some(text) = self.get_selection_text() {
                    self.clipboard_provider.set_clipboard_contents(text);
                }
                KeyReaction::DispatchInput
            },
<<<<<<< HEAD
            Key::E => self.handle_e(mods),
            Key::F => self.handle_f(mods),
            Key::V if is_control_key(mods) => {
=======
            (Some('v'), _) if is_control_key(mods) => {
>>>>>>> 1e0321f7
                let contents = self.clipboard_provider.clipboard_contents();
                self.insert_string(contents);
                KeyReaction::DispatchInput
            },
<<<<<<< HEAD
            _ if is_printable_key(key) => self.handle_printable(key, mods),
            Key::Space => {
                self.insert_char(' ');
                KeyReaction::DispatchInput
            }
            Key::Delete => {
=======
            (Some(c), _) => {
                self.insert_char(c);
                KeyReaction::DispatchInput
            }
            (None, Key::Delete) => {
>>>>>>> 1e0321f7
                self.delete_char(Direction::Forward);
                KeyReaction::DispatchInput
            }
            (None, Key::Backspace) => {
                self.delete_char(Direction::Backward);
                KeyReaction::DispatchInput
            }
<<<<<<< HEAD
            Key::Left => self.handle_left(mods),
            Key::Right => self.handle_right(mods),
            Key::Up => {
                self.adjust_vertical(-1, maybe_select(mods));
                KeyReaction::RedrawSelection
            }
            Key::Down => {
                self.adjust_vertical(1, maybe_select(mods));
=======
            (None, Key::Left) => {
                self.adjust_horizontal_by_one(Direction::Backward, maybe_select);
                KeyReaction::RedrawSelection
            }
            (None, Key::Right) => {
                self.adjust_horizontal_by_one(Direction::Forward, maybe_select);
                KeyReaction::RedrawSelection
            }
            (None, Key::Up) => {
                self.adjust_vertical(-1, maybe_select);
                KeyReaction::RedrawSelection
            }
            (None, Key::Down) => {
                self.adjust_vertical(1, maybe_select);
>>>>>>> 1e0321f7
                KeyReaction::RedrawSelection
            }
            (None, Key::Enter) | (None, Key::KpEnter) => self.handle_return(),
            (None, Key::Home) => {
                self.edit_point.index = 0;
                KeyReaction::RedrawSelection
            }
            (None, Key::End) => {
                self.edit_point.index = self.current_line_length();
                self.assert_ok_selection();
                KeyReaction::RedrawSelection
            }
<<<<<<< HEAD
            Key::PageUp => {
                self.adjust_vertical(-28, maybe_select(mods));
                KeyReaction::RedrawSelection
            }
            Key::PageDown => {
                self.adjust_vertical(28, maybe_select(mods));
=======
            (None, Key::PageUp) => {
                self.adjust_vertical(-28, maybe_select);
                KeyReaction::RedrawSelection
            }
            (None, Key::PageDown) => {
                self.adjust_vertical(28, maybe_select);
>>>>>>> 1e0321f7
                KeyReaction::RedrawSelection
            }
            (None, Key::Tab) => KeyReaction::TriggerDefaultAction,
            _ => KeyReaction::Nothing,
        }
    }

    /// Whether the content is empty.
    pub fn is_empty(&self) -> bool {
        self.lines.len() <= 1 && self.lines.get(0).map_or(true, |line| line.is_empty())
    }

    /// The length of the content in bytes.
    pub fn len(&self) -> usize {
        self.lines.iter().fold(0, |m, l| {
            m + l.len() + 1 // + 1 for the '\n'
        }) - 1
    }

    /// The length of the content in bytes.
    pub fn utf16_len(&self) -> usize {
        self.lines.iter().fold(0, |m, l| {
            m + l.chars().map(char::len_utf16).sum::<usize>() + 1 // + 1 for the '\n'
        }) - 1
    }

    /// The length of the content in chars.
    pub fn char_count(&self) -> usize {
        self.lines.iter().fold(0, |m, l| {
            m + l.chars().count() + 1 // + 1 for the '\n'
        }) - 1
    }

    /// Get the current contents of the text input. Multiple lines are joined by \n.
    pub fn get_content(&self) -> DOMString {
        let mut content = "".to_owned();
        for (i, line) in self.lines.iter().enumerate() {
            content.push_str(&line);
            if i < self.lines.len() - 1 {
                content.push('\n');
            }
        }
        DOMString::from(content)
    }

    /// Set the current contents of the text input. If this is control supports multiple lines,
    /// any \n encountered will be stripped and force a new logical line.
    pub fn set_content(&mut self, content: DOMString) {
        self.lines = if self.multiline {
            content.split('\n').map(DOMString::from).collect()
        } else {
            vec!(content)
        };
        self.edit_point.line = min(self.edit_point.line, self.lines.len() - 1);
        self.edit_point.index = min(self.edit_point.index, self.current_line_length());
        self.selection_begin = None;
        self.assert_ok_selection();
    }

    /// Get the insertion point as a byte offset from the start of the content.
    pub fn get_absolute_insertion_point(&self) -> usize {
        self.get_absolute_point_for_text_point(&self.edit_point)
    }

    /// Convert a TextPoint into a byte offset from the start of the content.
    pub fn get_absolute_point_for_text_point(&self, text_point: &TextPoint) -> usize {
        self.lines.iter().enumerate().fold(0, |acc, (i, val)| {
            if i < text_point.line {
                acc + val.len() + 1 // +1 for the \n
            } else {
                acc
            }
        }) + text_point.index
    }

    /// Convert a byte offset from the start of the content into a TextPoint.
    pub fn get_text_point_for_absolute_point(&self, abs_point: usize) -> TextPoint {
        let mut index = abs_point;
        let mut line = 0;

        let last_line_idx = self.lines.len() - 1;
        self.lines.iter().enumerate().fold(0, |acc, (i, val)| {
            if i != last_line_idx {
                let line_end = max(val.len(), 1);
                let new_acc = acc + line_end;
                if abs_point > new_acc && index > line_end {
                    index -= line_end + 1;
                    line += 1;
                }
                new_acc
            } else {
                acc
            }
        });

        TextPoint {
            line: line, index: index
        }
    }

    pub fn set_selection_range(&mut self, start: u32, end: u32) {
        let mut start = start as usize;
        let mut end = end as usize;
        let text_end = self.get_content().len();

        if end > text_end {
            end = text_end;
        }
        if start > end {
            start = end;
        }

        match self.selection_direction {
            SelectionDirection::None |
            SelectionDirection::Forward => {
                self.selection_begin = Some(self.get_text_point_for_absolute_point(start));
                self.edit_point = self.get_text_point_for_absolute_point(end);
            },
            SelectionDirection::Backward => {
                self.selection_begin = Some(self.get_text_point_for_absolute_point(end));
                self.edit_point = self.get_text_point_for_absolute_point(start);
            }
        }
        self.assert_ok_selection();
    }

    pub fn get_selection_start(&self) -> u32 {
        let selection_start = match self.selection_begin {
            Some(selection_begin_point) => {
                self.get_absolute_point_for_text_point(&selection_begin_point)
            },
            None => self.get_absolute_insertion_point()
        };

        selection_start as u32
    }
}<|MERGE_RESOLUTION|>--- conflicted
+++ resolved
@@ -120,31 +120,6 @@
     mods.contains(CONTROL) && !mods.contains(SUPER | ALT)
 }
 
-<<<<<<< HEAD
-fn is_printable_key(key: Key) -> bool {
-    match key {
-        Key::Space | Key::Apostrophe | Key::Comma | Key::Minus |
-        Key::Period | Key::Slash | Key::GraveAccent | Key::Num0 |
-        Key::Num1 | Key::Num2 | Key::Num3 | Key::Num4 | Key::Num5 |
-        Key::Num6 | Key::Num7 | Key::Num8 | Key::Num9 | Key::Semicolon |
-        Key::Equal | Key::A | Key::B | Key::C | Key::D | Key::E | Key::F |
-        Key::G | Key::H | Key::I | Key::J | Key::K | Key::L | Key::M | Key::N |
-        Key::O | Key::P | Key::Q | Key::R | Key::S | Key::T | Key::U | Key::V |
-        Key::W | Key::X | Key::Y | Key::Z | Key::LeftBracket | Key::Backslash |
-        Key::RightBracket | Key::Kp0 | Key::Kp1 | Key::Kp2 | Key::Kp3 |
-        Key::Kp4 | Key::Kp5 | Key::Kp6 | Key::Kp7 | Key::Kp8 | Key::Kp9 |
-        Key::KpDecimal | Key::KpDivide | Key::KpMultiply | Key::KpSubtract |
-        Key::KpAdd | Key::KpEqual => true,
-        _ => false,
-    }
-}
-
-fn maybe_select(mods: KeyModifiers) -> Selection {
-    if mods.contains(SHIFT) { Selection::Selected } else { Selection::NotSelected }
-}
-
-=======
->>>>>>> 1e0321f7
 /// The length in bytes of the first n characters in a UTF-8 string.
 ///
 /// If the string has fewer than n characters, returns the length of the whole string.
@@ -641,178 +616,52 @@
         }
     }
 
-<<<<<<< HEAD
-    fn handle_printable(&mut self, key: Key, mods: KeyModifiers) -> KeyReaction {
-        self.insert_string(key_value(key, mods));
-        KeyReaction::DispatchInput
-    }
-
-    /// On all platforms, (CTRL | CMD) + A will select all text in the input.
-    fn handle_a_cross_platform(&mut self, mods: KeyModifiers) -> KeyReaction {
-        if is_control_key(mods) {
-            self.select_all();
-            KeyReaction::RedrawSelection
-        } else {
-            self.handle_printable(Key::A, mods)
-        }
-    }
-
-    /// On macOS, CTRL + A jumps to the end of the current line.
-    #[cfg(target_os = "macos")]
-    fn handle_a(&mut self, mods: KeyModifiers) -> KeyReaction {
-        if mods.contains(CONTROL) && !mods.contains(SUPER | ALT) {
-            self.adjust_horizontal_to_end(Direction::Backward, maybe_select(mods));
-            KeyReaction::RedrawSelection
-        } else {
-            self.handle_a_cross_platform(mods)
-        }
-    }
-
-    #[cfg(not(target_os = "macos"))]
-    fn handle_a(&mut self, mods: KeyModifiers) -> KeyReaction {
-        self.handle_a_cross_platform(mods)
-    }
-
-    /// On macOS, CTRL + ALT + B jumps to the start of the previous/current word.
-    #[cfg(target_os = "macos")]
-    fn handle_b(&mut self, mods: KeyModifiers) -> KeyReaction {
-        if mods.contains(CONTROL | ALT) && !mods.contains(SUPER) {
-            self.adjust_horizontal_by_word(Direction::Backward, maybe_select(mods));
-            KeyReaction::RedrawSelection
-        } else {
-            self.handle_printable(Key::B, mods)
-        }
-    }
-
-    #[cfg(not(target_os = "macos"))]
-    fn handle_b(&mut self, mods: KeyModifiers) -> KeyReaction {
-        self.handle_printable(Key::B, mods)
-    }
-
-    /// On macOS, CTRL + E jumps to the end of the current line.
-    #[cfg(target_os = "macos")]
-    fn handle_e(&mut self, mods: KeyModifiers) -> KeyReaction {
-        if mods.contains(CONTROL) && !mods.contains(SUPER | ALT) {
-            self.adjust_horizontal_to_end(Direction::Forward, maybe_select(mods));
-            KeyReaction::RedrawSelection
-        } else {
-            self.handle_printable(Key::E, mods)
-        }
-    }
-
-    #[cfg(not(target_os = "macos"))]
-    fn handle_e(&mut self, mods: KeyModifiers) -> KeyReaction {
-        self.handle_printable(Key::E, mods)
-    }
-
-    /// On macOS, CTRL + ALT + F jumps to the end of the next/current word.
-    #[cfg(target_os = "macos")]
-    fn handle_f(&mut self, mods: KeyModifiers) -> KeyReaction {
-        if mods.contains(CONTROL | ALT) && !mods.contains(SUPER) {
-            self.adjust_horizontal_by_word(Direction::Forward, maybe_select(mods));
-            KeyReaction::RedrawSelection
-        } else {
-            self.handle_printable(Key::F, mods)
-        }
-    }
-
-    #[cfg(not(target_os = "macos"))]
-    fn handle_f(&mut self, mods: KeyModifiers) -> KeyReaction {
-        self.handle_printable(Key::F, mods)
-    }
-
-    /// On macOS, ALT + LEFT jumps to the start of the previous/current word.  CMD + LEFT jumps to
-    /// the start of the current line.
-    #[cfg(target_os = "macos")]
-    fn handle_left(&mut self, mods: KeyModifiers) -> KeyReaction {
-        if mods.contains(ALT) && !mods.contains(CONTROL | SUPER) {
-            self.adjust_horizontal_by_word(Direction::Backward, maybe_select(mods));
-            KeyReaction::RedrawSelection
-        } else if is_control_key(mods) {
-            self.adjust_horizontal_to_end(Direction::Backward, maybe_select(mods));
-            KeyReaction::RedrawSelection
-        } else {
-            self.adjust_horizontal_by_one(Direction::Backward, maybe_select(mods));
-            KeyReaction::RedrawSelection
-        }
-    }
-
-    #[cfg(not(target_os = "macos"))]
-    fn handle_left(&mut self, mods: KeyModifiers) -> KeyReaction {
-        self.adjust_horizontal_by_one(Direction::Backward, maybe_select(mods));
-        KeyReaction::RedrawSelection
-    }
-
-    /// On macOS, ALT + RIGHT jumps to the end of the next/current word.  CMD + RIGHT jumps to the
-    /// end of the current line.
-    #[cfg(target_os = "macos")]
-    fn handle_right(&mut self, mods: KeyModifiers) -> KeyReaction {
-        if mods.contains(ALT) && !mods.contains(CONTROL | SUPER) {
-            self.adjust_horizontal_by_word(Direction::Forward, maybe_select(mods));
-            KeyReaction::RedrawSelection
-        } else if is_control_key(mods) {
-            self.adjust_horizontal_to_end(Direction::Forward, maybe_select(mods));
-            KeyReaction::RedrawSelection
-        } else {
-            self.adjust_horizontal_by_one(Direction::Forward, maybe_select(mods));
-            KeyReaction::RedrawSelection
-        }
-    }
-
-    #[cfg(not(target_os = "macos"))]
-    fn handle_right(&mut self, mods: KeyModifiers) -> KeyReaction {
-        self.adjust_horizontal_by_one(Direction::Forward, maybe_select(mods));
-        KeyReaction::RedrawSelection
-    }
-
-    pub fn handle_keydown_aux(&mut self, key: Key, mods: KeyModifiers) -> KeyReaction {
-        match key {
-            Key::A => self.handle_a(mods),
-            Key::B => self.handle_b(mods),
-            Key::C if is_control_key(mods) => {
-=======
     pub fn handle_keydown_aux(&mut self,
                               printable: Option<char>,
                               key: Key,
                               mods: KeyModifiers) -> KeyReaction {
         let maybe_select = if mods.contains(SHIFT) { Selection::Selected } else { Selection::NotSelected };
         match (printable, key) {
+            #[cfg(target_os = "macos")]
+            (Some('a'), _) if (mods == CONTROL) || (mods == CONTROL | SHIFT) => {
+                self.adjust_horizontal_to_end(Direction::Backward, maybe_select);
+                KeyReaction::RedrawSelection
+            },
             (Some('a'), _) if is_control_key(mods) => {
                 self.select_all();
                 KeyReaction::RedrawSelection
             },
+            #[cfg(target_os = "macos")]
+            (Some('b'), _) if (mods == CONTROL | ALT) || (mods == CONTROL | ALT | SHIFT) => {
+                self.adjust_horizontal_by_word(Direction::Backward, maybe_select);
+                KeyReaction::RedrawSelection
+            },
             (Some('c'), _) if is_control_key(mods) => {
->>>>>>> 1e0321f7
                 if let Some(text) = self.get_selection_text() {
                     self.clipboard_provider.set_clipboard_contents(text);
                 }
                 KeyReaction::DispatchInput
             },
-<<<<<<< HEAD
-            Key::E => self.handle_e(mods),
-            Key::F => self.handle_f(mods),
-            Key::V if is_control_key(mods) => {
-=======
+            #[cfg(target_os = "macos")]
+            (Some('e'), _) if (mods == CONTROL) || (mods == CONTROL | SHIFT) => {
+                self.adjust_horizontal_to_end(Direction::Forward, maybe_select);
+                KeyReaction::RedrawSelection
+            },
+            #[cfg(target_os = "macos")]
+            (Some('f'), _) if (mods == CONTROL | ALT) || (mods == CONTROL | ALT | SHIFT) => {
+                self.adjust_horizontal_by_word(Direction::Forward, maybe_select);
+                KeyReaction::RedrawSelection
+            },
             (Some('v'), _) if is_control_key(mods) => {
->>>>>>> 1e0321f7
                 let contents = self.clipboard_provider.clipboard_contents();
                 self.insert_string(contents);
                 KeyReaction::DispatchInput
             },
-<<<<<<< HEAD
-            _ if is_printable_key(key) => self.handle_printable(key, mods),
-            Key::Space => {
-                self.insert_char(' ');
-                KeyReaction::DispatchInput
-            }
-            Key::Delete => {
-=======
             (Some(c), _) => {
                 self.insert_char(c);
                 KeyReaction::DispatchInput
             }
             (None, Key::Delete) => {
->>>>>>> 1e0321f7
                 self.delete_char(Direction::Forward);
                 KeyReaction::DispatchInput
             }
@@ -820,31 +669,40 @@
                 self.delete_char(Direction::Backward);
                 KeyReaction::DispatchInput
             }
-<<<<<<< HEAD
-            Key::Left => self.handle_left(mods),
-            Key::Right => self.handle_right(mods),
-            Key::Up => {
-                self.adjust_vertical(-1, maybe_select(mods));
-                KeyReaction::RedrawSelection
-            }
-            Key::Down => {
-                self.adjust_vertical(1, maybe_select(mods));
-=======
+            #[cfg(target_os = "macos")]
+            (None, Key::Left) if (mods == ALT) || (mods == ALT | SHIFT) => {
+                self.adjust_horizontal_by_word(Direction::Backward, maybe_select);
+                KeyReaction::RedrawSelection
+            },
+            #[cfg(target_os = "macos")]
+            (None, Key::Left) if is_control_key(mods) => {
+                self.adjust_horizontal_to_end(Direction::Backward, maybe_select);
+                KeyReaction::RedrawSelection
+            },
             (None, Key::Left) => {
                 self.adjust_horizontal_by_one(Direction::Backward, maybe_select);
                 KeyReaction::RedrawSelection
-            }
+            },
+            #[cfg(target_os = "macos")]
+            (None, Key::Right) if (mods == ALT) || (mods == ALT | SHIFT) => {
+                self.adjust_horizontal_by_word(Direction::Forward, maybe_select);
+                KeyReaction::RedrawSelection
+            },
+            #[cfg(target_os = "macos")]
+            (None, Key::Right) if is_control_key(mods) => {
+                self.adjust_horizontal_to_end(Direction::Forward, maybe_select);
+                KeyReaction::RedrawSelection
+            },
             (None, Key::Right) => {
                 self.adjust_horizontal_by_one(Direction::Forward, maybe_select);
                 KeyReaction::RedrawSelection
-            }
+            },
             (None, Key::Up) => {
                 self.adjust_vertical(-1, maybe_select);
                 KeyReaction::RedrawSelection
             }
             (None, Key::Down) => {
                 self.adjust_vertical(1, maybe_select);
->>>>>>> 1e0321f7
                 KeyReaction::RedrawSelection
             }
             (None, Key::Enter) | (None, Key::KpEnter) => self.handle_return(),
@@ -857,21 +715,12 @@
                 self.assert_ok_selection();
                 KeyReaction::RedrawSelection
             }
-<<<<<<< HEAD
-            Key::PageUp => {
-                self.adjust_vertical(-28, maybe_select(mods));
-                KeyReaction::RedrawSelection
-            }
-            Key::PageDown => {
-                self.adjust_vertical(28, maybe_select(mods));
-=======
             (None, Key::PageUp) => {
                 self.adjust_vertical(-28, maybe_select);
                 KeyReaction::RedrawSelection
             }
             (None, Key::PageDown) => {
                 self.adjust_vertical(28, maybe_select);
->>>>>>> 1e0321f7
                 KeyReaction::RedrawSelection
             }
             (None, Key::Tab) => KeyReaction::TriggerDefaultAction,
