/* This Source Code Form is subject to the terms of the Mozilla Public
 * License, v. 2.0. If a copy of the MPL was not distributed with this
 * file, You can obtain one at https://mozilla.org/MPL/2.0/. */

use std::cell::Cell;

use dom_struct::dom_struct;
use html5ever::local_name;

use crate::dom::bindings::cell::DomRefCell;
use crate::dom::bindings::codegen::Bindings::ElementInternalsBinding::{
    ElementInternalsMethods, ValidityStateFlags,
};
use crate::dom::bindings::codegen::UnionTypes::FileOrUSVStringOrFormData;
use crate::dom::bindings::error::{Error, ErrorResult, Fallible};
use crate::dom::bindings::inheritance::Castable;
use crate::dom::bindings::reflector::{reflect_dom_object, Reflector};
use crate::dom::bindings::root::{Dom, DomRoot, MutNullableDom};
use crate::dom::bindings::str::{DOMString, USVString};
use crate::dom::element::Element;
use crate::dom::file::File;
use crate::dom::htmlelement::HTMLElement;
use crate::dom::htmlformelement::{FormDatum, FormDatumValue, HTMLFormElement};
use crate::dom::node::{window_from_node, Node};
use crate::dom::nodelist::NodeList;
use crate::dom::validation::{is_barred_by_datalist_ancestor, Validatable};
use crate::dom::validitystate::{ValidationFlags, ValidityState};
use crate::script_runtime::CanGc;

#[derive(Clone, JSTraceable, MallocSizeOf)]
enum SubmissionValue {
    File(DomRoot<File>),
    FormData(Vec<FormDatum>),
    USVString(USVString),
    None,
}

impl From<Option<&FileOrUSVStringOrFormData>> for SubmissionValue {
    fn from(value: Option<&FileOrUSVStringOrFormData>) -> Self {
        match value {
            None => SubmissionValue::None,
            Some(FileOrUSVStringOrFormData::File(file)) => {
                SubmissionValue::File(DomRoot::from_ref(file))
            },
            Some(FileOrUSVStringOrFormData::USVString(usv_string)) => {
                SubmissionValue::USVString(usv_string.clone())
            },
            Some(FileOrUSVStringOrFormData::FormData(form_data)) => {
                SubmissionValue::FormData(form_data.datums())
            },
        }
    }
}

#[dom_struct]
pub struct ElementInternals {
    reflector_: Reflector,
    /// If `attached` is false, we're using this to hold form-related state
    /// on an element for which `attachInternals()` wasn't called yet; this is
    /// necessary because it might have a form owner.
    attached: Cell<bool>,
    target_element: Dom<HTMLElement>,
    validity_state: MutNullableDom<ValidityState>,
    validation_message: DomRefCell<DOMString>,
    custom_validity_error_message: DomRefCell<DOMString>,
    validation_anchor: MutNullableDom<HTMLElement>,
    submission_value: DomRefCell<SubmissionValue>,
    state: DomRefCell<SubmissionValue>,
    form_owner: MutNullableDom<HTMLFormElement>,
    labels_node_list: MutNullableDom<NodeList>,
}

impl ElementInternals {
    fn new_inherited(target_element: &HTMLElement) -> ElementInternals {
        ElementInternals {
            reflector_: Reflector::new(),
            attached: Cell::new(false),
            target_element: Dom::from_ref(target_element),
            validity_state: Default::default(),
            validation_message: DomRefCell::new(DOMString::new()),
            custom_validity_error_message: DomRefCell::new(DOMString::new()),
            validation_anchor: MutNullableDom::new(None),
            submission_value: DomRefCell::new(SubmissionValue::None),
            state: DomRefCell::new(SubmissionValue::None),
            form_owner: MutNullableDom::new(None),
            labels_node_list: MutNullableDom::new(None),
        }
    }

    pub fn new(element: &HTMLElement) -> DomRoot<ElementInternals> {
        let global = window_from_node(element);
        reflect_dom_object(Box::new(ElementInternals::new_inherited(element)), &*global)
    }

    fn is_target_form_associated(&self) -> bool {
        self.target_element.is_form_associated_custom_element()
    }

    fn set_validation_message(&self, message: DOMString) {
        *self.validation_message.borrow_mut() = message;
    }

    fn set_custom_validity_error_message(&self, message: DOMString) {
        *self.custom_validity_error_message.borrow_mut() = message;
    }

    fn set_submission_value(&self, value: SubmissionValue) {
        *self.submission_value.borrow_mut() = value;
    }

    fn set_state(&self, value: SubmissionValue) {
        *self.state.borrow_mut() = value;
    }

    pub fn set_form_owner(&self, form: Option<&HTMLFormElement>) {
        self.form_owner.set(form);
    }

    pub fn form_owner(&self) -> Option<DomRoot<HTMLFormElement>> {
        self.form_owner.get()
    }

    pub fn set_attached(&self) {
        self.attached.set(true);
    }

    pub fn attached(&self) -> bool {
        self.attached.get()
    }

    pub fn perform_entry_construction(&self, entry_list: &mut Vec<FormDatum>) {
        if self
            .target_element
            .upcast::<Element>()
            .has_attribute(&local_name!("disabled"))
        {
            warn!("We are in perform_entry_construction on an element with disabled attribute!");
        }
        if self.target_element.upcast::<Element>().disabled_state() {
            warn!("We are in perform_entry_construction on an element with disabled bit!");
        }
        if !self.target_element.upcast::<Element>().enabled_state() {
            warn!("We are in perform_entry_construction on an element without enabled bit!");
        }

        if let SubmissionValue::FormData(datums) = &*self.submission_value.borrow() {
            entry_list.extend(datums.iter().cloned());
            return;
        }
        let name = self
            .target_element
            .upcast::<Element>()
            .get_string_attribute(&local_name!("name"));
        if name.is_empty() {
            return;
        }
        match &*self.submission_value.borrow() {
            SubmissionValue::FormData(_) => unreachable!(
                "The FormData submission value has been handled before name empty checking"
            ),
            SubmissionValue::None => {},
            SubmissionValue::USVString(string) => {
                entry_list.push(FormDatum {
                    ty: DOMString::from("string"),
                    name,
                    value: FormDatumValue::String(DOMString::from(string.to_string())),
                });
            },
            SubmissionValue::File(file) => {
                entry_list.push(FormDatum {
                    ty: DOMString::from("file"),
                    name,
                    value: FormDatumValue::File(DomRoot::from_ref(file)),
                });
            },
        }
    }

    pub fn is_invalid(&self) -> bool {
        self.is_target_form_associated() &&
            self.is_instance_validatable() &&
            !self.satisfies_constraints()
    }
}

impl ElementInternalsMethods for ElementInternals {
    /// <https://html.spec.whatwg.org/multipage#dom-elementinternals-setformvalue>
    fn SetFormValue(
        &self,
        value: Option<FileOrUSVStringOrFormData>,
        maybe_state: Option<Option<FileOrUSVStringOrFormData>>,
    ) -> ErrorResult {
        // Steps 1-2: If element is not a form-associated custom element, then throw a "NotSupportedError" DOMException
        if !self.is_target_form_associated() {
            return Err(Error::NotSupported);
        }

        // Step 3: Set target element's submission value
        self.set_submission_value(value.as_ref().into());

        match maybe_state {
            // Step 4: If the state argument of the function is omitted, set element's state to its submission value
            None => self.set_state(value.as_ref().into()),
            // Steps 5-6: Otherwise, set element's state to state
            Some(state) => self.set_state(state.as_ref().into()),
        }
        Ok(())
    }

    /// <https://html.spec.whatwg.org/multipage#dom-elementinternals-setvalidity>
    fn SetValidity(
        &self,
        flags: &ValidityStateFlags,
        message: Option<DOMString>,
        anchor: Option<&HTMLElement>,
    ) -> ErrorResult {
        // Steps 1-2: Check form-associated custom element
        if !self.is_target_form_associated() {
            return Err(Error::NotSupported);
        }

        // Step 3: If flags contains one or more true values and message is not given or is the empty
        // string, then throw a TypeError.
        let bits: ValidationFlags = flags.into();
        if !bits.is_empty() && !message.as_ref().map_or_else(|| false, |m| !m.is_empty()) {
            return Err(Error::Type(
                "Setting an element to invalid requires a message string as the second argument."
                    .to_string(),
            ));
        }

        // Step 4: For each entry `flag` → `value` of `flags`, set element's validity flag with the name
        // `flag` to `value`.
        self.validity_state().update_invalid_flags(bits);
        self.validity_state().update_pseudo_classes();

        // Step 5: Set element's validation message to the empty string if message is not given
        // or all of element's validity flags are false, or to message otherwise.
        if bits.is_empty() {
            self.set_validation_message(DOMString::new());
        } else {
            self.set_validation_message(message.unwrap_or_default());
        }

        // Step 6: If element's customError validity flag is true, then set element's custom validity error
        // message to element's validation message. Otherwise, set element's custom validity error
        // message to the empty string.
        if bits.contains(ValidationFlags::CUSTOM_ERROR) {
            self.set_custom_validity_error_message(self.validation_message.borrow().clone());
        } else {
            self.set_custom_validity_error_message(DOMString::new());
        }

        // Step 7: Set element's validation anchor to null if anchor is not given.
        match anchor {
            None => self.validation_anchor.set(None),
            Some(a) => {
                if a == &*self.target_element ||
                    !self
                        .target_element
                        .upcast::<Node>()
                        .is_shadow_including_inclusive_ancestor_of(a.upcast::<Node>())
                {
                    return Err(Error::NotFound);
                }
                self.validation_anchor.set(Some(a));
            },
        }
        Ok(())
    }

    /// <https://html.spec.whatwg.org/multipage#dom-elementinternals-validationmessage>
    fn GetValidationMessage(&self) -> Fallible<DOMString> {
        // This check isn't in the spec but it's in WPT tests and it maintains
        // consistency with other methods that do specify it
        if !self.is_target_form_associated() {
            return Err(Error::NotSupported);
        }
        Ok(self.validation_message.borrow().clone())
    }

    /// <https://html.spec.whatwg.org/multipage#dom-elementinternals-validity>
    fn GetValidity(&self) -> Fallible<DomRoot<ValidityState>> {
        if !self.is_target_form_associated() {
            return Err(Error::NotSupported);
        }
        Ok(self.validity_state())
    }

    /// <https://html.spec.whatwg.org/multipage#dom-elementinternals-labels>
    fn GetLabels(&self) -> Fallible<DomRoot<NodeList>> {
        if !self.is_target_form_associated() {
            return Err(Error::NotSupported);
        }
        Ok(self.labels_node_list.or_init(|| {
            NodeList::new_labels_list(
                self.target_element.upcast::<Node>().owner_doc().window(),
                &self.target_element,
            )
        }))
    }

    /// <https://html.spec.whatwg.org/multipage#dom-elementinternals-willvalidate>
    fn GetWillValidate(&self) -> Fallible<bool> {
        if !self.is_target_form_associated() {
            return Err(Error::NotSupported);
        }
        Ok(self.is_instance_validatable())
    }

    /// <https://html.spec.whatwg.org/multipage#dom-elementinternals-form>
    fn GetForm(&self) -> Fallible<Option<DomRoot<HTMLFormElement>>> {
        if !self.is_target_form_associated() {
            return Err(Error::NotSupported);
        }
        Ok(self.form_owner.get())
    }

    /// <https://html.spec.whatwg.org/multipage#dom-elementinternals-checkvalidity>
    fn CheckValidity(&self) -> Fallible<bool> {
        if !self.is_target_form_associated() {
            return Err(Error::NotSupported);
        }
        Ok(self.check_validity())
    }

    /// <https://html.spec.whatwg.org/multipage#dom-elementinternals-reportvalidity>
    fn ReportValidity(&self, can_gc: CanGc) -> Fallible<bool> {
        if !self.is_target_form_associated() {
            return Err(Error::NotSupported);
        }
<<<<<<< HEAD
        Ok(self.report_validity(CanGc::note()))
=======
        Ok(self.report_validity(can_gc))
>>>>>>> 65c86628
    }
}

// Form-associated custom elements also need the Validatable trait.
impl Validatable for ElementInternals {
    fn as_element(&self) -> &Element {
        debug_assert!(self.is_target_form_associated());
        self.target_element.upcast::<Element>()
    }

    fn validity_state(&self) -> DomRoot<ValidityState> {
        debug_assert!(self.is_target_form_associated());
        self.validity_state.or_init(|| {
            ValidityState::new(
                &window_from_node(self.target_element.upcast::<Node>()),
                self.target_element.upcast(),
            )
        })
    }

    /// <https://html.spec.whatwg.org/multipage#candidate-for-constraint-validation>
    fn is_instance_validatable(&self) -> bool {
        debug_assert!(self.is_target_form_associated());
        if !self.target_element.is_submittable_element() {
            return false;
        }

        // The form-associated custom element is barred from constraint validation,
        // if the readonly attribute is specified, the element is disabled,
        // or the element has a datalist element ancestor.
        !self.as_element().read_write_state() &&
            !self.as_element().disabled_state() &&
            !is_barred_by_datalist_ancestor(self.target_element.upcast::<Node>())
    }
}<|MERGE_RESOLUTION|>--- conflicted
+++ resolved
@@ -329,11 +329,7 @@
         if !self.is_target_form_associated() {
             return Err(Error::NotSupported);
         }
-<<<<<<< HEAD
-        Ok(self.report_validity(CanGc::note()))
-=======
         Ok(self.report_validity(can_gc))
->>>>>>> 65c86628
     }
 }
 
