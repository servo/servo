/* This Source Code Form is subject to the terms of the Mozilla Public
 * License, v. 2.0. If a copy of the MPL was not distributed with this
 * file, You can obtain one at http://mozilla.org/MPL/2.0/. */

use dom::bindings::codegen::InheritTypes::FileDerived;
use dom::bindings::global::{GlobalRef, GlobalField};
use dom::bindings::js::Root;
use dom::bindings::utils::{Reflector, reflect_dom_object};
use dom::bindings::error::Fallible;
use dom::bindings::codegen::Bindings::BlobBinding;
use dom::bindings::codegen::Bindings::BlobBinding::BlobMethods;
use std::sync::mpsc;
use std::sync::mpsc::Receiver;

use util::str::DOMString;

use num::ToPrimitive;
use std::ascii::AsciiExt;
use std::borrow::ToOwned;
use std::cmp::{min, max};
use std::cell::{Cell};

#[derive(JSTraceable)]
pub enum BlobTypeId {
    Blob,
    File,
}

// http://dev.w3.org/2006/webapi/FileAPI/#blob
#[dom_struct]
pub struct Blob {
    reflector_: Reflector,
    type_: BlobTypeId,
    bytes: Option<Vec<u8>>,
    typeString: DOMString,
    global: GlobalField,
    isClosed_: Cell<bool>
}

fn is_ascii_printable(string: &DOMString) -> bool{
    // Step 5.1 in Sec 5.1 of File API spec
    // http://dev.w3.org/2006/webapi/FileAPI/#constructorBlob
    return string.chars().all(|c| { c >= '\x20' && c <= '\x7E' })
}

impl Blob {
    pub fn new_inherited(global: GlobalRef, type_: BlobTypeId,
                         bytes: Option<Vec<u8>>, typeString: &str) -> Blob {
        Blob {
            reflector_: Reflector::new(),
            type_: type_,
            bytes: bytes,
            typeString: typeString.to_owned(),
            global: GlobalField::from_rooted(&global),
            isClosed_: Cell::new(false)
        }
    }

    pub fn new(global: GlobalRef, bytes: Option<Vec<u8>>,
               typeString: &str) -> Root<Blob> {
        reflect_dom_object(box Blob::new_inherited(global, BlobTypeId::Blob, bytes, typeString),
                           global,
                           BlobBinding::Wrap)
    }

    // http://dev.w3.org/2006/webapi/FileAPI/#constructorBlob
    pub fn Constructor(global: GlobalRef) -> Fallible<Root<Blob>> {
        Ok(Blob::new(global, None, ""))
    }

    // http://dev.w3.org/2006/webapi/FileAPI/#constructorBlob
    pub fn Constructor_(global: GlobalRef, blobParts: DOMString,
                        blobPropertyBag: &BlobBinding::BlobPropertyBag) -> Fallible<Root<Blob>> {
        //TODO: accept other blobParts types - ArrayBuffer or ArrayBufferView or Blob
        let bytes: Option<Vec<u8>> = Some(blobParts.into_bytes());
        let typeString = if is_ascii_printable(&blobPropertyBag.type_) {
            &*blobPropertyBag.type_
        } else {
            ""
        };
        Ok(Blob::new(global, bytes, &typeString.to_ascii_lowercase()))
    }
}

pub trait BlobHelpers {
<<<<<<< HEAD
    fn read_out_buffer(self) -> Receiver<Option<Vec<u8>>> ;
=======
    fn read_out_buffer(self) -> Receiver<Vec<u8>>;
    fn read_out_type(self) -> DOMString;
>>>>>>> e0bd80f8
}

impl<'a> BlobHelpers for &'a Blob {
    fn read_out_buffer(self) -> Receiver<Vec<u8>> {
        let (send, recv) = mpsc::channel();
        send.send(self.bytes.clone().unwrap_or(vec![])).unwrap();
        recv
    }
}

impl<'a> BlobMethods for &'a Blob {
    // http://dev.w3.org/2006/webapi/FileAPI/#dfn-size
    fn Size(self) -> u64{
        match self.bytes {
            None => 0,
            Some(ref bytes) => bytes.len() as u64
        }
    }

    // http://dev.w3.org/2006/webapi/FileAPI/#dfn-type
    fn Type(self) -> DOMString {
        self.typeString.clone()
    }

    // http://dev.w3.org/2006/webapi/FileAPI/#slice-method-algo
    fn Slice(self, start: Option<i64>, end: Option<i64>,
             contentType: Option<DOMString>) -> Root<Blob> {
        let size: i64 = self.Size().to_i64().unwrap();
        let relativeStart: i64 = match start {
            None => 0,
            Some(start) => {
                if start < 0 {
                    max(size.to_i64().unwrap() + start, 0)
                } else {
                    min(start, size)
                }
            }
        };
        let relativeEnd: i64 = match end {
            None => size,
            Some(end) => {
                if end < 0 {
                    max(size + end, 0)
                } else {
                    min(end, size)
                }
            }
        };
        let relativeContentType = match contentType {
            None => "".to_owned(),
            Some(str) => {
                if is_ascii_printable(&str) {
                    str.to_ascii_lowercase()
                } else {
                    "".to_owned()
                }
            }
        };
        let span: i64 = max(relativeEnd - relativeStart, 0);
        let global = self.global.root();
        match self.bytes {
            None => Blob::new(global.r(), None, &relativeContentType),
            Some(ref vec) => {
                let start = relativeStart.to_usize().unwrap();
                let end = (relativeStart + span).to_usize().unwrap();
                let mut bytes: Vec<u8> = Vec::new();
                bytes.push_all(&vec[start..end]);
                Blob::new(global.r(), Some(bytes), &relativeContentType)
            }
        }
    }

    // http://dev.w3.org/2006/webapi/FileAPI/#dfn-isClosed
    fn IsClosed(self) -> bool {
        self.isClosed_.get()
    }

    // http://dev.w3.org/2006/webapi/FileAPI/#dfn-close
    fn Close(self) {
        // Step 1
        if self.isClosed_.get() {
            return;
        }

        // Step 2
        self.isClosed_.set(true);

        // TODO Step 3 if Blob URL Store is implemented

    }
}

impl FileDerived for Blob {
    fn is_file(&self) -> bool {
        match self.type_ {
            BlobTypeId::File => true,
            _ => false
        }
    }
}<|MERGE_RESOLUTION|>--- conflicted
+++ resolved
@@ -83,12 +83,7 @@
 }
 
 pub trait BlobHelpers {
-<<<<<<< HEAD
-    fn read_out_buffer(self) -> Receiver<Option<Vec<u8>>> ;
-=======
     fn read_out_buffer(self) -> Receiver<Vec<u8>>;
-    fn read_out_type(self) -> DOMString;
->>>>>>> e0bd80f8
 }
 
 impl<'a> BlobHelpers for &'a Blob {
