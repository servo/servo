--- conflicted
+++ resolved
@@ -20,14 +20,8 @@
 use devtools_traits::NodeInfo;
 use dom_struct::dom_struct;
 use euclid::default::{Rect, Size2D, Vector2D};
-<<<<<<< HEAD
-use html5ever::{
-    local_name, namespace_url, ns, serialize as html_serialize, Namespace, Prefix, QualName,
-};
-=======
 use html5ever::serialize::HtmlSerializer;
 use html5ever::{Namespace, Prefix, QualName, namespace_url, ns, serialize as html_serialize};
->>>>>>> aef8537d
 use js::jsapi::JSObject;
 use js::rust::HandleObject;
 use libc::{self, c_void, uintptr_t};
@@ -1408,7 +1402,6 @@
             .map(|data| data.element_data.borrow().styles.primary().clone())
     }
 
-<<<<<<< HEAD
     /// <https://html.spec.whatwg.org/multipage/#language>
     pub(crate) fn get_lang(&self) -> Option<String> {
         self.inclusive_ancestors(ShadowIncluding::Yes)
@@ -1422,7 +1415,9 @@
                 // TODO: Check HTTP Content-Language header
             })
             .next()
-=======
+            .unwrap_or(String::new())
+    }
+
     /// <https://dom.spec.whatwg.org/#assign-slotables-for-a-tree>
     pub(crate) fn assign_slottables_for_a_tree(&self) {
         // NOTE: This method traverses all descendants of the node and is potentially very
@@ -1509,7 +1504,6 @@
             current: Some(DomRoot::from_ref(self)),
             next_node: move |n| n.parent_in_flat_tree(),
         }
->>>>>>> aef8537d
     }
 }
 
