/* This Source Code Form is subject to the terms of the Mozilla Public
 * License, v. 2.0. If a copy of the MPL was not distributed with this
 * file, You can obtain one at https://mozilla.org/MPL/2.0/. */

use std::cell::Cell;
use std::collections::HashSet;
use std::default::Default;
use std::rc::Rc;
use std::sync::Arc;
use std::{char, mem};

use app_units::{Au, AU_PER_PX};
use base::id::PipelineId;
use cssparser::{Parser, ParserInput};
use dom_struct::dom_struct;
use euclid::Point2D;
use html5ever::{local_name, namespace_url, ns, LocalName, Prefix, QualName};
use ipc_channel::ipc;
use ipc_channel::ipc::IpcSender;
use ipc_channel::router::ROUTER;
use js::jsapi::JSAutoRealm;
use js::rust::HandleObject;
use mime::{self, Mime};
use net_traits::http_status::HttpStatus;
use net_traits::image_cache::{
    ImageCache, ImageCacheResult, ImageOrMetadataAvailable, ImageResponse, PendingImageId,
    PendingImageResponse, UsePlaceholder,
};
use net_traits::request::{
    CorsSettings, Destination, Initiator, Referrer, RequestBuilder, RequestId,
};
use net_traits::{
    FetchMetadata, FetchResponseListener, FetchResponseMsg, NetworkError, ReferrerPolicy,
    ResourceFetchTiming, ResourceTimingType,
};
use num_traits::ToPrimitive;
use pixels::{CorsStatus, Image, ImageMetadata};
use servo_url::origin::{ImmutableOrigin, MutableOrigin};
use servo_url::ServoUrl;
use style::attr::{parse_integer, parse_length, AttrValue, LengthOrPercentageOrAuto};
use style::context::QuirksMode;
use style::media_queries::MediaList;
use style::parser::ParserContext;
use style::stylesheets::{CssRuleType, Origin, UrlExtraData};
use style::values::specified::length::{Length, NoCalcLength};
use style::values::specified::source_size_list::SourceSizeList;
use style::values::specified::AbsoluteLength;
use style_traits::ParsingMode;
use url::Url;

use super::domexception::DOMErrorName;
use super::types::DOMException;
use crate::document_loader::{LoadBlocker, LoadType};
use crate::dom::activation::Activatable;
use crate::dom::attr::Attr;
use crate::dom::bindings::cell::{DomRefCell, RefMut};
use crate::dom::bindings::codegen::Bindings::DOMRectBinding::DOMRect_Binding::DOMRectMethods;
use crate::dom::bindings::codegen::Bindings::ElementBinding::Element_Binding::ElementMethods;
use crate::dom::bindings::codegen::Bindings::HTMLImageElementBinding::HTMLImageElementMethods;
use crate::dom::bindings::codegen::Bindings::MouseEventBinding::MouseEventMethods;
use crate::dom::bindings::codegen::Bindings::NodeBinding::Node_Binding::NodeMethods;
use crate::dom::bindings::codegen::Bindings::WindowBinding::WindowMethods;
use crate::dom::bindings::error::{Error, Fallible};
use crate::dom::bindings::inheritance::Castable;
use crate::dom::bindings::refcounted::Trusted;
use crate::dom::bindings::reflector::DomObject;
use crate::dom::bindings::root::{DomRoot, LayoutDom, MutNullableDom};
use crate::dom::bindings::str::{DOMString, USVString};
use crate::dom::document::{determine_policy_for_token, Document};
use crate::dom::element::{
    cors_setting_for_element, referrer_policy_for_element, reflect_cross_origin_attribute,
    set_cross_origin_attribute, AttributeMutation, CustomElementCreationMode, Element,
    ElementCreator, LayoutElementHelpers,
};
use crate::dom::event::Event;
use crate::dom::eventtarget::EventTarget;
use crate::dom::globalscope::GlobalScope;
use crate::dom::htmlareaelement::HTMLAreaElement;
use crate::dom::htmlelement::HTMLElement;
use crate::dom::htmlformelement::{FormControl, HTMLFormElement};
use crate::dom::htmlmapelement::HTMLMapElement;
use crate::dom::htmlpictureelement::HTMLPictureElement;
use crate::dom::htmlsourceelement::HTMLSourceElement;
use crate::dom::mouseevent::MouseEvent;
use crate::dom::node::{
    document_from_node, window_from_node, BindContext, Node, NodeDamage, ShadowIncluding,
    UnbindContext,
};
use crate::dom::performanceresourcetiming::InitiatorType;
use crate::dom::promise::Promise;
use crate::dom::values::UNSIGNED_LONG_MAX;
use crate::dom::virtualmethods::VirtualMethods;
use crate::dom::window::Window;
use crate::fetch::create_a_potential_cors_request;
use crate::image_listener::{generate_cache_listener_for_element, ImageCacheListener};
use crate::microtask::{Microtask, MicrotaskRunnable};
use crate::network_listener::{self, PreInvoke, ResourceTimingListener};
use crate::realms::enter_realm;
use crate::script_runtime::CanGc;
use crate::script_thread::ScriptThread;
use crate::task_source::TaskSource;

#[derive(Clone, Copy, Debug)]
enum ParseState {
    InDescriptor,
    InParens,
    AfterDescriptor,
}

pub struct SourceSet {
    image_sources: Vec<ImageSource>,
    source_size: SourceSizeList,
}

impl SourceSet {
    fn new() -> SourceSet {
        SourceSet {
            image_sources: Vec::new(),
            source_size: SourceSizeList::empty(),
        }
    }
}

#[derive(Clone, Debug, PartialEq)]
pub struct ImageSource {
    pub url: String,
    pub descriptor: Descriptor,
}

#[derive(Clone, Debug, PartialEq)]
pub struct Descriptor {
    pub width: Option<u32>,
    pub density: Option<f64>,
}

#[derive(Clone, Copy, JSTraceable, MallocSizeOf)]
#[allow(dead_code)]
enum State {
    Unavailable,
    PartiallyAvailable,
    CompletelyAvailable,
    Broken,
}

#[derive(Clone, Copy, JSTraceable, MallocSizeOf)]
enum ImageRequestPhase {
    Pending,
    Current,
}
#[derive(JSTraceable, MallocSizeOf)]
#[crown::unrooted_must_root_lint::must_root]
struct ImageRequest {
    state: State,
    #[no_trace]
    parsed_url: Option<ServoUrl>,
    source_url: Option<USVString>,
    blocker: Option<LoadBlocker>,
    #[ignore_malloc_size_of = "Arc"]
    #[no_trace]
    image: Option<Arc<Image>>,
    #[no_trace]
    metadata: Option<ImageMetadata>,
    #[no_trace]
    final_url: Option<ServoUrl>,
    current_pixel_density: Option<f64>,
}
#[dom_struct]
pub struct HTMLImageElement {
    htmlelement: HTMLElement,
    image_request: Cell<ImageRequestPhase>,
    current_request: DomRefCell<ImageRequest>,
    pending_request: DomRefCell<ImageRequest>,
    form_owner: MutNullableDom<HTMLFormElement>,
    generation: Cell<u32>,
    #[ignore_malloc_size_of = "SourceSet"]
    source_set: DomRefCell<SourceSet>,
    last_selected_source: DomRefCell<Option<USVString>>,
    #[ignore_malloc_size_of = "promises are hard"]
    image_decode_promises: DomRefCell<Vec<Rc<Promise>>>,
}

impl HTMLImageElement {
    pub fn get_url(&self) -> Option<ServoUrl> {
        self.current_request.borrow().parsed_url.clone()
    }
    // https://html.spec.whatwg.org/multipage/#check-the-usability-of-the-image-argument
    pub fn is_usable(&self) -> Fallible<bool> {
        // If image has an intrinsic width or intrinsic height (or both) equal to zero, then return bad.
        if let Some(image) = &self.current_request.borrow().image {
            if image.width == 0 || image.height == 0 {
                return Ok(false);
            }
        }

        match self.current_request.borrow().state {
            // If image's current request's state is broken, then throw an "InvalidStateError" DOMException.
            State::Broken => Err(Error::InvalidState),
            State::CompletelyAvailable => Ok(true),
            // If image is not fully decodable, then return bad.
            State::PartiallyAvailable | State::Unavailable => Ok(false),
        }
    }
}

/// The context required for asynchronously loading an external image.
struct ImageContext {
    /// Reference to the script thread image cache.
    image_cache: Arc<dyn ImageCache>,
    /// Indicates whether the request failed, and why
    status: Result<(), NetworkError>,
    /// The cache ID for this request.
    id: PendingImageId,
    /// Used to mark abort
    aborted: bool,
    /// The document associated with this request
    doc: Trusted<Document>,
    /// timing data for this resource
    resource_timing: ResourceFetchTiming,
    url: ServoUrl,
}

impl FetchResponseListener for ImageContext {
    fn process_request_body(&mut self, _: RequestId) {}
    fn process_request_eof(&mut self, _: RequestId) {}

    fn process_response(
        &mut self,
        request_id: RequestId,
        metadata: Result<FetchMetadata, NetworkError>,
    ) {
        debug!("got {:?} for {:?}", metadata.as_ref().map(|_| ()), self.url);
        self.image_cache.notify_pending_response(
            self.id,
            FetchResponseMsg::ProcessResponse(request_id, metadata.clone()),
        );

        let metadata = metadata.ok().map(|meta| match meta {
            FetchMetadata::Unfiltered(m) => m,
            FetchMetadata::Filtered { unsafe_, .. } => unsafe_,
        });

        // Step 14.5 of https://html.spec.whatwg.org/multipage/#img-environment-changes
        if let Some(metadata) = metadata.as_ref() {
            if let Some(ref content_type) = metadata.content_type {
                let mime: Mime = content_type.clone().into_inner().into();
                if mime.type_() == mime::MULTIPART && mime.subtype().as_str() == "x-mixed-replace" {
                    self.aborted = true;
                }
            }
        }

        let status = metadata
            .as_ref()
            .map(|m| m.status.clone())
            .unwrap_or_else(HttpStatus::new_error);

        self.status = {
            if status.is_error() {
                Err(NetworkError::Internal(
                    "No http status code received".to_owned(),
                ))
            } else if status.is_success() {
                Ok(())
            } else {
                Err(NetworkError::Internal(format!(
                    "HTTP error code {}",
                    status.code()
                )))
            }
        };
    }

    fn process_response_chunk(&mut self, request_id: RequestId, payload: Vec<u8>) {
        if self.status.is_ok() {
            self.image_cache.notify_pending_response(
                self.id,
                FetchResponseMsg::ProcessResponseChunk(request_id, payload),
            );
        }
    }

    fn process_response_eof(
        &mut self,
        request_id: RequestId,
        response: Result<ResourceFetchTiming, NetworkError>,
    ) {
        self.image_cache.notify_pending_response(
            self.id,
            FetchResponseMsg::ProcessResponseEOF(request_id, response),
        );
    }

    fn resource_timing_mut(&mut self) -> &mut ResourceFetchTiming {
        &mut self.resource_timing
    }

    fn resource_timing(&self) -> &ResourceFetchTiming {
        &self.resource_timing
    }

    fn submit_resource_timing(&mut self) {
        network_listener::submit_timing(self)
    }
}

impl ResourceTimingListener for ImageContext {
    fn resource_timing_information(&self) -> (InitiatorType, ServoUrl) {
        (
            InitiatorType::LocalName("img".to_string()),
            self.url.clone(),
        )
    }

    fn resource_timing_global(&self) -> DomRoot<GlobalScope> {
        self.doc.root().global()
    }
}

impl PreInvoke for ImageContext {
    fn should_invoke(&self) -> bool {
        !self.aborted
    }
}

#[derive(PartialEq)]
pub(crate) enum FromPictureOrSrcSet {
    Yes,
    No,
}

// https://html.spec.whatwg.org/multipage/#update-the-image-data steps 17-20
// This function is also used to prefetch an image in `script::dom::servoparser::prefetch`.
pub(crate) fn image_fetch_request(
    img_url: ServoUrl,
    origin: ImmutableOrigin,
    referrer: Referrer,
    pipeline_id: PipelineId,
    cors_setting: Option<CorsSettings>,
    referrer_policy: Option<ReferrerPolicy>,
    from_picture_or_srcset: FromPictureOrSrcSet,
) -> RequestBuilder {
    let mut request =
        create_a_potential_cors_request(img_url, Destination::Image, cors_setting, None, referrer)
            .origin(origin)
            .pipeline_id(Some(pipeline_id))
            .referrer_policy(referrer_policy);
    if from_picture_or_srcset == FromPictureOrSrcSet::Yes {
        request = request.initiator(Initiator::ImageSet);
    }
    request
}

#[allow(non_snake_case)]
impl HTMLImageElement {
    /// Update the current image with a valid URL.
    fn fetch_image(&self, img_url: &ServoUrl, can_gc: CanGc) {
        let window = window_from_node(self);
        let image_cache = window.image_cache();
        let sender = generate_cache_listener_for_element(self);
        let cache_result = image_cache.track_image(
            img_url.clone(),
            window.origin().immutable().clone(),
            cors_setting_for_element(self.upcast()),
            sender,
            UsePlaceholder::Yes,
        );

        match cache_result {
            ImageCacheResult::Available(ImageOrMetadataAvailable::ImageAvailable {
                image,
                url,
                is_placeholder,
            }) => {
                if is_placeholder {
                    self.process_image_response(
                        ImageResponse::PlaceholderLoaded(image, url),
                        can_gc,
                    )
                } else {
                    self.process_image_response(ImageResponse::Loaded(image, url), can_gc)
                }
            },
            ImageCacheResult::Available(ImageOrMetadataAvailable::MetadataAvailable(m)) => {
                self.process_image_response(ImageResponse::MetadataLoaded(m), can_gc)
            },
            ImageCacheResult::Pending(_) => (),
            ImageCacheResult::ReadyForRequest(id) => self.fetch_request(img_url, id),
            ImageCacheResult::LoadError => self.process_image_response(ImageResponse::None, can_gc),
        };
    }

    fn fetch_request(&self, img_url: &ServoUrl, id: PendingImageId) {
        let document = document_from_node(self);
        let window = window_from_node(self);

        let context = ImageContext {
            image_cache: window.image_cache(),
            status: Ok(()),
            id,
            aborted: false,
            doc: Trusted::new(&document),
            resource_timing: ResourceFetchTiming::new(ResourceTimingType::Resource),
            url: img_url.clone(),
        };

        let request = image_fetch_request(
            img_url.clone(),
            document.origin().immutable().clone(),
            document.global().get_referrer(),
            document.global().pipeline_id(),
            cors_setting_for_element(self.upcast()),
            referrer_policy_for_element(self.upcast()),
            if Self::uses_srcset_or_picture(self.upcast()) {
                FromPictureOrSrcSet::Yes
            } else {
                FromPictureOrSrcSet::No
            },
        );

        // This is a background load because the load blocker already fulfills the
        // purpose of delaying the document's load event.
        document.fetch_background(request, context, None);
    }

    // Steps common to when an image has been loaded.
    fn handle_loaded_image(&self, image: Arc<Image>, url: ServoUrl, can_gc: CanGc) {
        self.current_request.borrow_mut().metadata = Some(ImageMetadata {
            height: image.height,
            width: image.width,
        });
        self.current_request.borrow_mut().final_url = Some(url);
        self.current_request.borrow_mut().image = Some(image);
        self.current_request.borrow_mut().state = State::CompletelyAvailable;
        LoadBlocker::terminate(&mut self.current_request.borrow_mut().blocker, can_gc);
        // Mark the node dirty
        self.upcast::<Node>().dirty(NodeDamage::OtherNodeDamage);
        self.resolve_image_decode_promises();
    }

    /// Step 24 of <https://html.spec.whatwg.org/multipage/#update-the-image-data>
    fn process_image_response(&self, image: ImageResponse, can_gc: CanGc) {
        // TODO: Handle multipart/x-mixed-replace
        let (trigger_image_load, trigger_image_error) = match (image, self.image_request.get()) {
            (ImageResponse::Loaded(image, url), ImageRequestPhase::Current) => {
                self.handle_loaded_image(image, url, can_gc);
                (true, false)
            },
            (ImageResponse::PlaceholderLoaded(image, url), ImageRequestPhase::Current) => {
                self.handle_loaded_image(image, url, can_gc);
                (false, true)
            },
            (ImageResponse::Loaded(image, url), ImageRequestPhase::Pending) => {
                self.abort_request(State::Unavailable, ImageRequestPhase::Pending, can_gc);
                self.image_request.set(ImageRequestPhase::Current);
                self.handle_loaded_image(image, url, can_gc);
                (true, false)
            },
            (ImageResponse::PlaceholderLoaded(image, url), ImageRequestPhase::Pending) => {
                self.abort_request(State::Unavailable, ImageRequestPhase::Pending, can_gc);
                self.image_request.set(ImageRequestPhase::Current);
                self.handle_loaded_image(image, url, can_gc);
                (false, true)
            },
            (ImageResponse::MetadataLoaded(meta), ImageRequestPhase::Current) => {
                self.current_request.borrow_mut().state = State::PartiallyAvailable;
                self.current_request.borrow_mut().metadata = Some(meta);
                (false, false)
            },
            (ImageResponse::MetadataLoaded(_), ImageRequestPhase::Pending) => {
                self.pending_request.borrow_mut().state = State::PartiallyAvailable;
                (false, false)
            },
            (ImageResponse::None, ImageRequestPhase::Current) => {
                self.abort_request(State::Broken, ImageRequestPhase::Current, can_gc);
                (false, true)
            },
            (ImageResponse::None, ImageRequestPhase::Pending) => {
                self.abort_request(State::Broken, ImageRequestPhase::Current, can_gc);
                self.abort_request(State::Broken, ImageRequestPhase::Pending, can_gc);
                self.image_request.set(ImageRequestPhase::Current);
                (false, true)
            },
        };

        // Fire image.onload and loadend
        if trigger_image_load {
            // TODO: https://html.spec.whatwg.org/multipage/#fire-a-progress-event-or-event
            self.upcast::<EventTarget>().fire_event(atom!("load"));
            self.upcast::<EventTarget>().fire_event(atom!("loadend"));
        }

        // Fire image.onerror
        if trigger_image_error {
            self.upcast::<EventTarget>().fire_event(atom!("error"));
            self.upcast::<EventTarget>().fire_event(atom!("loadend"));
        }

        // Trigger reflow
        let window = window_from_node(self);
        window.add_pending_reflow();
    }

    fn process_image_response_for_environment_change(
        &self,
        image: ImageResponse,
        src: USVString,
        generation: u32,
        selected_pixel_density: f64,
        can_gc: CanGc,
    ) {
        match image {
            ImageResponse::Loaded(image, url) | ImageResponse::PlaceholderLoaded(image, url) => {
                self.pending_request.borrow_mut().metadata = Some(ImageMetadata {
                    height: image.height,
                    width: image.width,
                });
                self.pending_request.borrow_mut().final_url = Some(url);
                self.pending_request.borrow_mut().image = Some(image);
                self.finish_reacting_to_environment_change(src, generation, selected_pixel_density);
            },
            ImageResponse::MetadataLoaded(meta) => {
                self.pending_request.borrow_mut().metadata = Some(meta);
            },
            ImageResponse::None => {
                self.abort_request(State::Unavailable, ImageRequestPhase::Pending, can_gc);
            },
        };
    }

    /// <https://html.spec.whatwg.org/multipage/#abort-the-image-request>
    fn abort_request(&self, state: State, request: ImageRequestPhase, can_gc: CanGc) {
        let mut request = match request {
            ImageRequestPhase::Current => self.current_request.borrow_mut(),
            ImageRequestPhase::Pending => self.pending_request.borrow_mut(),
        };
        LoadBlocker::terminate(&mut request.blocker, can_gc);
        request.state = state;
        request.image = None;
        request.metadata = None;

        if matches!(state, State::Broken) {
            self.reject_image_decode_promises();
        } else if matches!(state, State::CompletelyAvailable) {
            self.resolve_image_decode_promises();
        }
    }

    /// <https://html.spec.whatwg.org/multipage/#update-the-source-set>
    fn update_source_set(&self) {
        // Step 1
        *self.source_set.borrow_mut() = SourceSet::new();

        // Step 2
        let elem = self.upcast::<Element>();
        let parent = elem.upcast::<Node>().GetParentElement();
        let nodes;
        let elements = match parent.as_ref() {
            Some(p) => {
                if p.is::<HTMLPictureElement>() {
                    nodes = p.upcast::<Node>().children();
                    nodes
                        .filter_map(DomRoot::downcast::<Element>)
                        .map(|n| DomRoot::from_ref(&*n))
                        .collect()
                } else {
                    vec![DomRoot::from_ref(elem)]
                }
            },
            None => vec![DomRoot::from_ref(elem)],
        };

        // Step 3
        let width = match elem.get_attribute(&ns!(), &local_name!("width")) {
            Some(x) => match parse_length(&x.value()) {
                LengthOrPercentageOrAuto::Length(x) => {
                    let abs_length = AbsoluteLength::Px(x.to_f32_px());
                    Some(Length::NoCalc(NoCalcLength::Absolute(abs_length)))
                },
                _ => None,
            },
            None => None,
        };

        // Step 4
        for element in &elements {
            // Step 4.1
            if *element == DomRoot::from_ref(elem) {
                let mut source_set = SourceSet::new();
                // Step 4.1.1
                if let Some(x) = element.get_attribute(&ns!(), &local_name!("srcset")) {
                    source_set.image_sources = parse_a_srcset_attribute(&x.value());
                }

                // Step 4.1.2
                if let Some(x) = element.get_attribute(&ns!(), &local_name!("sizes")) {
                    source_set.source_size =
                        parse_a_sizes_attribute(DOMString::from_string(x.value().to_string()));
                }

                // Step 4.1.3
                let src_attribute = element.get_string_attribute(&local_name!("src"));
                let is_src_empty = src_attribute.is_empty();
                let no_density_source_of_1 = source_set
                    .image_sources
                    .iter()
                    .all(|source| source.descriptor.density != Some(1.));
                let no_width_descriptor = source_set
                    .image_sources
                    .iter()
                    .all(|source| source.descriptor.width.is_none());
                if !is_src_empty && no_density_source_of_1 && no_width_descriptor {
                    source_set.image_sources.push(ImageSource {
                        url: src_attribute.to_string(),
                        descriptor: Descriptor {
                            width: None,
                            density: None,
                        },
                    })
                }

                // Step 4.1.4
                self.normalise_source_densities(&mut source_set, width);

                // Step 4.1.5
                *self.source_set.borrow_mut() = source_set;

                // Step 4.1.6
                return;
            }
            // Step 4.2
            if !element.is::<HTMLSourceElement>() {
                continue;
            }

            // Step 4.3 - 4.4
            let mut source_set = SourceSet::new();
            match element.get_attribute(&ns!(), &local_name!("srcset")) {
                Some(x) => {
                    source_set.image_sources = parse_a_srcset_attribute(&x.value());
                },
                _ => continue,
            }

            // Step 4.5
            if source_set.image_sources.is_empty() {
                continue;
            }

            // Step 4.6
            if let Some(x) = element.get_attribute(&ns!(), &local_name!("media")) {
                if !self.matches_environment(x.value().to_string()) {
                    continue;
                }
            }

            // Step 4.7
            if let Some(x) = element.get_attribute(&ns!(), &local_name!("sizes")) {
                source_set.source_size =
                    parse_a_sizes_attribute(DOMString::from_string(x.value().to_string()));
            }

            // Step 4.8
            if let Some(x) = element.get_attribute(&ns!(), &local_name!("type")) {
                // TODO Handle unsupported mime type
                let mime = x.value().parse::<Mime>();
                match mime {
                    Ok(m) => match m.type_() {
                        mime::IMAGE => (),
                        _ => continue,
                    },
                    _ => continue,
                }
            }

            // Step 4.9
            self.normalise_source_densities(&mut source_set, width);

            // Step 4.10
            *self.source_set.borrow_mut() = source_set;
            return;
        }
    }

    fn evaluate_source_size_list(
        &self,
        source_size_list: &mut SourceSizeList,
        _width: Option<Length>,
    ) -> Au {
        let document = document_from_node(self);
        let quirks_mode = document.quirks_mode();
        let result = source_size_list.evaluate(document.window().layout().device(), quirks_mode);
        result
    }

    /// <https://html.spec.whatwg.org/multipage/#matches-the-environment>
    fn matches_environment(&self, media_query: String) -> bool {
        let document = document_from_node(self);
        let quirks_mode = document.quirks_mode();
        let document_url_data = UrlExtraData(document.url().get_arc());
        // FIXME(emilio): This should do the same that we do for other media
        // lists regarding the rule type and such, though it doesn't really
        // matter right now...
        //
        // Also, ParsingMode::all() is wrong, and should be DEFAULT.
        let context = ParserContext::new(
            Origin::Author,
            &document_url_data,
            Some(CssRuleType::Style),
            ParsingMode::all(),
            quirks_mode,
            /* namespaces = */ Default::default(),
            None,
            None,
        );
        let mut parserInput = ParserInput::new(&media_query);
        let mut parser = Parser::new(&mut parserInput);
        let media_list = MediaList::parse(&context, &mut parser);
        let result = media_list.evaluate(document.window().layout().device(), quirks_mode);
        result
    }

    /// <https://html.spec.whatwg.org/multipage/#normalise-the-source-densities>
    fn normalise_source_densities(&self, source_set: &mut SourceSet, width: Option<Length>) {
        // Step 1
        let source_size = &mut source_set.source_size;

        // Find source_size_length for Step 2.2
        let source_size_length = self.evaluate_source_size_list(source_size, width);

        // Step 2
        for imgsource in &mut source_set.image_sources {
            // Step 2.1
            if imgsource.descriptor.density.is_some() {
                continue;
            }
            // Step 2.2
            if imgsource.descriptor.width.is_some() {
                let wid = imgsource.descriptor.width.unwrap();
                imgsource.descriptor.density = Some(wid as f64 / source_size_length.to_f64_px());
            } else {
                //Step 2.3
                imgsource.descriptor.density = Some(1_f64);
            }
        }
    }

    /// <https://html.spec.whatwg.org/multipage/#select-an-image-source>
    fn select_image_source(&self) -> Option<(USVString, f64)> {
        // Step 1, 3
        self.update_source_set();
        let source_set = &*self.source_set.borrow_mut();
        let len = source_set.image_sources.len();

        // Step 2
        if len == 0 {
            return None;
        }

        // Step 4
        let mut repeat_indices = HashSet::new();
        for outer_index in 0..len {
            if repeat_indices.contains(&outer_index) {
                continue;
            }
            let imgsource = &source_set.image_sources[outer_index];
            let pixel_density = imgsource.descriptor.density.unwrap();
            for inner_index in (outer_index + 1)..len {
                let imgsource2 = &source_set.image_sources[inner_index];
                if pixel_density == imgsource2.descriptor.density.unwrap() {
                    repeat_indices.insert(inner_index);
                }
            }
        }

        let mut max = (0f64, 0);
        let img_sources = &mut vec![];
        for (index, image_source) in source_set.image_sources.iter().enumerate() {
            if repeat_indices.contains(&index) {
                continue;
            }
            let den = image_source.descriptor.density.unwrap();
            if max.0 < den {
                max = (den, img_sources.len());
            }
            img_sources.push(image_source);
        }

        // Step 5
        let mut best_candidate = max;
        let device_pixel_ratio = document_from_node(self)
            .window()
            .window_size()
            .device_pixel_ratio
            .get() as f64;
        for (index, image_source) in img_sources.iter().enumerate() {
            let current_den = image_source.descriptor.density.unwrap();
            if current_den < best_candidate.0 && current_den >= device_pixel_ratio {
                best_candidate = (current_den, index);
            }
        }
        let selected_source = img_sources.remove(best_candidate.1).clone();
        Some((
            USVString(selected_source.url),
            selected_source.descriptor.density.unwrap(),
        ))
    }

    fn init_image_request(
        &self,
        request: &mut RefMut<ImageRequest>,
        url: &ServoUrl,
        src: &USVString,
        can_gc: CanGc,
    ) {
        request.parsed_url = Some(url.clone());
        request.source_url = Some(src.clone());
        request.image = None;
        request.metadata = None;
        let document = document_from_node(self);
        LoadBlocker::terminate(&mut request.blocker, can_gc);
        request.blocker = Some(LoadBlocker::new(&document, LoadType::Image(url.clone())));
    }

    /// Step 13-17 of html.spec.whatwg.org/multipage/#update-the-image-data
    fn prepare_image_request(
        &self,
        url: &ServoUrl,
        src: &USVString,
        selected_pixel_density: f64,
        can_gc: CanGc,
    ) {
        match self.image_request.get() {
            ImageRequestPhase::Pending => {
                if let Some(pending_url) = self.pending_request.borrow().parsed_url.clone() {
                    // Step 13
                    if pending_url == *url {
                        return;
                    }
                }
            },
            ImageRequestPhase::Current => {
                let mut current_request = self.current_request.borrow_mut();
                let mut pending_request = self.pending_request.borrow_mut();
                // step 16, create a new "image_request"
                match (current_request.parsed_url.clone(), current_request.state) {
                    (Some(parsed_url), State::PartiallyAvailable) => {
                        // Step 14
                        if parsed_url == *url {
                            // Step 15 abort pending request
                            pending_request.image = None;
                            pending_request.parsed_url = None;
                            LoadBlocker::terminate(&mut pending_request.blocker, can_gc);
                            // TODO: queue a task to restart animation, if restart-animation is set
                            return;
                        }
                        pending_request.current_pixel_density = Some(selected_pixel_density);
                        self.image_request.set(ImageRequestPhase::Pending);
                        self.init_image_request(&mut pending_request, url, src, can_gc);
                    },
                    (_, State::Broken) | (_, State::Unavailable) => {
                        // Step 17
                        current_request.current_pixel_density = Some(selected_pixel_density);
                        self.init_image_request(&mut current_request, url, src, can_gc);
                    },
                    (_, _) => {
                        // step 17
                        pending_request.current_pixel_density = Some(selected_pixel_density);
                        self.image_request.set(ImageRequestPhase::Pending);
                        self.init_image_request(&mut pending_request, url, src, can_gc);
                    },
                }
            },
        }
        self.fetch_image(url, can_gc);
    }

    /// Step 8-12 of html.spec.whatwg.org/multipage/#update-the-image-data
    fn update_the_image_data_sync_steps(&self, can_gc: CanGc) {
        let document = document_from_node(self);
        let window = document.window();
        let task_source = window.task_manager().dom_manipulation_task_source();
        let this = Trusted::new(self);
        let (src, pixel_density) = match self.select_image_source() {
            // Step 8
            Some(data) => data,
            None => {
                self.abort_request(State::Broken, ImageRequestPhase::Current, can_gc);
                self.abort_request(State::Broken, ImageRequestPhase::Pending, can_gc);
                // Step 9.
                // FIXME(nox): Why are errors silenced here?
                let _ = task_source.queue(
                    task!(image_null_source_error: move || {
                        let this = this.root();
                        {
                            let mut current_request =
                                this.current_request.borrow_mut();
                            current_request.source_url = None;
                            current_request.parsed_url = None;
                        }
                        let elem = this.upcast::<Element>();
                        let src_present = elem.has_attribute(&local_name!("src"));

                        if src_present || Self::uses_srcset_or_picture(elem) {
                            this.upcast::<EventTarget>().fire_event(atom!("error"));
                        }
                    }),
                    window.upcast(),
                );
                return;
            },
        };

        // Step 11
        let base_url = document.base_url();
        let parsed_url = base_url.join(&src.0);
        match parsed_url {
            Ok(url) => {
                // Step 13-17
                self.prepare_image_request(&url, &src, pixel_density, can_gc);
            },
            Err(_) => {
                self.abort_request(State::Broken, ImageRequestPhase::Current, can_gc);
                self.abort_request(State::Broken, ImageRequestPhase::Pending, can_gc);
                // Step 12.1-12.5.
                let src = src.0;
                // FIXME(nox): Why are errors silenced here?
                let _ = task_source.queue(
                    task!(image_selected_source_error: move || {
                        let this = this.root();
                        {
                            let mut current_request =
                                this.current_request.borrow_mut();
                            current_request.source_url = Some(USVString(src))
                        }
                        this.upcast::<EventTarget>().fire_event(atom!("error"));

                    }),
                    window.upcast(),
                );
            },
        }
    }

    /// <https://html.spec.whatwg.org/multipage/#update-the-image-data>
    pub fn update_the_image_data(&self, can_gc: CanGc) {
        let document = document_from_node(self);
        let window = document.window();
        let elem = self.upcast::<Element>();
        let src = elem.get_url_attribute(&local_name!("src"));
        let base_url = document.base_url();

        // https://html.spec.whatwg.org/multipage/#reacting-to-dom-mutations
        // Always first set the current request to unavailable,
        // ensuring img.complete is false.
        {
            let mut current_request = self.current_request.borrow_mut();
            current_request.state = State::Unavailable;
        }

        if !document.is_active() {
            // Step 1 (if the document is inactive)
            // TODO: use GlobalScope::enqueue_microtask,
            // to queue micro task to come back to this algorithm
        }
        // Step 2 abort if user-agent does not supports images
        // NOTE: Servo only supports images, skipping this step

        // Step 3, 4
        let mut selected_source = None;
        let mut pixel_density = None;
        let src_set = elem.get_url_attribute(&local_name!("srcset"));
        let is_parent_picture = elem
            .upcast::<Node>()
            .GetParentElement()
            .is_some_and(|p| p.is::<HTMLPictureElement>());
        if src_set.is_empty() && !is_parent_picture && !src.is_empty() {
            selected_source = Some(src.clone());
            pixel_density = Some(1_f64);
        };

        // Step 5
        self.last_selected_source
            .borrow_mut()
            .clone_from(&selected_source);

        // Step 6, check the list of available images
        if let Some(src) = selected_source {
            if let Ok(img_url) = base_url.join(&src) {
                let image_cache = window.image_cache();
                let response = image_cache.get_image(
                    img_url.clone(),
                    window.origin().immutable().clone(),
                    cors_setting_for_element(self.upcast()),
                );

                if let Some(image) = response {
                    // Cancel any outstanding tasks that were queued before the src was
                    // set on this element.
                    self.generation.set(self.generation.get() + 1);
                    // Step 6.3
                    let metadata = ImageMetadata {
                        height: image.height,
                        width: image.width,
                    };
                    // Step 6.3.2 abort requests
                    self.abort_request(
                        State::CompletelyAvailable,
                        ImageRequestPhase::Current,
                        can_gc,
                    );
                    self.abort_request(State::Unavailable, ImageRequestPhase::Pending, can_gc);
                    let mut current_request = self.current_request.borrow_mut();
                    current_request.final_url = Some(img_url.clone());
                    current_request.image = Some(image.clone());
                    current_request.metadata = Some(metadata);
                    // Step 6.3.6
                    current_request.current_pixel_density = pixel_density;
                    let this = Trusted::new(self);
                    let src = src.0;
                    let _ = window.task_manager().dom_manipulation_task_source().queue(
                        task!(image_load_event: move || {
                            let this = this.root();
                            {
                                let mut current_request =
                                    this.current_request.borrow_mut();
                                current_request.parsed_url = Some(img_url);
                                current_request.source_url = Some(USVString(src));
                            }
                            // TODO: restart animation, if set.
                            this.upcast::<EventTarget>().fire_event(atom!("load"));
                        }),
                        window.upcast(),
                    );
                    return;
                }
            }
        }
        // step 7, await a stable state.
        self.generation.set(self.generation.get() + 1);
        let task = ImageElementMicrotask::StableStateUpdateImageData {
            elem: DomRoot::from_ref(self),
            generation: self.generation.get(),
        };
        ScriptThread::await_stable_state(Microtask::ImageElement(task));
    }

    /// <https://html.spec.whatwg.org/multipage/#img-environment-changes>
    pub fn react_to_environment_changes(&self) {
        // Step 1
        let task = ImageElementMicrotask::EnvironmentChanges {
            elem: DomRoot::from_ref(self),
            generation: self.generation.get(),
        };
        ScriptThread::await_stable_state(Microtask::ImageElement(task));
    }

    /// Step 2-12 of <https://html.spec.whatwg.org/multipage/#img-environment-changes>
    fn react_to_environment_changes_sync_steps(&self, generation: u32, can_gc: CanGc) {
        // TODO reduce duplicacy of this code

        fn generate_cache_listener_for_element(
            elem: &HTMLImageElement,
            selected_source: String,
            selected_pixel_density: f64,
        ) -> IpcSender<PendingImageResponse> {
            let trusted_node = Trusted::new(elem);
            let (responder_sender, responder_receiver) = ipc::channel().unwrap();

            let window = window_from_node(elem);
            let (task_source, canceller) = window
                .task_manager()
                .networking_task_source_with_canceller();
            let generation = elem.generation.get();

            ROUTER.add_typed_route(
                responder_receiver,
                Box::new(move |message| {
                    debug!("Got image {:?}", message);
                    // Return the image via a message to the script thread, which marks
                    // the element as dirty and triggers a reflow.
                    let element = trusted_node.clone();
                    let image: PendingImageResponse = message.unwrap();
                    let selected_source_clone = selected_source.clone();
                    let _ = task_source.queue_with_canceller(
                        task!(process_image_response_for_environment_change: move || {
                            let element = element.root();
                            // Ignore any image response for a previous request that has been discarded.
                            if generation == element.generation.get() {
                                element.process_image_response_for_environment_change(image.response,
                                    USVString::from(selected_source_clone), generation,
                                    selected_pixel_density, CanGc::note());
                            }
                        }),
                        &canceller,
                    );
                }),
            );

            responder_sender
        }

        let elem = self.upcast::<Element>();
        let document = document_from_node(elem);
        let has_pending_request = matches!(self.image_request.get(), ImageRequestPhase::Pending);

        // Step 2
        if !document.is_active() || !Self::uses_srcset_or_picture(elem) || has_pending_request {
            return;
        }

        // Steps 3-4
        let (selected_source, selected_pixel_density) = match self.select_image_source() {
            Some(selected) => selected,
            None => return,
        };

        // Step 5
        let same_source = match *self.last_selected_source.borrow() {
            Some(ref last_src) => *last_src == selected_source,
            _ => false,
        };

        let same_selected_pixel_density = match self.current_request.borrow().current_pixel_density
        {
            Some(den) => selected_pixel_density == den,
            _ => false,
        };

        if same_source && same_selected_pixel_density {
            return;
        }

        let base_url = document.base_url();
        // Step 6
        let img_url = match base_url.join(&selected_source.0) {
            Ok(url) => url,
            Err(_) => return,
        };

        // Step 12
        self.image_request.set(ImageRequestPhase::Pending);
        self.init_image_request(
            &mut self.pending_request.borrow_mut(),
            &img_url,
            &selected_source,
            can_gc,
        );

        let window = window_from_node(self);
        let image_cache = window.image_cache();

        // Step 14
        let sender = generate_cache_listener_for_element(
            self,
            selected_source.0.clone(),
            selected_pixel_density,
        );
        let cache_result = image_cache.track_image(
            img_url.clone(),
            window.origin().immutable().clone(),
            cors_setting_for_element(self.upcast()),
            sender,
            UsePlaceholder::No,
        );

        match cache_result {
            ImageCacheResult::Available(ImageOrMetadataAvailable::ImageAvailable { .. }) => {
                // Step 15
                self.finish_reacting_to_environment_change(
                    selected_source,
                    generation,
                    selected_pixel_density,
                )
            },
            ImageCacheResult::Available(ImageOrMetadataAvailable::MetadataAvailable(m)) => {
                self.process_image_response_for_environment_change(
                    ImageResponse::MetadataLoaded(m),
                    selected_source,
                    generation,
                    selected_pixel_density,
                    can_gc,
                );
            },
            ImageCacheResult::LoadError => {
                self.process_image_response_for_environment_change(
                    ImageResponse::None,
                    selected_source,
                    generation,
                    selected_pixel_density,
                    can_gc,
                );
            },
            ImageCacheResult::ReadyForRequest(id) => self.fetch_request(&img_url, id),
            ImageCacheResult::Pending(_) => (),
        }
    }

    // Step 2 for <https://html.spec.whatwg.org/multipage/#dom-img-decode>
    fn react_to_decode_image_sync_steps(&self, promise: Rc<Promise>) {
        let document = document_from_node(self);
        // Step 2.1 of <https://html.spec.whatwg.org/multipage/#dom-img-decode>
        if !document.is_fully_active() ||
            matches!(self.current_request.borrow().state, State::Broken)
        {
            promise.reject_native(&DOMException::new(
                &document.global(),
                DOMErrorName::EncodingError,
            ));
        } else if matches!(
            self.current_request.borrow().state,
            State::CompletelyAvailable
        ) {
            // this doesn't follow the spec, but it's been discussed in <https://github.com/whatwg/html/issues/4217>
            promise.resolve_native(&());
        } else {
            self.image_decode_promises
                .borrow_mut()
                .push(promise.clone());
        }
    }

    fn resolve_image_decode_promises(&self) {
        for promise in self.image_decode_promises.borrow().iter() {
            promise.resolve_native(&());
        }
        self.image_decode_promises.borrow_mut().clear();
    }

    fn reject_image_decode_promises(&self) {
        let document = document_from_node(self);
        for promise in self.image_decode_promises.borrow().iter() {
            promise.reject_native(&DOMException::new(
                &document.global(),
                DOMErrorName::EncodingError,
            ));
        }
        self.image_decode_promises.borrow_mut().clear();
    }

    /// Step 15 for <https://html.spec.whatwg.org/multipage/#img-environment-changes>
    fn finish_reacting_to_environment_change(
        &self,
        src: USVString,
        generation: u32,
        selected_pixel_density: f64,
    ) {
        let this = Trusted::new(self);
        let window = window_from_node(self);
        let src = src.0;
        let _ = window.task_manager().dom_manipulation_task_source().queue(
            task!(image_load_event: move || {
                let this = this.root();
                let relevant_mutation = this.generation.get() != generation;
                // Step 15.1
                if relevant_mutation {
                    this.abort_request(State::Unavailable, ImageRequestPhase::Pending, CanGc::note());
                    return;
                }
                // Step 15.2
                *this.last_selected_source.borrow_mut() = Some(USVString(src));

                {
                    let mut pending_request = this.pending_request.borrow_mut();
                    pending_request.current_pixel_density = Some(selected_pixel_density);

                    // Step 15.3
                    pending_request.state = State::CompletelyAvailable;

                    // Step 15.4
                    // Already a part of the list of available images due to Step 14

                    // Step 15.5
                    mem::swap(&mut this.current_request.borrow_mut(), &mut pending_request);
<<<<<<< HEAD
=======
                    this.abort_request(State::Unavailable, ImageRequestPhase::Pending, CanGc::note());
>>>>>>> 2af81fb0
                }
                this.abort_request(State::Unavailable, ImageRequestPhase::Pending, can_gc);

                // Step 15.6
                this.upcast::<Node>().dirty(NodeDamage::OtherNodeDamage);

                // Step 15.7
                this.upcast::<EventTarget>().fire_event(atom!("load"));
            }),
            window.upcast(),
        );
    }

    fn uses_srcset_or_picture(elem: &Element) -> bool {
        let has_src = elem.has_attribute(&local_name!("srcset"));
        let is_parent_picture = elem
            .upcast::<Node>()
            .GetParentElement()
            .is_some_and(|p| p.is::<HTMLPictureElement>());
        has_src || is_parent_picture
    }

    fn new_inherited(
        local_name: LocalName,
        prefix: Option<Prefix>,
        document: &Document,
    ) -> HTMLImageElement {
        HTMLImageElement {
            htmlelement: HTMLElement::new_inherited(local_name, prefix, document),
            image_request: Cell::new(ImageRequestPhase::Current),
            current_request: DomRefCell::new(ImageRequest {
                state: State::Unavailable,
                parsed_url: None,
                source_url: None,
                image: None,
                metadata: None,
                blocker: None,
                final_url: None,
                current_pixel_density: None,
            }),
            pending_request: DomRefCell::new(ImageRequest {
                state: State::Unavailable,
                parsed_url: None,
                source_url: None,
                image: None,
                metadata: None,
                blocker: None,
                final_url: None,
                current_pixel_density: None,
            }),
            form_owner: Default::default(),
            generation: Default::default(),
            source_set: DomRefCell::new(SourceSet::new()),
            last_selected_source: DomRefCell::new(None),
            image_decode_promises: DomRefCell::new(vec![]),
        }
    }

    #[allow(crown::unrooted_must_root)]
    pub fn new(
        local_name: LocalName,
        prefix: Option<Prefix>,
        document: &Document,
        proto: Option<HandleObject>,
    ) -> DomRoot<HTMLImageElement> {
        Node::reflect_node_with_proto(
            Box::new(HTMLImageElement::new_inherited(
                local_name, prefix, document,
            )),
            document,
            proto,
        )
    }

    pub fn areas(&self) -> Option<Vec<DomRoot<HTMLAreaElement>>> {
        let elem = self.upcast::<Element>();
        let usemap_attr = elem.get_attribute(&ns!(), &local_name!("usemap"))?;

        let value = usemap_attr.value();

        if value.len() == 0 || !value.is_char_boundary(1) {
            return None;
        }

        let (first, last) = value.split_at(1);

        if first != "#" || last.is_empty() {
            return None;
        }

        let useMapElements = document_from_node(self)
            .upcast::<Node>()
            .traverse_preorder(ShadowIncluding::No)
            .filter_map(DomRoot::downcast::<HTMLMapElement>)
            .find(|n| {
                n.upcast::<Element>()
                    .get_name()
                    .is_some_and(|n| *n == *last)
            });

        useMapElements.map(|mapElem| mapElem.get_area_elements())
    }

    pub fn same_origin(&self, origin: &MutableOrigin) -> bool {
        if let Some(ref image) = self.current_request.borrow().image {
            return image.cors_status == CorsStatus::Safe;
        }

        self.current_request
            .borrow()
            .final_url
            .as_ref()
            .is_some_and(|url| url.scheme() == "data" || url.origin().same_origin(origin))
    }
}

#[derive(JSTraceable, MallocSizeOf)]
pub enum ImageElementMicrotask {
    StableStateUpdateImageData {
        elem: DomRoot<HTMLImageElement>,
        generation: u32,
    },
    EnvironmentChanges {
        elem: DomRoot<HTMLImageElement>,
        generation: u32,
    },
    Decode {
        elem: DomRoot<HTMLImageElement>,
        #[ignore_malloc_size_of = "promises are hard"]
        promise: Rc<Promise>,
    },
}

impl MicrotaskRunnable for ImageElementMicrotask {
    fn handler(&self, can_gc: CanGc) {
        match *self {
            ImageElementMicrotask::StableStateUpdateImageData {
                ref elem,
                ref generation,
            } => {
                // Step 7 of https://html.spec.whatwg.org/multipage/#update-the-image-data,
                // stop here if other instances of this algorithm have been scheduled
                if elem.generation.get() == *generation {
                    elem.update_the_image_data_sync_steps(can_gc);
                }
            },
            ImageElementMicrotask::EnvironmentChanges {
                ref elem,
                ref generation,
            } => {
                elem.react_to_environment_changes_sync_steps(*generation, can_gc);
            },
            ImageElementMicrotask::Decode {
                ref elem,
                ref promise,
            } => {
                elem.react_to_decode_image_sync_steps(promise.clone());
            },
        }
    }

    fn enter_realm(&self) -> JSAutoRealm {
        match self {
            &ImageElementMicrotask::StableStateUpdateImageData { ref elem, .. } |
            &ImageElementMicrotask::EnvironmentChanges { ref elem, .. } |
            &ImageElementMicrotask::Decode { ref elem, .. } => enter_realm(&**elem),
        }
    }
}

pub trait LayoutHTMLImageElementHelpers {
    fn image_url(self) -> Option<ServoUrl>;
    fn image_density(self) -> Option<f64>;
    fn image_data(self) -> (Option<Arc<Image>>, Option<ImageMetadata>);
    fn get_width(self) -> LengthOrPercentageOrAuto;
    fn get_height(self) -> LengthOrPercentageOrAuto;
}

impl<'dom> LayoutDom<'dom, HTMLImageElement> {
    #[allow(unsafe_code)]
    fn current_request(self) -> &'dom ImageRequest {
        unsafe { self.unsafe_get().current_request.borrow_for_layout() }
    }
}

impl LayoutHTMLImageElementHelpers for LayoutDom<'_, HTMLImageElement> {
    fn image_url(self) -> Option<ServoUrl> {
        self.current_request().parsed_url.clone()
    }

    fn image_data(self) -> (Option<Arc<Image>>, Option<ImageMetadata>) {
        let current_request = self.current_request();
        (
            current_request.image.clone(),
            current_request.metadata.clone(),
        )
    }

    fn image_density(self) -> Option<f64> {
        self.current_request().current_pixel_density
    }

    fn get_width(self) -> LengthOrPercentageOrAuto {
        self.upcast::<Element>()
            .get_attr_for_layout(&ns!(), &local_name!("width"))
            .map(AttrValue::as_dimension)
            .cloned()
            .unwrap_or(LengthOrPercentageOrAuto::Auto)
    }

    fn get_height(self) -> LengthOrPercentageOrAuto {
        self.upcast::<Element>()
            .get_attr_for_layout(&ns!(), &local_name!("height"))
            .map(AttrValue::as_dimension)
            .cloned()
            .unwrap_or(LengthOrPercentageOrAuto::Auto)
    }
}

//https://html.spec.whatwg.org/multipage/#parse-a-sizes-attribute
pub fn parse_a_sizes_attribute(value: DOMString) -> SourceSizeList {
    let mut input = ParserInput::new(&value);
    let mut parser = Parser::new(&mut input);
    let url_data = Url::parse("about:blank").unwrap().into();
    let context = ParserContext::new(
        Origin::Author,
        &url_data,
        Some(CssRuleType::Style),
        // FIXME(emilio): why ::empty() instead of ::DEFAULT? Also, what do
        // browsers do regarding quirks-mode in a media list?
        ParsingMode::empty(),
        QuirksMode::NoQuirks,
        /* namespaces = */ Default::default(),
        None,
        None,
    );
    SourceSizeList::parse(&context, &mut parser)
}

fn get_correct_referrerpolicy_from_raw_token(token: &DOMString) -> DOMString {
    if token == "" {
        // Empty token is treated as no-referrer inside determine_policy_for_token,
        // while here it should be treated as the default value, so it should remain unchanged.
        DOMString::new()
    } else {
        match determine_policy_for_token(token) {
            Some(policy) => DOMString::from_string(policy.to_string()),
            // If the policy is set to an incorrect value, then it should be
            // treated as an invalid value default (empty string).
            None => DOMString::new(),
        }
    }
}

impl HTMLImageElementMethods for HTMLImageElement {
    // https://html.spec.whatwg.org/multipage/#dom-image
    fn Image(
        window: &Window,
        proto: Option<HandleObject>,
        can_gc: CanGc,
        width: Option<u32>,
        height: Option<u32>,
    ) -> Fallible<DomRoot<HTMLImageElement>> {
        let element = Element::create(
            QualName::new(None, ns!(html), local_name!("img")),
            None,
            &window.Document(),
            ElementCreator::ScriptCreated,
            CustomElementCreationMode::Synchronous,
            proto,
            can_gc,
        );

        let image = DomRoot::downcast::<HTMLImageElement>(element).unwrap();
        if let Some(w) = width {
            image.SetWidth(w);
        }
        if let Some(h) = height {
            image.SetHeight(h);
        }

        // run update_the_image_data when the element is created.
        // https://html.spec.whatwg.org/multipage/#when-to-obtain-images
        image.update_the_image_data(can_gc);

        Ok(image)
    }

    // https://html.spec.whatwg.org/multipage/#dom-img-alt
    make_getter!(Alt, "alt");
    // https://html.spec.whatwg.org/multipage/#dom-img-alt
    make_setter!(SetAlt, "alt");

    // https://html.spec.whatwg.org/multipage/#dom-img-src
    make_url_getter!(Src, "src");

    // https://html.spec.whatwg.org/multipage/#dom-img-src
    make_url_setter!(SetSrc, "src");

    // https://html.spec.whatwg.org/multipage/#dom-img-srcset
    make_url_getter!(Srcset, "srcset");
    // https://html.spec.whatwg.org/multipage/#dom-img-src
    make_url_setter!(SetSrcset, "srcset");

    // https://html.spec.whatwg.org/multipage/#dom-img-crossOrigin
    fn GetCrossOrigin(&self) -> Option<DOMString> {
        reflect_cross_origin_attribute(self.upcast::<Element>())
    }

    // https://html.spec.whatwg.org/multipage/#dom-img-crossOrigin
    fn SetCrossOrigin(&self, value: Option<DOMString>) {
        set_cross_origin_attribute(self.upcast::<Element>(), value);
    }

    // https://html.spec.whatwg.org/multipage/#dom-img-usemap
    make_getter!(UseMap, "usemap");
    // https://html.spec.whatwg.org/multipage/#dom-img-usemap
    make_setter!(SetUseMap, "usemap");

    // https://html.spec.whatwg.org/multipage/#dom-img-ismap
    make_bool_getter!(IsMap, "ismap");
    // https://html.spec.whatwg.org/multipage/#dom-img-ismap
    make_bool_setter!(SetIsMap, "ismap");

    // https://html.spec.whatwg.org/multipage/#dom-img-width
    fn Width(&self) -> u32 {
        let node = self.upcast::<Node>();
        match node.bounding_content_box() {
            Some(rect) => rect.size.width.to_px() as u32,
            None => self.NaturalWidth(),
        }
    }

    // https://html.spec.whatwg.org/multipage/#dom-img-width
    fn SetWidth(&self, value: u32) {
        image_dimension_setter(self.upcast(), local_name!("width"), value);
    }

    // https://html.spec.whatwg.org/multipage/#dom-img-height
    fn Height(&self) -> u32 {
        let node = self.upcast::<Node>();
        match node.bounding_content_box() {
            Some(rect) => rect.size.height.to_px() as u32,
            None => self.NaturalHeight(),
        }
    }

    // https://html.spec.whatwg.org/multipage/#dom-img-height
    fn SetHeight(&self, value: u32) {
        image_dimension_setter(self.upcast(), local_name!("height"), value);
    }

    // https://html.spec.whatwg.org/multipage/#dom-img-naturalwidth
    fn NaturalWidth(&self) -> u32 {
        let request = self.current_request.borrow();
        let pixel_density = request.current_pixel_density.unwrap_or(1f64);

        match request.metadata {
            Some(ref metadata) => (metadata.width as f64 / pixel_density) as u32,
            None => 0,
        }
    }

    // https://html.spec.whatwg.org/multipage/#dom-img-naturalheight
    fn NaturalHeight(&self) -> u32 {
        let request = self.current_request.borrow();
        let pixel_density = request.current_pixel_density.unwrap_or(1f64);

        match request.metadata {
            Some(ref metadata) => (metadata.height as f64 / pixel_density) as u32,
            None => 0,
        }
    }

    // https://html.spec.whatwg.org/multipage/#dom-img-complete
    fn Complete(&self) -> bool {
        let elem = self.upcast::<Element>();
        let srcset_absent = !elem.has_attribute(&local_name!("srcset"));
        if !elem.has_attribute(&local_name!("src")) && srcset_absent {
            return true;
        }
        let src = elem.get_string_attribute(&local_name!("src"));
        if srcset_absent && src.is_empty() {
            return true;
        }
        let request = self.current_request.borrow();
        let request_state = request.state;
        match request_state {
            State::CompletelyAvailable | State::Broken => true,
            State::PartiallyAvailable | State::Unavailable => false,
        }
    }

    // https://html.spec.whatwg.org/multipage/#dom-img-currentsrc
    fn CurrentSrc(&self) -> USVString {
        let current_request = self.current_request.borrow();
        let url = &current_request.parsed_url;
        match *url {
            Some(ref url) => USVString(url.clone().into_string()),
            None => {
                let unparsed_url = &current_request.source_url;
                match *unparsed_url {
                    Some(ref url) => url.clone(),
                    None => USVString("".to_owned()),
                }
            },
        }
    }

    // https://html.spec.whatwg.org/multipage/#dom-img-referrerpolicy
    fn ReferrerPolicy(&self) -> DOMString {
        let element = self.upcast::<Element>();
        let current_policy_value = element.get_string_attribute(&local_name!("referrerpolicy"));
        get_correct_referrerpolicy_from_raw_token(&current_policy_value)
    }

    // https://html.spec.whatwg.org/multipage/#dom-img-referrerpolicy
    fn SetReferrerPolicy(&self, value: DOMString) {
        let referrerpolicy_attr_name = local_name!("referrerpolicy");
        let element = self.upcast::<Element>();
        let previous_correct_attribute_value = get_correct_referrerpolicy_from_raw_token(
            &element.get_string_attribute(&referrerpolicy_attr_name),
        );
        let correct_value_or_empty_string = get_correct_referrerpolicy_from_raw_token(&value);
        if previous_correct_attribute_value != correct_value_or_empty_string {
            // Setting the attribute to the same value will update the image.
            // We don't want to start an update if referrerpolicy is set to the same value.
            element.set_string_attribute(&referrerpolicy_attr_name, correct_value_or_empty_string);
        }
    }

    /// <https://html.spec.whatwg.org/multipage/#dom-img-decode>
    fn Decode(&self) -> Rc<Promise> {
        // Step 1
        let promise = Promise::new(&self.global());

        // Step 2
        let task = ImageElementMicrotask::Decode {
            elem: DomRoot::from_ref(self),
            promise: promise.clone(),
        };
        ScriptThread::await_stable_state(Microtask::ImageElement(task));

        // Step 3
        promise
    }

    // https://html.spec.whatwg.org/multipage/#dom-img-name
    make_getter!(Name, "name");

    // https://html.spec.whatwg.org/multipage/#dom-img-name
    make_atomic_setter!(SetName, "name");

    // https://html.spec.whatwg.org/multipage/#dom-img-align
    make_getter!(Align, "align");

    // https://html.spec.whatwg.org/multipage/#dom-img-align
    make_setter!(SetAlign, "align");

    // https://html.spec.whatwg.org/multipage/#dom-img-hspace
    make_uint_getter!(Hspace, "hspace");

    // https://html.spec.whatwg.org/multipage/#dom-img-hspace
    make_uint_setter!(SetHspace, "hspace");

    // https://html.spec.whatwg.org/multipage/#dom-img-vspace
    make_uint_getter!(Vspace, "vspace");

    // https://html.spec.whatwg.org/multipage/#dom-img-vspace
    make_uint_setter!(SetVspace, "vspace");

    // https://html.spec.whatwg.org/multipage/#dom-img-longdesc
    make_getter!(LongDesc, "longdesc");

    // https://html.spec.whatwg.org/multipage/#dom-img-longdesc
    make_setter!(SetLongDesc, "longdesc");

    // https://html.spec.whatwg.org/multipage/#dom-img-border
    make_getter!(Border, "border");

    // https://html.spec.whatwg.org/multipage/#dom-img-border
    make_setter!(SetBorder, "border");
}

impl VirtualMethods for HTMLImageElement {
    fn super_type(&self) -> Option<&dyn VirtualMethods> {
        Some(self.upcast::<HTMLElement>() as &dyn VirtualMethods)
    }

    fn adopting_steps(&self, old_doc: &Document) {
        self.super_type().unwrap().adopting_steps(old_doc);
        self.update_the_image_data(CanGc::note());
    }

    fn attribute_mutated(&self, attr: &Attr, mutation: AttributeMutation) {
        self.super_type().unwrap().attribute_mutated(attr, mutation);
        match attr.local_name() {
            &local_name!("src") |
            &local_name!("srcset") |
            &local_name!("width") |
            &local_name!("crossorigin") |
            &local_name!("sizes") |
            &local_name!("referrerpolicy") => self.update_the_image_data(CanGc::note()),
            _ => {},
        }
    }

    fn parse_plain_attribute(&self, name: &LocalName, value: DOMString) -> AttrValue {
        match name {
            &local_name!("width") | &local_name!("height") => {
                AttrValue::from_dimension(value.into())
            },
            &local_name!("hspace") | &local_name!("vspace") => AttrValue::from_u32(value.into(), 0),
            _ => self
                .super_type()
                .unwrap()
                .parse_plain_attribute(name, value),
        }
    }

    fn handle_event(&self, event: &Event) {
        if event.type_() != atom!("click") {
            return;
        }

        let area_elements = self.areas();
        let elements = match area_elements {
            Some(x) => x,
            None => return,
        };

        // Fetch click coordinates
        let mouse_event = match event.downcast::<MouseEvent>() {
            Some(x) => x,
            None => return,
        };

        let point = Point2D::new(
            mouse_event.ClientX().to_f32().unwrap(),
            mouse_event.ClientY().to_f32().unwrap(),
        );
        let bcr = self
            .upcast::<Element>()
            .GetBoundingClientRect(CanGc::note());
        let bcr_p = Point2D::new(bcr.X() as f32, bcr.Y() as f32);

        // Walk HTMLAreaElements
        for element in elements {
            let shape = element.get_shape_from_coords();
            let shp = match shape {
                Some(x) => x.absolute_coords(bcr_p),
                None => return,
            };
            if shp.hit_test(&point) {
                element.activation_behavior(event, self.upcast());
                return;
            }
        }
    }

    fn bind_to_tree(&self, context: &BindContext) {
        if let Some(s) = self.super_type() {
            s.bind_to_tree(context);
        }
        let document = document_from_node(self);
        if context.tree_connected {
            document.register_responsive_image(self);
        }

        // The element is inserted into a picture parent element
        // https://html.spec.whatwg.org/multipage/#relevant-mutations
        if let Some(parent) = self.upcast::<Node>().GetParentElement() {
            if parent.is::<HTMLPictureElement>() {
                self.update_the_image_data(CanGc::note());
            }
        }
    }

    fn unbind_from_tree(&self, context: &UnbindContext) {
        self.super_type().unwrap().unbind_from_tree(context);
        let document = document_from_node(self);
        document.unregister_responsive_image(self);

        // The element is removed from a picture parent element
        // https://html.spec.whatwg.org/multipage/#relevant-mutations
        if context.parent.is::<HTMLPictureElement>() {
            self.update_the_image_data(CanGc::note());
        }
    }
}

impl FormControl for HTMLImageElement {
    fn form_owner(&self) -> Option<DomRoot<HTMLFormElement>> {
        self.form_owner.get()
    }

    fn set_form_owner(&self, form: Option<&HTMLFormElement>) {
        self.form_owner.set(form);
    }

    fn to_element(&self) -> &Element {
        self.upcast::<Element>()
    }

    fn is_listed(&self) -> bool {
        false
    }
}

impl ImageCacheListener for HTMLImageElement {
    fn generation_id(&self) -> u32 {
        self.generation.get()
    }

    fn process_image_response(&self, response: ImageResponse, can_gc: CanGc) {
        self.process_image_response(response, can_gc);
    }
}

fn image_dimension_setter(element: &Element, attr: LocalName, value: u32) {
    // This setter is a bit weird: the IDL type is unsigned long, but it's parsed as
    // a dimension for rendering.
    let value = if value > UNSIGNED_LONG_MAX { 0 } else { value };

    // FIXME: There are probably quite a few more cases of this. This is the
    // only overflow that was hitting on automation, but we should consider what
    // to do in the general case case.
    //
    // See <https://github.com/servo/app_units/issues/22>
    let pixel_value = if value > (i32::MAX / AU_PER_PX) as u32 {
        0
    } else {
        value
    };

    let dim = LengthOrPercentageOrAuto::Length(Au::from_px(pixel_value as i32));
    let value = AttrValue::Dimension(value.to_string(), dim);
    element.set_attribute(&attr, value);
}

/// Collect sequence of code points
pub fn collect_sequence_characters(
    s: &str,
    mut predicate: impl FnMut(&char) -> bool,
) -> (&str, &str) {
    let i = s.find(|ch| !predicate(&ch)).unwrap_or(s.len());
    (&s[0..i], &s[i..])
}

/// Parse an `srcset` attribute:
/// <https://html.spec.whatwg.org/multipage/#parsing-a-srcset-attribute>.
pub fn parse_a_srcset_attribute(input: &str) -> Vec<ImageSource> {
    // > 1. Let input be the value passed to this algorithm.
    // > 2. Let position be a pointer into input, initially pointing at the start of the string.
    let mut current_index = 0;

    // > 3. Let candidates be an initially empty source set.
    let mut candidates = vec![];
    while current_index < input.len() {
        let remaining_string = &input[current_index..];

        // > 4. Splitting loop: Collect a sequence of code points that are ASCII whitespace or
        // > U+002C COMMA characters from input given position. If any U+002C COMMA
        // > characters were collected, that is a parse error.
        let mut collected_comma = false;
        let (collected_characters, string_after_whitespace) =
            collect_sequence_characters(remaining_string, |character| {
                if *character == ',' {
                    collected_comma = true;
                }
                *character == ',' || character.is_ascii_whitespace()
            });
        if collected_comma {
            return Vec::new();
        }

        // Add the length of collected whitespace, to find the start of the URL we are going
        // to parse.
        current_index += collected_characters.len();

        // > 5. If position is past the end of input, return candidates.
        if string_after_whitespace.is_empty() {
            return candidates;
        }

        // 6. Collect a sequence of code points that are not ASCII whitespace from input
        // given position, and let that be url.
        let (url, _) =
            collect_sequence_characters(string_after_whitespace, |c| !char::is_ascii_whitespace(c));

        // Add the length of `url` that we will parse to advance the index of the next part
        // of the string to prase.
        current_index += url.len();

        // 7. Let descriptors be a new empty list.
        let mut descriptors = Vec::new();

        // > 8. If url ends with U+002C (,), then:
        // >    1. Remove all trailing U+002C COMMA characters from url. If this removed
        // >       more than one character, that is a parse error.
        if url.ends_with(',') {
            let image_source = ImageSource {
                url: url.trim_end_matches(',').into(),
                descriptor: Descriptor {
                    width: None,
                    density: None,
                },
            };
            candidates.push(image_source);
            continue;
        }

        // Otherwise:
        // > 8.1. Descriptor tokenizer: Skip ASCII whitespace within input given position.
        let descriptors_string = &input[current_index..];
        let (spaces, descriptors_string) =
            collect_sequence_characters(descriptors_string, |character| {
                character.is_ascii_whitespace()
            });
        current_index += spaces.len();

        // > 8.2. Let current descriptor be the empty string.
        let mut current_descriptor = String::new();

        // > 8.3. Let state be "in descriptor".
        let mut state = ParseState::InDescriptor;

        // > 8.4. Let c be the character at position. Do the following depending on the value of
        // > state. For the purpose of this step, "EOF" is a special character representing
        // > that position is past the end of input.
        let mut characters = descriptors_string.chars();
        let mut character = characters.next();
        if let Some(character) = character {
            current_index += character.len_utf8();
        }

        loop {
            match (state, character) {
                (ParseState::InDescriptor, Some(character)) if character.is_ascii_whitespace() => {
                    // > If current descriptor is not empty, append current descriptor to
                    // > descriptors and let current descriptor be the empty string. Set
                    // > state to after descriptor.
                    if !current_descriptor.is_empty() {
                        descriptors.push(current_descriptor);
                        current_descriptor = String::new();
                        state = ParseState::AfterDescriptor;
                    }
                },
                (ParseState::InDescriptor, Some(',')) => {
                    // > Advance position to the next character in input. If current descriptor
                    // > is not empty, append current descriptor to descriptors. Jump to the
                    // > step labeled descriptor parser.
                    if !current_descriptor.is_empty() {
                        descriptors.push(current_descriptor);
                    }
                    break;
                },
                (ParseState::InDescriptor, Some('(')) => {
                    // > Append c to current descriptor. Set state to in parens.
                    current_descriptor.push('(');
                    state = ParseState::InParens;
                },
                (ParseState::InDescriptor, Some(character)) => {
                    // > Append c to current descriptor.
                    current_descriptor.push(character);
                },
                (ParseState::InDescriptor, None) => {
                    // > If current descriptor is not empty, append current descriptor to
                    // > descriptors. Jump to the step labeled descriptor parser.
                    if !current_descriptor.is_empty() {
                        descriptors.push(current_descriptor);
                    }
                    break;
                },
                (ParseState::InParens, Some(')')) => {
                    // > Append c to current descriptor. Set state to in descriptor.
                    current_descriptor.push(')');
                    state = ParseState::InDescriptor;
                },
                (ParseState::InParens, Some(character)) => {
                    // Append c to current descriptor.
                    current_descriptor.push(character);
                },
                (ParseState::InParens, None) => {
                    // > Append current descriptor to descriptors. Jump to the step
                    // > labeled descriptor parser.
                    descriptors.push(current_descriptor);
                    break;
                },
                (ParseState::AfterDescriptor, Some(character))
                    if character.is_ascii_whitespace() =>
                {
                    // > Stay in this state.
                },
                (ParseState::AfterDescriptor, Some(_)) => {
                    // > Set state to in descriptor. Set position to the previous
                    // > character in input.
                    state = ParseState::InDescriptor;
                    continue;
                },
                (ParseState::AfterDescriptor, None) => {
                    // > Jump to the step labeled descriptor parser.
                    break;
                },
            }

            character = characters.next();
            if let Some(character) = character {
                current_index += character.len_utf8();
            }
        }

        // > 9. Descriptor parser: Let error be no.
        let mut error = false;
        // > 10. Let width be absent.
        let mut width: Option<u32> = None;
        // > 11. Let density be absent.
        let mut density: Option<f64> = None;
        // > 12. Let future-compat-h be absent.
        let mut future_compat_h: Option<u32> = None;

        // > 13. For each descriptor in descriptors, run the appropriate set of steps from
        // > the following list:
        for descriptor in descriptors.into_iter() {
            let Some(last_character) = descriptor.chars().last() else {
                break;
            };

            let first_part_of_string = &descriptor[0..descriptor.len() - last_character.len_utf8()];
            match last_character {
                // > If the descriptor consists of a valid non-negative integer followed by a
                // > U+0077 LATIN SMALL LETTER W character
                // > 1. If the user agent does not support the sizes attribute, let error be yes.
                // > 2. If width and density are not both absent, then let error be yes.
                // > 3. Apply the rules for parsing non-negative integers to the descriptor.
                // >    If the result is 0, let error be yes. Otherwise, let width be the result.
                'w' if density.is_none() && width.is_none() => {
                    match parse_integer(first_part_of_string.chars()) {
                        Ok(number) if number > 0 => {
                            width = Some(number as u32);
                            continue;
                        },
                        _ => error = true,
                    }
                },

                // > If the descriptor consists of a valid floating-point number followed by a
                // > U+0078 LATIN SMALL LETTER X character
                // > 1. If width, density and future-compat-h are not all absent, then let
                // >    error be yes.
                // > 2. Apply the rules for parsing floating-point number values to the
                // >    descriptor. If the result is less than 0, let error be yes. Otherwise, let
                // >    density be the result.
                //
                // The HTML specification has a procedure for parsing floats that is different enough from
                // the one that stylo uses, that it's better to use Rust's float parser here. This is
                // what Gecko does, but it also checks to see if the number is a valid HTML-spec compliant
                // number first. Not doing that means that we might be parsing numbers that otherwise
                // wouldn't parse.
                // TODO: Do what Gecko does and first validate the number passed to the Rust float parser.
                'x' if width.is_none() && density.is_none() && future_compat_h.is_none() => {
                    match first_part_of_string.parse::<f64>() {
                        Ok(number) if number.is_normal() && number > 0. => {
                            density = Some(number);
                            continue;
                        },
                        _ => error = true,
                    }
                },

                // > If the descriptor consists of a valid non-negative integer followed by a
                // > U+0068 LATIN SMALL LETTER H character
                // >   This is a parse error.
                // > 1. If future-compat-h and density are not both absent, then let error be
                // >    yes.
                // > 2. Apply the rules for parsing non-negative integers to the descriptor.
                // >    If the result is 0, let error be yes. Otherwise, let future-compat-h be the
                // >    result.
                'h' if future_compat_h.is_none() && density.is_none() => {
                    match parse_integer(first_part_of_string.chars()) {
                        Ok(number) if number > 0 => {
                            future_compat_h = Some(number as u32);
                            continue;
                        },
                        _ => error = true,
                    }
                },

                // > Anything else
                // >  Let error be yes.
                _ => error = true,
            }

            if error {
                break;
            }
        }

        // > 14. If future-compat-h is not absent and width is absent, let error be yes.
        if future_compat_h.is_some() && width.is_none() {
            error = true;
        }

        if !error {
            let image_source = ImageSource {
                url: url.into(),
                descriptor: Descriptor { width, density },
            };
            candidates.push(image_source);
        }
    }
    candidates
}<|MERGE_RESOLUTION|>--- conflicted
+++ resolved
@@ -1271,10 +1271,6 @@
 
                     // Step 15.5
                     mem::swap(&mut this.current_request.borrow_mut(), &mut pending_request);
-<<<<<<< HEAD
-=======
-                    this.abort_request(State::Unavailable, ImageRequestPhase::Pending, CanGc::note());
->>>>>>> 2af81fb0
                 }
                 this.abort_request(State::Unavailable, ImageRequestPhase::Pending, can_gc);
 
