--- conflicted
+++ resolved
@@ -202,11 +202,7 @@
     // https://w3c.github.io/selection-api/#dom-selection-addrange
     fn AddRange(&self, range: &Range) {
         // Step 1
-<<<<<<< HEAD
         if !self.is_same_root(&range.StartContainer()) {
-=======
-        if !self.is_same_root(&*range.start_container()) {
->>>>>>> e22b61c9
             return;
         }
 
@@ -323,11 +319,7 @@
             }
 
             // Step 4
-<<<<<<< HEAD
             if !self.is_same_root(&range.StartContainer()) {
-=======
-            if !self.is_same_root(&*range.start_container()) {
->>>>>>> e22b61c9
                 // Step 5, and its following 8 and 9
                 self.set_range(&Range::new(&self.document, node, offset, node, offset));
                 self.direction.set(Direction::Forwards);
