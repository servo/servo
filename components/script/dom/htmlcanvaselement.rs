/* This Source Code Form is subject to the terms of the Mozilla Public
 * License, v. 2.0. If a copy of the MPL was not distributed with this
 * file, You can obtain one at https://mozilla.org/MPL/2.0/. */

use std::cell::{Cell, RefCell};
use std::collections::HashMap;
use std::rc::Rc;

use canvas_traits::webgl::{GLContextAttributes, WebGLVersion};
use constellation_traits::BlobImpl;
#[cfg(feature = "webgpu")]
use constellation_traits::ScriptToConstellationMessage;
use dom_struct::dom_struct;
use euclid::default::Size2D;
use html5ever::{LocalName, Prefix, local_name, ns};
use image::codecs::jpeg::JpegEncoder;
use image::codecs::png::PngEncoder;
use image::codecs::webp::WebPEncoder;
use image::{ColorType, ImageEncoder};
#[cfg(feature = "webgpu")]
use ipc_channel::ipc::{self as ipcchan};
use js::error::throw_type_error;
use js::rust::{HandleObject, HandleValue};
use script_layout_interface::HTMLCanvasData;
use servo_media::streams::MediaStreamType;
use servo_media::streams::registry::MediaStreamId;
use snapshot::Snapshot;
use style::attr::AttrValue;

pub(crate) use crate::canvas_context::*;
use crate::conversions::Convert;
use crate::dom::attr::Attr;
use crate::dom::bindings::callback::ExceptionHandling;
use crate::dom::bindings::cell::{DomRefCell, Ref};
use crate::dom::bindings::codegen::Bindings::HTMLCanvasElementBinding::{
    BlobCallback, HTMLCanvasElementMethods, RenderingContext as RootedRenderingContext,
};
use crate::dom::bindings::codegen::Bindings::MediaStreamBinding::MediaStreamMethods;
use crate::dom::bindings::codegen::Bindings::WebGLRenderingContextBinding::WebGLContextAttributes;
use crate::dom::bindings::codegen::UnionTypes::HTMLCanvasElementOrOffscreenCanvas;
use crate::dom::bindings::conversions::ConversionResult;
use crate::dom::bindings::error::{Error, Fallible};
use crate::dom::bindings::inheritance::Castable;
use crate::dom::bindings::num::Finite;
use crate::dom::bindings::refcounted::Trusted;
use crate::dom::bindings::reflector::{DomGlobal, DomObject};
use crate::dom::bindings::root::{Dom, DomRoot, LayoutDom, ToLayout};
use crate::dom::bindings::str::{DOMString, USVString};
use crate::dom::blob::Blob;
use crate::dom::canvasrenderingcontext2d::CanvasRenderingContext2D;
use crate::dom::document::Document;
use crate::dom::element::{AttributeMutation, Element, LayoutElementHelpers};
#[cfg(not(feature = "webgpu"))]
use crate::dom::gpucanvascontext::GPUCanvasContext;
use crate::dom::htmlelement::HTMLElement;
use crate::dom::mediastream::MediaStream;
use crate::dom::mediastreamtrack::MediaStreamTrack;
use crate::dom::node::{Node, NodeTraits};
use crate::dom::offscreencanvas::OffscreenCanvas;
use crate::dom::values::UNSIGNED_LONG_MAX;
use crate::dom::virtualmethods::VirtualMethods;
use crate::dom::webgl2renderingcontext::WebGL2RenderingContext;
use crate::dom::webglrenderingcontext::WebGLRenderingContext;
#[cfg(feature = "webgpu")]
use crate::dom::webgpu::gpucanvascontext::GPUCanvasContext;
use crate::script_runtime::{CanGc, JSContext};

const DEFAULT_WIDTH: u32 = 300;
const DEFAULT_HEIGHT: u32 = 150;

#[derive(PartialEq)]
enum EncodedImageType {
    Png,
    Jpeg,
    Webp,
}

impl From<DOMString> for EncodedImageType {
    // From: https://html.spec.whatwg.org/multipage/#serialising-bitmaps-to-a-file
    // User agents must support PNG ("image/png"). User agents may support other types.
    // If the user agent does not support the requested type, then it must create the file using the PNG format.
    // Anything different than image/jpeg or image/webp is thus treated as PNG.
    fn from(mime_type: DOMString) -> Self {
        let mime = mime_type.to_string().to_lowercase();
        if mime == "image/jpeg" {
            Self::Jpeg
        } else if mime == "image/webp" {
            Self::Webp
        } else {
            Self::Png
        }
    }
}

impl EncodedImageType {
    fn as_mime_type(&self) -> String {
        match self {
            Self::Png => "image/png",
            Self::Jpeg => "image/jpeg",
            Self::Webp => "image/webp",
        }
        .to_owned()
    }
}

/// <https://html.spec.whatwg.org/multipage/#htmlcanvaselement>
#[dom_struct]
pub(crate) struct HTMLCanvasElement {
    htmlelement: HTMLElement,

    /// <https://html.spec.whatwg.org/multipage/#concept-canvas-context-mode>
    context_mode: DomRefCell<Option<RenderingContext>>,

    // This id and hashmap are used to keep track of ongoing toBlob() calls.
    callback_id: Cell<u32>,
    #[ignore_malloc_size_of = "not implemented for webidl callbacks"]
    blob_callbacks: RefCell<HashMap<u32, Rc<BlobCallback>>>,
}

impl HTMLCanvasElement {
    fn new_inherited(
        local_name: LocalName,
        prefix: Option<Prefix>,
        document: &Document,
    ) -> HTMLCanvasElement {
        HTMLCanvasElement {
            htmlelement: HTMLElement::new_inherited(local_name, prefix, document),
            context_mode: DomRefCell::new(None),
            callback_id: Cell::new(0),
            blob_callbacks: RefCell::new(HashMap::new()),
        }
    }

    #[cfg_attr(crown, allow(crown::unrooted_must_root))]
    pub(crate) fn new(
        local_name: LocalName,
        prefix: Option<Prefix>,
        document: &Document,
        proto: Option<HandleObject>,
        can_gc: CanGc,
    ) -> DomRoot<HTMLCanvasElement> {
        Node::reflect_node_with_proto(
            Box::new(HTMLCanvasElement::new_inherited(
                local_name, prefix, document,
            )),
            document,
            proto,
            can_gc,
        )
    }

    fn recreate_contexts_after_resize(&self) {
        if let Some(ref context) = *self.context_mode.borrow() {
            context.resize()
        }
    }

    pub(crate) fn get_size(&self) -> Size2D<u32> {
        Size2D::new(self.Width(), self.Height())
    }

    pub(crate) fn origin_is_clean(&self) -> bool {
        match *self.context_mode.borrow() {
            Some(ref context) => context.origin_is_clean(),
            _ => true,
        }
    }

    pub(crate) fn mark_as_dirty(&self) {
        if let Some(ref context) = *self.context_mode.borrow() {
            context.mark_as_dirty()
        }
    }

    pub(crate) fn set_natural_width(&self, value: u32, can_gc: CanGc) {
        let value = if value > UNSIGNED_LONG_MAX {
            DEFAULT_WIDTH
        } else {
            value
        };
        let element = self.upcast::<Element>();
        element.set_uint_attribute(&html5ever::local_name!("width"), value, can_gc);
    }

    pub(crate) fn set_natural_height(&self, value: u32, can_gc: CanGc) {
        let value = if value > UNSIGNED_LONG_MAX {
            DEFAULT_HEIGHT
        } else {
            value
        };
        let element = self.upcast::<Element>();
        element.set_uint_attribute(&html5ever::local_name!("height"), value, can_gc);
    }
}

impl LayoutHTMLCanvasElementHelpers for LayoutDom<'_, HTMLCanvasElement> {
    #[allow(unsafe_code)]
    fn data(self) -> HTMLCanvasData {
        let source = unsafe {
            match self.unsafe_get().context_mode.borrow_for_layout().as_ref() {
                Some(RenderingContext::Context2d(context)) => {
                    context.to_layout().canvas_data_source()
                },
                Some(RenderingContext::WebGL(context)) => context.to_layout().canvas_data_source(),
                Some(RenderingContext::WebGL2(context)) => context.to_layout().canvas_data_source(),
                #[cfg(feature = "webgpu")]
                Some(RenderingContext::WebGPU(context)) => context.to_layout().canvas_data_source(),
                Some(RenderingContext::Placeholder(_)) | None => None,
            }
        };

        let width_attr = self
            .upcast::<Element>()
            .get_attr_for_layout(&ns!(), &local_name!("width"));
        let height_attr = self
            .upcast::<Element>()
            .get_attr_for_layout(&ns!(), &local_name!("height"));
        HTMLCanvasData {
            source,
            width: width_attr.map_or(DEFAULT_WIDTH, |val| val.as_uint()),
            height: height_attr.map_or(DEFAULT_HEIGHT, |val| val.as_uint()),
        }
    }
}

impl HTMLCanvasElement {
    pub(crate) fn context(&self) -> Option<Ref<RenderingContext>> {
<<<<<<< HEAD
        Ref::filter_map(self.context.borrow(), |ctx| ctx.as_ref()).ok()
=======
        ref_filter_map(self.context_mode.borrow(), |ctx| ctx.as_ref())
>>>>>>> edea2cae
    }

    fn get_or_init_2d_context(&self, can_gc: CanGc) -> Option<DomRoot<CanvasRenderingContext2D>> {
        if let Some(ctx) = self.context() {
            return match *ctx {
                RenderingContext::Context2d(ref ctx) => Some(DomRoot::from_ref(ctx)),
                _ => None,
            };
        }

        let window = self.owner_window();
        let size = self.get_size();
        let context = CanvasRenderingContext2D::new(window.as_global_scope(), self, size, can_gc);
        *self.context_mode.borrow_mut() =
            Some(RenderingContext::Context2d(Dom::from_ref(&*context)));
        Some(context)
    }

    fn get_or_init_webgl_context(
        &self,
        cx: JSContext,
        options: HandleValue,
        can_gc: CanGc,
    ) -> Option<DomRoot<WebGLRenderingContext>> {
        if let Some(ctx) = self.context() {
            return match *ctx {
                RenderingContext::WebGL(ref ctx) => Some(DomRoot::from_ref(ctx)),
                _ => None,
            };
        }
        let window = self.owner_window();
        let size = self.get_size();
        let attrs = Self::get_gl_attributes(cx, options)?;
        let canvas = HTMLCanvasElementOrOffscreenCanvas::HTMLCanvasElement(DomRoot::from_ref(self));
        let context = WebGLRenderingContext::new(
            &window,
            &canvas,
            WebGLVersion::WebGL1,
            size,
            attrs,
            can_gc,
        )?;
        *self.context_mode.borrow_mut() = Some(RenderingContext::WebGL(Dom::from_ref(&*context)));
        Some(context)
    }

    fn get_or_init_webgl2_context(
        &self,
        cx: JSContext,
        options: HandleValue,
        can_gc: CanGc,
    ) -> Option<DomRoot<WebGL2RenderingContext>> {
        if !WebGL2RenderingContext::is_webgl2_enabled(cx, self.global().reflector().get_jsobject())
        {
            return None;
        }
        if let Some(ctx) = self.context() {
            return match *ctx {
                RenderingContext::WebGL2(ref ctx) => Some(DomRoot::from_ref(ctx)),
                _ => None,
            };
        }
        let window = self.owner_window();
        let size = self.get_size();
        let attrs = Self::get_gl_attributes(cx, options)?;
        let canvas = HTMLCanvasElementOrOffscreenCanvas::HTMLCanvasElement(DomRoot::from_ref(self));
        let context = WebGL2RenderingContext::new(&window, &canvas, size, attrs, can_gc)?;
        *self.context_mode.borrow_mut() = Some(RenderingContext::WebGL2(Dom::from_ref(&*context)));
        Some(context)
    }

    #[cfg(not(feature = "webgpu"))]
    fn get_or_init_webgpu_context(&self) -> Option<DomRoot<GPUCanvasContext>> {
        None
    }

    #[cfg(feature = "webgpu")]
    fn get_or_init_webgpu_context(&self, can_gc: CanGc) -> Option<DomRoot<GPUCanvasContext>> {
        if let Some(ctx) = self.context() {
            return match *ctx {
                RenderingContext::WebGPU(ref ctx) => Some(DomRoot::from_ref(ctx)),
                _ => None,
            };
        }
        let (sender, receiver) = ipcchan::channel().unwrap();
        let global_scope = self.owner_global();
        let _ = global_scope
            .script_to_constellation_chan()
            .send(ScriptToConstellationMessage::GetWebGPUChan(sender));
        receiver
            .recv()
            .expect("Failed to get WebGPU channel")
            .map(|channel| {
                let context = GPUCanvasContext::new(&global_scope, self, channel, can_gc);
                *self.context_mode.borrow_mut() =
                    Some(RenderingContext::WebGPU(Dom::from_ref(&*context)));
                context
            })
    }

    /// Gets the base WebGLRenderingContext for WebGL or WebGL 2, if exists.
    pub(crate) fn get_base_webgl_context(&self) -> Option<DomRoot<WebGLRenderingContext>> {
        match *self.context_mode.borrow() {
            Some(RenderingContext::WebGL(ref context)) => Some(DomRoot::from_ref(context)),
            Some(RenderingContext::WebGL2(ref context)) => Some(context.base_context()),
            _ => None,
        }
    }

    #[allow(unsafe_code)]
    fn get_gl_attributes(cx: JSContext, options: HandleValue) -> Option<GLContextAttributes> {
        unsafe {
            match WebGLContextAttributes::new(cx, options) {
                Ok(ConversionResult::Success(attrs)) => Some(attrs.convert()),
                Ok(ConversionResult::Failure(error)) => {
                    throw_type_error(*cx, &error);
                    None
                },
                _ => {
                    debug!("Unexpected error on conversion of WebGLContextAttributes");
                    None
                },
            }
        }
    }

    pub(crate) fn is_valid(&self) -> bool {
        self.Height() != 0 && self.Width() != 0
    }

    pub(crate) fn get_image_data(&self) -> Option<Snapshot> {
        match self.context_mode.borrow().as_ref() {
            Some(context) => context.get_image_data(),
            None => {
                let size = self.get_size();
                if size.width == 0 || size.height == 0 {
                    None
                } else {
                    Some(Snapshot::cleared(size.cast()))
                }
            },
        }
    }

    fn maybe_quality(quality: HandleValue) -> Option<f64> {
        if quality.is_number() {
            Some(quality.to_number())
        } else {
            None
        }
    }

    fn encode_for_mime_type<W: std::io::Write>(
        &self,
        image_type: &EncodedImageType,
        quality: Option<f64>,
        snapshot: &Snapshot,
        encoder: &mut W,
    ) {
        // We can't use self.Width() or self.Height() here, since the size of the canvas
        // may have changed since the snapshot was created. Truncating the dimensions to a
        // u32 can't panic, since the data comes from a canvas which is always smaller than
        // u32::MAX.
        let canvas_data = snapshot.data();
        let width = snapshot.size().width as u32;
        let height = snapshot.size().height as u32;

        match image_type {
            EncodedImageType::Png => {
                // FIXME(nox): https://github.com/image-rs/image-png/issues/86
                // FIXME(nox): https://github.com/image-rs/image-png/issues/87
                PngEncoder::new(encoder)
                    .write_image(canvas_data, width, height, ColorType::Rgba8)
                    .unwrap();
            },
            EncodedImageType::Jpeg => {
                let jpeg_encoder = if let Some(quality) = quality {
                    // The specification allows quality to be in [0.0..1.0] but the JPEG encoder
                    // expects it to be in [1..100]
                    if (0.0..=1.0).contains(&quality) {
                        JpegEncoder::new_with_quality(
                            encoder,
                            (quality * 100.0).round().clamp(1.0, 100.0) as u8,
                        )
                    } else {
                        JpegEncoder::new(encoder)
                    }
                } else {
                    JpegEncoder::new(encoder)
                };

                jpeg_encoder
                    .write_image(canvas_data, width, height, ColorType::Rgba8)
                    .unwrap();
            },

            EncodedImageType::Webp => {
                // No quality support because of https://github.com/image-rs/image/issues/1984
                WebPEncoder::new_lossless(encoder)
                    .write_image(canvas_data, width, height, ColorType::Rgba8)
                    .unwrap();
            },
        }
    }
}

impl HTMLCanvasElementMethods<crate::DomTypeHolder> for HTMLCanvasElement {
    // https://html.spec.whatwg.org/multipage/#dom-canvas-width
    make_uint_getter!(Width, "width", DEFAULT_WIDTH);

    /// <https://html.spec.whatwg.org/multipage/#dom-canvas-width>
    fn SetWidth(&self, value: u32, can_gc: CanGc) -> Fallible<()> {
        // > When setting the value of the width or height attribute, if the context mode of the canvas element
        // > is set to placeholder, the user agent must throw an "InvalidStateError" DOMException and leave the
        // > attribute's value unchanged.
        if let Some(RenderingContext::Placeholder(_)) = *self.context_mode.borrow() {
            return Err(Error::InvalidState);
        }

        let value = if value > UNSIGNED_LONG_MAX {
            DEFAULT_WIDTH
        } else {
            value
        };
        let element = self.upcast::<Element>();
        element.set_uint_attribute(&html5ever::local_name!("width"), value, can_gc);
        Ok(())
    }

    // https://html.spec.whatwg.org/multipage/#dom-canvas-height
    make_uint_getter!(Height, "height", DEFAULT_HEIGHT);

    /// <https://html.spec.whatwg.org/multipage/#dom-canvas-height>
    fn SetHeight(&self, value: u32, can_gc: CanGc) -> Fallible<()> {
        // > When setting the value of the width or height attribute, if the context mode of the canvas element
        // > is set to placeholder, the user agent must throw an "InvalidStateError" DOMException and leave the
        // > attribute's value unchanged.
        if let Some(RenderingContext::Placeholder(_)) = *self.context_mode.borrow() {
            return Err(Error::InvalidState);
        }

        let value = if value > UNSIGNED_LONG_MAX {
            DEFAULT_HEIGHT
        } else {
            value
        };
        let element = self.upcast::<Element>();
        element.set_uint_attribute(&html5ever::local_name!("height"), value, can_gc);
        Ok(())
    }

    /// <https://html.spec.whatwg.org/multipage/#dom-canvas-getcontext>
    fn GetContext(
        &self,
        cx: JSContext,
        id: DOMString,
        options: HandleValue,
        can_gc: CanGc,
    ) -> Fallible<Option<RootedRenderingContext>> {
        // Always throw an InvalidState exception when the canvas is in Placeholder mode (See table in the spec).
        if let Some(RenderingContext::Placeholder(_)) = *self.context_mode.borrow() {
            return Err(Error::InvalidState);
        }

        Ok(match &*id {
            "2d" => self
                .get_or_init_2d_context(can_gc)
                .map(RootedRenderingContext::CanvasRenderingContext2D),
            "webgl" | "experimental-webgl" => self
                .get_or_init_webgl_context(cx, options, can_gc)
                .map(RootedRenderingContext::WebGLRenderingContext),
            "webgl2" | "experimental-webgl2" => self
                .get_or_init_webgl2_context(cx, options, can_gc)
                .map(RootedRenderingContext::WebGL2RenderingContext),
            #[cfg(feature = "webgpu")]
            "webgpu" => self
                .get_or_init_webgpu_context(can_gc)
                .map(RootedRenderingContext::GPUCanvasContext),
            _ => None,
        })
    }

    /// <https://html.spec.whatwg.org/multipage/#dom-canvas-todataurl>
    fn ToDataURL(
        &self,
        _context: JSContext,
        mime_type: DOMString,
        quality: HandleValue,
    ) -> Fallible<USVString> {
        // Step 1.
        if !self.origin_is_clean() {
            return Err(Error::Security);
        }

        // Step 2.
        if self.Width() == 0 || self.Height() == 0 {
            return Ok(USVString("data:,".into()));
        }

        // Step 3.
        let Some(mut snapshot) = self.get_image_data() else {
            return Ok(USVString("data:,".into()));
        };

        let image_type = EncodedImageType::from(mime_type);
        snapshot.transform(
            if image_type == EncodedImageType::Jpeg {
                snapshot::AlphaMode::AsOpaque {
                    premultiplied: true,
                }
            } else {
                snapshot::AlphaMode::Transparent {
                    premultiplied: false,
                }
            },
            snapshot::PixelFormat::RGBA,
        );
        let mut url = format!("data:{};base64,", image_type.as_mime_type());

        let mut encoder = base64::write::EncoderStringWriter::from_consumer(
            &mut url,
            &base64::engine::general_purpose::STANDARD,
        );

        self.encode_for_mime_type(
            &image_type,
            Self::maybe_quality(quality),
            &snapshot,
            &mut encoder,
        );
        encoder.into_inner();
        Ok(USVString(url))
    }

    /// <https://html.spec.whatwg.org/multipage/#dom-canvas-toblob>
    fn ToBlob(
        &self,
        _cx: JSContext,
        callback: Rc<BlobCallback>,
        mime_type: DOMString,
        quality: HandleValue,
    ) -> Fallible<()> {
        // Step 1.
        // If this canvas element's bitmap's origin-clean flag is set to false, then throw a
        // "SecurityError" DOMException.
        if !self.origin_is_clean() {
            return Err(Error::Security);
        }

        // Step 2. Let result be null.
        // Step 3. If this canvas element's bitmap has pixels (i.e., neither its horizontal dimension
        // nor its vertical dimension is zero),
        // then set result to a copy of this canvas element's bitmap.
        let result = if self.Width() == 0 || self.Height() == 0 {
            None
        } else {
            self.get_image_data()
        };

        let this = Trusted::new(self);
        let callback_id = self.callback_id.get().wrapping_add(1);
        self.callback_id.set(callback_id);

        self.blob_callbacks
            .borrow_mut()
            .insert(callback_id, callback);
        let quality = Self::maybe_quality(quality);
        let image_type = EncodedImageType::from(mime_type);
        self.global()
            .task_manager()
            .canvas_blob_task_source()
            .queue(task!(to_blob: move || {
                let this = this.root();
                let Some(callback) = &this.blob_callbacks.borrow_mut().remove(&callback_id) else {
                    return error!("Expected blob callback, but found none!");
                };

                if let Some(mut snapshot) = result {
                    snapshot.transform(
                        snapshot::AlphaMode::Transparent{ premultiplied: false },
                        snapshot::PixelFormat::RGBA
                    );
                    // Step 4.1
                    // If result is non-null, then set result to a serialization of result as a file with
                    // type and quality if given.
                    let mut encoded: Vec<u8> = vec![];

                    this.encode_for_mime_type(&image_type, quality, &snapshot, &mut encoded);
                    let blob_impl = BlobImpl::new_from_bytes(encoded, image_type.as_mime_type());
                    // Step 4.2.1  Set result to a new Blob object, created in the relevant realm of this canvas element
                    let blob = Blob::new(&this.global(), blob_impl, CanGc::note());

                    // Step 4.2.2 Invoke callback with « result » and "report".
                    let _ = callback.Call__(Some(&blob), ExceptionHandling::Report, CanGc::note());
                } else {
                    let _ = callback.Call__(None, ExceptionHandling::Report, CanGc::note());
                }
            }));

        Ok(())
    }

    /// <https://html.spec.whatwg.org/multipage/#dom-canvas-transfercontroltooffscreen>
    fn TransferControlToOffscreen(&self, can_gc: CanGc) -> Fallible<DomRoot<OffscreenCanvas>> {
        if self.context_mode.borrow().is_some() {
            // Step 1.
            // If this canvas element's context mode is not set to none, throw an "InvalidStateError" DOMException.
            return Err(Error::InvalidState);
        };

        // Step 2.
        // Let offscreenCanvas be a new OffscreenCanvas object with its width and height equal to the values of
        // the width and height content attributes of this canvas element.
        // Step 3.
        // Set the placeholder canvas element of offscreenCanvas to a weak reference to this canvas element.
        let offscreen_canvas = OffscreenCanvas::new(
            &self.global(),
            None,
            self.Width().into(),
            self.Height().into(),
            Some(&Dom::from_ref(self)),
            can_gc,
        );

        // Step 4. Set this canvas element's context mode to placeholder.
        *self.context_mode.borrow_mut() =
            Some(RenderingContext::Placeholder(offscreen_canvas.as_traced()));

        // Step 5. Return offscreenCanvas.
        Ok(offscreen_canvas)
    }

    /// <https://w3c.github.io/mediacapture-fromelement/#dom-htmlcanvaselement-capturestream>
    fn CaptureStream(
        &self,
        _frame_request_rate: Option<Finite<f64>>,
        can_gc: CanGc,
    ) -> DomRoot<MediaStream> {
        let global = self.global();
        let stream = MediaStream::new(&global, can_gc);
        let track = MediaStreamTrack::new(
            &global,
            MediaStreamId::new(),
            MediaStreamType::Video,
            can_gc,
        );
        stream.AddTrack(&track);
        stream
    }
}

impl VirtualMethods for HTMLCanvasElement {
    fn super_type(&self) -> Option<&dyn VirtualMethods> {
        Some(self.upcast::<HTMLElement>() as &dyn VirtualMethods)
    }

    fn attribute_mutated(&self, attr: &Attr, mutation: AttributeMutation, can_gc: CanGc) {
        self.super_type()
            .unwrap()
            .attribute_mutated(attr, mutation, can_gc);
        match attr.local_name() {
            &local_name!("width") | &local_name!("height") => self.recreate_contexts_after_resize(),
            _ => (),
        };
    }

    fn parse_plain_attribute(&self, name: &LocalName, value: DOMString) -> AttrValue {
        match *name {
            local_name!("width") => AttrValue::from_u32(value.into(), DEFAULT_WIDTH),
            local_name!("height") => AttrValue::from_u32(value.into(), DEFAULT_HEIGHT),
            _ => self
                .super_type()
                .unwrap()
                .parse_plain_attribute(name, value),
        }
    }
}

impl Convert<GLContextAttributes> for WebGLContextAttributes {
    fn convert(self) -> GLContextAttributes {
        GLContextAttributes {
            alpha: self.alpha,
            depth: self.depth,
            stencil: self.stencil,
            antialias: self.antialias,
            premultiplied_alpha: self.premultipliedAlpha,
            preserve_drawing_buffer: self.preserveDrawingBuffer,
        }
    }
}

pub(crate) mod utils {
    use net_traits::image_cache::ImageResponse;
    use net_traits::request::CorsSettings;
    use servo_url::ServoUrl;

    use crate::dom::window::Window;

    pub(crate) fn request_image_from_cache(
        window: &Window,
        url: ServoUrl,
        cors_setting: Option<CorsSettings>,
    ) -> ImageResponse {
        let image_cache = window.image_cache();
        let result = image_cache.get_image(
            url.clone(),
            window.origin().immutable().clone(),
            cors_setting,
        );

        match result {
            Some(image) => ImageResponse::Loaded(image, url),
            None => ImageResponse::None,
        }
    }
}<|MERGE_RESOLUTION|>--- conflicted
+++ resolved
@@ -225,11 +225,7 @@
 
 impl HTMLCanvasElement {
     pub(crate) fn context(&self) -> Option<Ref<RenderingContext>> {
-<<<<<<< HEAD
-        Ref::filter_map(self.context.borrow(), |ctx| ctx.as_ref()).ok()
-=======
-        ref_filter_map(self.context_mode.borrow(), |ctx| ctx.as_ref())
->>>>>>> edea2cae
+        Ref::filter_map(self.context_mode.borrow(), |ctx| ctx.as_ref()).ok()
     }
 
     fn get_or_init_2d_context(&self, can_gc: CanGc) -> Option<DomRoot<CanvasRenderingContext2D>> {
