/* This Source Code Form is subject to the terms of the Mozilla Public
 * License, v. 2.0. If a copy of the MPL was not distributed with this
 * file, You can obtain one at http://mozilla.org/MPL/2.0/. */

use canvas::canvas_msg::CanvasMsg;
use dom::attr::Attr;
use dom::attr::AttrHelpers;
use dom::bindings::codegen::Bindings::HTMLCanvasElementBinding;
use dom::bindings::codegen::Bindings::HTMLCanvasElementBinding::HTMLCanvasElementMethods;
use dom::bindings::codegen::InheritTypes::HTMLCanvasElementDerived;
use dom::bindings::codegen::InheritTypes::{ElementCast, HTMLElementCast};
use dom::bindings::codegen::UnionTypes::CanvasRenderingContext2DOrWebGLRenderingContext;
use dom::bindings::global::GlobalRef;
use dom::bindings::js::{MutNullableJS, JSRef, LayoutJS, Temporary, Unrooted};
use dom::bindings::utils::{Reflectable};
use dom::canvasrenderingcontext2d::{CanvasRenderingContext2D, LayoutCanvasRenderingContext2DHelpers};
use dom::document::Document;
use dom::element::{Element, AttributeHandlers};
use dom::eventtarget::{EventTarget, EventTargetTypeId};
use dom::element::ElementTypeId;
use dom::htmlelement::{HTMLElement, HTMLElementTypeId};
use dom::node::{Node, NodeTypeId, window_from_node};
use dom::virtualmethods::VirtualMethods;
use dom::webglrenderingcontext::{WebGLRenderingContext, LayoutCanvasWebGLRenderingContextHelpers};
use dom::webglrenderingcontext::WebGLRenderingContext;

use util::str::{DOMString, parse_unsigned_integer};

use geom::size::Size2D;

use std::cell::Cell;
use std::default::Default;
use std::sync::mpsc::Sender;

const DEFAULT_WIDTH: u32 = 300;
const DEFAULT_HEIGHT: u32 = 150;

#[dom_struct]
pub struct HTMLCanvasElement {
    htmlelement: HTMLElement,
    context_2d: MutNullableJS<CanvasRenderingContext2D>,
    context_webgl: MutNullableJS<WebGLRenderingContext>,
    width: Cell<u32>,
    height: Cell<u32>,
}

impl HTMLCanvasElementDerived for EventTarget {
    fn is_htmlcanvaselement(&self) -> bool {
        *self.type_id() == EventTargetTypeId::Node(NodeTypeId::Element(ElementTypeId::HTMLElement(HTMLElementTypeId::HTMLCanvasElement)))
    }
}

impl HTMLCanvasElement {
    fn new_inherited(localName: DOMString, prefix: Option<DOMString>, document: JSRef<Document>) -> HTMLCanvasElement {
        HTMLCanvasElement {
            htmlelement: HTMLElement::new_inherited(HTMLElementTypeId::HTMLCanvasElement, localName, prefix, document),
            context_2d: Default::default(),
            context_webgl: Default::default(),
            width: Cell::new(DEFAULT_WIDTH),
            height: Cell::new(DEFAULT_HEIGHT),
        }
    }

    #[allow(unrooted_must_root)]
    pub fn new(localName: DOMString, prefix: Option<DOMString>, document: JSRef<Document>) -> Temporary<HTMLCanvasElement> {
        let element = HTMLCanvasElement::new_inherited(localName, prefix, document);
        Node::reflect_node(box element, document, HTMLCanvasElementBinding::Wrap)
    }

    fn recreate_contexts(&self) {
        let size = self.get_size();
        if let Some(context) = self.context_2d.get() {
            context.root().r().recreate(size)
        }
        if let Some(context) = self.context_webgl.get() {
            context.root().r().recreate(size)
        }
    }

    pub fn get_size(&self) -> Size2D<i32> {
        Size2D(self.width.get() as i32, self.height.get() as i32)
    }
}

pub trait LayoutHTMLCanvasElementHelpers {
    #[allow(unsafe_code)]
    unsafe fn get_renderer(&self) -> Option<Sender<CanvasMsg>>;
    #[allow(unsafe_code)]
    unsafe fn get_canvas_width(&self) -> u32;
    #[allow(unsafe_code)]
    unsafe fn get_canvas_height(&self) -> u32;
}

impl LayoutHTMLCanvasElementHelpers for LayoutJS<HTMLCanvasElement> {
    #[allow(unsafe_code)]
    unsafe fn get_renderer(&self) -> Option<Sender<CanvasMsg>> {
        let ref canvas = *self.unsafe_get();
        if canvas.context_2d.get().is_some() {
            let context = canvas.context_2d.get_inner_as_layout();
            context.map(|cx| cx.get_renderer())
        } else if canvas.context_webgl.get().is_some() {
            let context = canvas.context_webgl.get_inner_as_layout();
            context.map(|cx| cx.get_renderer())
        } else {
            None
        }
    }

    #[allow(unsafe_code)]
    unsafe fn get_canvas_width(&self) -> u32 {
        (*self.unsafe_get()).width.get()
    }

    #[allow(unsafe_code)]
    unsafe fn get_canvas_height(&self) -> u32 {
        (*self.unsafe_get()).height.get()
    }
}

pub trait HTMLCanvasElementHelpers {
    fn get_2d_context(self) -> Temporary<CanvasRenderingContext2D>;
    fn get_webgl_context(self) -> Temporary<WebGLRenderingContext>;
    fn is_valid(self) -> bool;
}

impl<'a> HTMLCanvasElementHelpers for JSRef<'a, HTMLCanvasElement> {
    fn get_2d_context(self) -> Temporary<CanvasRenderingContext2D> {
        let context = self.GetContext(String::from_str("2d"));
        match context.unwrap() {
            CanvasRenderingContext2DOrWebGLRenderingContext::eCanvasRenderingContext2D(context) => {
              Temporary::new(context.root().r().unrooted())
            }
            _ => panic!("Wrong Context Type: Expected 2d context"),
        }
    }

    fn get_webgl_context(self) -> Temporary<WebGLRenderingContext> {
        let context = self.GetContext(String::from_str("webgl"));
        match context.unwrap() {
            CanvasRenderingContext2DOrWebGLRenderingContext::eWebGLRenderingContext(context) => {
                Temporary::new(context.root().r().unrooted())
            }
            _ => panic!("Wrong Context Type: Expected webgl context"),
        }
    }

    fn is_valid(self) -> bool {
        self.height.get() != 0 && self.width.get() != 0
    }
}

impl<'a> HTMLCanvasElementMethods for JSRef<'a, HTMLCanvasElement> {
    fn Width(self) -> u32 {
        self.width.get()
    }

    fn SetWidth(self, width: u32) {
        let elem: JSRef<Element> = ElementCast::from_ref(self);
        elem.set_uint_attribute(&atom!("width"), width)
    }

    fn Height(self) -> u32 {
        self.height.get()
    }

    fn SetHeight(self, height: u32) {
        let elem: JSRef<Element> = ElementCast::from_ref(self);
        elem.set_uint_attribute(&atom!("height"), height)
    }

    fn GetContext(self, id: DOMString) -> Option<CanvasRenderingContext2DOrWebGLRenderingContext> {
<<<<<<< HEAD
        match id.as_slice() {
            "2d" => {
                let context_2d = self.context_2d.or_init(|| {
                    let window = window_from_node(self).root();
                    let size = self.get_size();
                    CanvasRenderingContext2D::new(GlobalRef::Window(window.r()), self, size)
                });
                Some(CanvasRenderingContext2DOrWebGLRenderingContext::eCanvasRenderingContext2D(Unrooted::from_temporary(context_2d)))
            }
            "webgl" | "experimental-webgl" => {
                let context_webgl = self.context_webgl.or_init(|| {
                    let window = window_from_node(self).root();
                    let size = self.get_size();
                    WebGLRenderingContext::new(GlobalRef::Window(window.r()), self, size)
                });
                Some(CanvasRenderingContext2DOrWebGLRenderingContext::eWebGLRenderingContext(Unrooted::from_temporary(context_webgl)))
            }
            _ => return None
        }
=======
        match &*id {
           "2d" => {
               let context_2d = self.context_2d.or_init(|| {
                   let window = window_from_node(self).root();
                   let size = self.get_size();
                   CanvasRenderingContext2D::new(GlobalRef::Window(window.r()), self, size)
               });
               Some(CanvasRenderingContext2DOrWebGLRenderingContext::eCanvasRenderingContext2D(Unrooted::from_temporary(context_2d)))
           }
           "webgl" | "experimental-webgl" => {
               let context_webgl = self.context_webgl.or_init(|| {
                   let window = window_from_node(self).root();
                   let size = self.get_size();
                   WebGLRenderingContext::new(GlobalRef::Window(window.r()), self, size)
               });
               Some(CanvasRenderingContext2DOrWebGLRenderingContext::eWebGLRenderingContext(Unrooted::from_temporary(context_webgl)))
           }
           _ => return None
         }
>>>>>>> 56a7981c
    }
}

impl<'a> VirtualMethods for JSRef<'a, HTMLCanvasElement> {
    fn super_type<'b>(&'b self) -> Option<&'b VirtualMethods> {
        let element: &JSRef<HTMLElement> = HTMLElementCast::from_borrowed_ref(self);
        Some(element as &VirtualMethods)
    }

    fn before_remove_attr(&self, attr: JSRef<Attr>) {
        if let Some(ref s) = self.super_type() {
            s.before_remove_attr(attr);
        }

        let recreate = match attr.local_name() {
            &atom!("width") => {
                self.width.set(DEFAULT_WIDTH);
                true
            }
            &atom!("height") => {
                self.height.set(DEFAULT_HEIGHT);
                true
            }
            _ => false,
        };

        if recreate {
           self.recreate_contexts();
        }
        if recreate {
            let (w, h) = (self.width.get() as i32, self.height.get() as i32);
            match self.context_3d.get() {
                Some(context) => context.root().r().recreate(Size2D(w, h)),
                None => ()
            }
        }
    }

    fn after_set_attr(&self, attr: JSRef<Attr>) {
        if let Some(ref s) = self.super_type() {
            s.after_set_attr(attr);
        }

        let value = attr.value();
        let recreate = match attr.local_name() {
            &atom!("width") => {
                self.width.set(parse_unsigned_integer(value.chars()).unwrap_or(DEFAULT_WIDTH));
                true
            }
            &atom!("height") => {
                self.height.set(parse_unsigned_integer(value.chars()).unwrap_or(DEFAULT_HEIGHT));
                true
            }
            _ => false,
        };

        if recreate {
            self.recreate_contexts();
        }
    }
}<|MERGE_RESOLUTION|>--- conflicted
+++ resolved
@@ -22,7 +22,6 @@
 use dom::node::{Node, NodeTypeId, window_from_node};
 use dom::virtualmethods::VirtualMethods;
 use dom::webglrenderingcontext::{WebGLRenderingContext, LayoutCanvasWebGLRenderingContextHelpers};
-use dom::webglrenderingcontext::WebGLRenderingContext;
 
 use util::str::{DOMString, parse_unsigned_integer};
 
@@ -138,7 +137,7 @@
         let context = self.GetContext(String::from_str("webgl"));
         match context.unwrap() {
             CanvasRenderingContext2DOrWebGLRenderingContext::eWebGLRenderingContext(context) => {
-                Temporary::new(context.root().r().unrooted())
+              return Temporary::new(context.root().r().unrooted());
             }
             _ => panic!("Wrong Context Type: Expected webgl context"),
         }
@@ -169,27 +168,6 @@
     }
 
     fn GetContext(self, id: DOMString) -> Option<CanvasRenderingContext2DOrWebGLRenderingContext> {
-<<<<<<< HEAD
-        match id.as_slice() {
-            "2d" => {
-                let context_2d = self.context_2d.or_init(|| {
-                    let window = window_from_node(self).root();
-                    let size = self.get_size();
-                    CanvasRenderingContext2D::new(GlobalRef::Window(window.r()), self, size)
-                });
-                Some(CanvasRenderingContext2DOrWebGLRenderingContext::eCanvasRenderingContext2D(Unrooted::from_temporary(context_2d)))
-            }
-            "webgl" | "experimental-webgl" => {
-                let context_webgl = self.context_webgl.or_init(|| {
-                    let window = window_from_node(self).root();
-                    let size = self.get_size();
-                    WebGLRenderingContext::new(GlobalRef::Window(window.r()), self, size)
-                });
-                Some(CanvasRenderingContext2DOrWebGLRenderingContext::eWebGLRenderingContext(Unrooted::from_temporary(context_webgl)))
-            }
-            _ => return None
-        }
-=======
         match &*id {
            "2d" => {
                let context_2d = self.context_2d.or_init(|| {
@@ -209,7 +187,6 @@
            }
            _ => return None
          }
->>>>>>> 56a7981c
     }
 }
 
@@ -239,13 +216,6 @@
         if recreate {
            self.recreate_contexts();
         }
-        if recreate {
-            let (w, h) = (self.width.get() as i32, self.height.get() as i32);
-            match self.context_3d.get() {
-                Some(context) => context.root().r().recreate(Size2D(w, h)),
-                None => ()
-            }
-        }
     }
 
     fn after_set_attr(&self, attr: JSRef<Attr>) {
