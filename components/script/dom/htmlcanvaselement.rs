--- conflicted
+++ resolved
@@ -121,7 +121,6 @@
     fn get_2d_context(self) -> Temporary<CanvasRenderingContext2D>;
     fn get_webgl_context(self) -> Temporary<WebGLRenderingContext>;
     fn is_valid(self) -> bool;
-    fn try_initialize_webgl_context(self) -> Option<CanvasRenderingContext2DOrWebGLRenderingContext>;
 }
 
 impl<'a> HTMLCanvasElementHelpers for JSRef<'a, HTMLCanvasElement> {
@@ -133,11 +132,7 @@
         let context = self.GetContext(String::from_str("2d"));
         match context.unwrap() {
             CanvasRenderingContext2DOrWebGLRenderingContext::eCanvasRenderingContext2D(context) => {
-<<<<<<< HEAD
                 Temporary::new(context.root().r().unrooted())
-=======
-              Temporary::new(context.root().r().unrooted())
->>>>>>> aaa44c67
             }
             _ => panic!("Wrong Context Type: Expected 2d context"),
         }
@@ -147,38 +142,14 @@
         let context = self.GetContext(String::from_str("webgl"));
         match context.unwrap() {
             CanvasRenderingContext2DOrWebGLRenderingContext::eWebGLRenderingContext(context) => {
-<<<<<<< HEAD
                 Temporary::new(context.root().r().unrooted())
             }
             _ => panic!("Wrong Context Type: Expected WebGL context"),
-=======
-              return Temporary::new(context.root().r().unrooted());
-            }
-            _ => panic!("Wrong Context Type: Expected webgl context"),
->>>>>>> aaa44c67
         }
     }
 
     fn is_valid(self) -> bool {
         self.height.get() != 0 && self.width.get() != 0
-    }
-
-    fn try_initialize_webgl_context(self) -> Option<CanvasRenderingContext2DOrWebGLRenderingContext>  {
-        if self.context_2d.get().is_some() {
-            println!("Trying to get a WebGL context for a canvas with an already initialized 2d context");
-            return None;
-        }
-
-        if !self.context_webgl.get().is_some() {
-            let window = window_from_node(self).root();
-            let (w, h) = (self.width.get() as i32, self.height.get() as i32);
-            self.context_webgl.assign(WebGLRenderingContext::new(GlobalRef::Window(window.r()), self, Size2D(w, h)))
-        }
-
-        match self.context_webgl.get() {
-            Some(ctx) => Some(CanvasRenderingContext2DOrWebGLRenderingContext::eWebGLRenderingContext(Unrooted::from_temporary(ctx))),
-            None => None
-        }
     }
 }
 
@@ -203,25 +174,6 @@
 
     fn GetContext(self, id: DOMString) -> Option<CanvasRenderingContext2DOrWebGLRenderingContext> {
         match id.as_slice() {
-<<<<<<< HEAD
-            "2d" => {
-                if self.context_webgl.get().is_some() {
-                    println!("Trying to get a 2d context for a canvas with an already initialized webgl context");
-                    return None;
-                }
-
-                let context_2d = self.context_2d.or_init(|| {
-                    let window = window_from_node(self).root();
-                    let (w, h) = (self.width.get() as i32, self.height.get() as i32);
-                    CanvasRenderingContext2D::new(GlobalRef::Window(window.r()), self, Size2D(w, h))
-                });
-                Some(CanvasRenderingContext2DOrWebGLRenderingContext::eCanvasRenderingContext2D(Unrooted::from_temporary(context_2d)))
-            },
-            "experimental-webgl" => self.try_initialize_webgl_context(),
-            "webgl" => self.try_initialize_webgl_context(),
-            _ => None
-        }
-=======
            "2d" => {
                let context_2d = self.context_2d.or_init(|| {
                    let window = window_from_node(self).root();
@@ -231,16 +183,24 @@
                Some(CanvasRenderingContext2DOrWebGLRenderingContext::eCanvasRenderingContext2D(Unrooted::from_temporary(context_2d)))
            }
            "webgl" | "experimental-webgl" => {
-               let context_webgl = self.context_webgl.or_init(|| {
+               if self.context_2d.get().is_some() {
+                   println!("Trying to get a WebGL context for a canvas with an already initialized 2d context");
+                   return None;
+               }
+
+               if !self.context_webgl.get().is_some() {
                    let window = window_from_node(self).root();
-                   let size = self.get_size();
-                   WebGLRenderingContext::new(GlobalRef::Window(window.r()), self, size)
-               });
-               Some(CanvasRenderingContext2DOrWebGLRenderingContext::eWebGLRenderingContext(Unrooted::from_temporary(context_webgl)))
+                   let (w, h) = (self.width.get() as i32, self.height.get() as i32);
+                   self.context_webgl.assign(WebGLRenderingContext::new(GlobalRef::Window(window.r()), self, Size2D(w, h)))
+               }
+
+               match self.context_webgl.get() {
+                   Some(ctx) => Some(CanvasRenderingContext2DOrWebGLRenderingContext::eWebGLRenderingContext(Unrooted::from_temporary(ctx))),
+                   None => None
+               }
            }
            _ => return None
          }
->>>>>>> aaa44c67
     }
 }
 
