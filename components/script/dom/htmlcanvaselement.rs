/* This Source Code Form is subject to the terms of the Mozilla Public
 * License, v. 2.0. If a copy of the MPL was not distributed with this
 * file, You can obtain one at http://mozilla.org/MPL/2.0/. */

use canvas::canvas_msg::CanvasMsg;
use dom::attr::Attr;
use dom::attr::AttrHelpers;
use dom::bindings::codegen::Bindings::HTMLCanvasElementBinding;
use dom::bindings::codegen::Bindings::HTMLCanvasElementBinding::HTMLCanvasElementMethods;
use dom::bindings::codegen::InheritTypes::HTMLCanvasElementDerived;
use dom::bindings::codegen::InheritTypes::{ElementCast, HTMLElementCast};
use dom::bindings::codegen::UnionTypes::CanvasRenderingContext2DOrWebGLRenderingContext;
use dom::bindings::global::GlobalRef;
use dom::bindings::js::{MutNullableJS, JSRef, LayoutJS, Temporary, Unrooted};
use dom::bindings::utils::{Reflectable};
use dom::canvasrenderingcontext2d::{CanvasRenderingContext2D, LayoutCanvasRenderingContext2DHelpers};
use dom::document::Document;
use dom::element::{Element, AttributeHandlers};
use dom::eventtarget::{EventTarget, EventTargetTypeId};
use dom::element::ElementTypeId;
use dom::htmlelement::{HTMLElement, HTMLElementTypeId};
use dom::node::{Node, NodeTypeId, window_from_node};
use dom::virtualmethods::VirtualMethods;
use dom::webglrenderingcontext::{WebGLRenderingContext, LayoutCanvasWebGLRenderingContextHelpers};

use util::str::{DOMString, parse_unsigned_integer};

use geom::size::Size2D;

use std::cell::Cell;
use std::default::Default;
use std::sync::mpsc::Sender;

const DEFAULT_WIDTH: u32 = 300;
const DEFAULT_HEIGHT: u32 = 150;

#[dom_struct]
pub struct HTMLCanvasElement {
    htmlelement: HTMLElement,
    context_2d: MutNullableJS<CanvasRenderingContext2D>,
    context_webgl: MutNullableJS<WebGLRenderingContext>,
    width: Cell<u32>,
    height: Cell<u32>,
}

impl HTMLCanvasElementDerived for EventTarget {
    fn is_htmlcanvaselement(&self) -> bool {
        *self.type_id() == EventTargetTypeId::Node(NodeTypeId::Element(ElementTypeId::HTMLElement(HTMLElementTypeId::HTMLCanvasElement)))
    }
}

impl HTMLCanvasElement {
    fn new_inherited(localName: DOMString, prefix: Option<DOMString>, document: JSRef<Document>) -> HTMLCanvasElement {
        HTMLCanvasElement {
            htmlelement: HTMLElement::new_inherited(HTMLElementTypeId::HTMLCanvasElement, localName, prefix, document),
            context_2d: Default::default(),
            context_webgl: Default::default(),
            width: Cell::new(DEFAULT_WIDTH),
            height: Cell::new(DEFAULT_HEIGHT),
        }
    }

    #[allow(unrooted_must_root)]
    pub fn new(localName: DOMString, prefix: Option<DOMString>, document: JSRef<Document>) -> Temporary<HTMLCanvasElement> {
        let element = HTMLCanvasElement::new_inherited(localName, prefix, document);
        Node::reflect_node(box element, document, HTMLCanvasElementBinding::Wrap)
    }

    fn recreate_contexts(&self) {
        let size = self.get_size();
        if let Some(context) = self.context_2d.get() {
            context.root().r().recreate(size)
        }
        if let Some(context) = self.context_webgl.get() {
            context.root().r().recreate(size)
        }
    }

    pub fn get_size(&self) -> Size2D<i32> {
        Size2D(self.width.get() as i32, self.height.get() as i32)
    }
}

pub trait LayoutHTMLCanvasElementHelpers {
    #[allow(unsafe_code)]
    unsafe fn get_renderer(&self) -> Option<Sender<CanvasMsg>>;
    #[allow(unsafe_code)]
    unsafe fn get_canvas_width(&self) -> u32;
    #[allow(unsafe_code)]
    unsafe fn get_canvas_height(&self) -> u32;
}

impl LayoutHTMLCanvasElementHelpers for LayoutJS<HTMLCanvasElement> {
    #[allow(unsafe_code)]
    unsafe fn get_renderer(&self) -> Option<Sender<CanvasMsg>> {
        let ref canvas = *self.unsafe_get();
        if canvas.context_2d.get().is_some() {
            let context = canvas.context_2d.get_inner_as_layout();
            context.map(|cx| cx.get_renderer())
        } else if canvas.context_webgl.get().is_some() {
            let context = canvas.context_webgl.get_inner_as_layout();
            context.map(|cx| cx.get_renderer())
        } else {
            None
        }
    }

    #[allow(unsafe_code)]
    unsafe fn get_canvas_width(&self) -> u32 {
        (*self.unsafe_get()).width.get()
    }

    #[allow(unsafe_code)]
    unsafe fn get_canvas_height(&self) -> u32 {
        (*self.unsafe_get()).height.get()
    }
}

pub trait HTMLCanvasElementHelpers {
<<<<<<< HEAD
    //fn get_size(&self) -> Size2D<i32>;
=======
>>>>>>> 464d067a
    fn get_2d_context(self) -> Temporary<CanvasRenderingContext2D>;
    fn get_webgl_context(self) -> Temporary<WebGLRenderingContext>;
    fn is_valid(self) -> bool;
}

impl<'a> HTMLCanvasElementHelpers for JSRef<'a, HTMLCanvasElement> {
<<<<<<< HEAD
    // fn get_size(&self) -> Size2D<i32> {
    //     Size2D(self.Width() as i32, self.Height() as i32)
    // }

    fn get_2d_context(self) -> Temporary<CanvasRenderingContext2D> {
        let context = self.GetContext(String::from_str("2d"));
        match context.unwrap() {
            CanvasRenderingContext2DOrWebGLRenderingContext::eCanvasRenderingContext2D(context) => {
                Temporary::new(context.root().r().unrooted())
            }
            _ => panic!("Wrong Context Type: Expected 2d context"),
        }
    }

=======
    fn get_2d_context(self) -> Temporary<CanvasRenderingContext2D> {
        let context = self.GetContext(String::from_str("2d"));
        match context.unwrap() {
            CanvasRenderingContext2DOrWebGLRenderingContext::eCanvasRenderingContext2D(context) => {
              Temporary::new(context.root().r().unrooted())
            }
            _ => panic!("Wrong Context Type: Expected 2d context"),
        }
    }

>>>>>>> 464d067a
    fn get_webgl_context(self) -> Temporary<WebGLRenderingContext> {
        let context = self.GetContext(String::from_str("webgl"));
        match context.unwrap() {
            CanvasRenderingContext2DOrWebGLRenderingContext::eWebGLRenderingContext(context) => {
<<<<<<< HEAD
                Temporary::new(context.root().r().unrooted())
            }
            _ => panic!("Wrong Context Type: Expected WebGL context"),
=======
              return Temporary::new(context.root().r().unrooted());
            }
            _ => panic!("Wrong Context Type: Expected webgl context"),
>>>>>>> 464d067a
        }
    }

    fn is_valid(self) -> bool {
        self.height.get() != 0 && self.width.get() != 0
    }
}

impl<'a> HTMLCanvasElementMethods for JSRef<'a, HTMLCanvasElement> {
    fn Width(self) -> u32 {
        self.width.get()
    }

    fn SetWidth(self, width: u32) {
        let elem: JSRef<Element> = ElementCast::from_ref(self);
        elem.set_uint_attribute(&atom!("width"), width)
    }

    fn Height(self) -> u32 {
        self.height.get()
    }

    fn SetHeight(self, height: u32) {
        let elem: JSRef<Element> = ElementCast::from_ref(self);
        elem.set_uint_attribute(&atom!("height"), height)
    }

    fn GetContext(self, id: DOMString) -> Option<CanvasRenderingContext2DOrWebGLRenderingContext> {
        match id.as_slice() {
           "2d" => {
               let context_2d = self.context_2d.or_init(|| {
                   let window = window_from_node(self).root();
                   let size = self.get_size();
                   CanvasRenderingContext2D::new(GlobalRef::Window(window.r()), self, size)
               });
               Some(CanvasRenderingContext2DOrWebGLRenderingContext::eCanvasRenderingContext2D(Unrooted::from_temporary(context_2d)))
           }
           "webgl" | "experimental-webgl" => {
<<<<<<< HEAD
               if self.context_2d.get().is_some() {
                   println!("Trying to get a WebGL context for a canvas with an already initialized 2d context");
                   return None;
               }

               if !self.context_webgl.get().is_some() {
                   let window = window_from_node(self).root();
                   let (w, h) = (self.width.get() as i32, self.height.get() as i32);
                   self.context_webgl.assign(WebGLRenderingContext::new(GlobalRef::Window(window.r()), self, Size2D(w, h)))
               }

               match self.context_webgl.get() {
                   Some(ctx) => Some(CanvasRenderingContext2DOrWebGLRenderingContext::eWebGLRenderingContext(Unrooted::from_temporary(ctx))),
                   None => None
               }
=======
               let context_webgl = self.context_webgl.or_init(|| {
                   let window = window_from_node(self).root();
                   let size = self.get_size();
                   WebGLRenderingContext::new(GlobalRef::Window(window.r()), self, size)
               });
               Some(CanvasRenderingContext2DOrWebGLRenderingContext::eWebGLRenderingContext(Unrooted::from_temporary(context_webgl)))
>>>>>>> 464d067a
           }
           _ => return None
         }
    }
}

impl<'a> VirtualMethods for JSRef<'a, HTMLCanvasElement> {
    fn super_type<'b>(&'b self) -> Option<&'b VirtualMethods> {
        let element: &JSRef<HTMLElement> = HTMLElementCast::from_borrowed_ref(self);
        Some(element as &VirtualMethods)
    }

    fn before_remove_attr(&self, attr: JSRef<Attr>) {
        if let Some(ref s) = self.super_type() {
            s.before_remove_attr(attr);
        }

        let recreate = match attr.local_name() {
            &atom!("width") => {
                self.width.set(DEFAULT_WIDTH);
                true
            }
            &atom!("height") => {
                self.height.set(DEFAULT_HEIGHT);
                true
            }
            _ => false,
        };

        if recreate {
           self.recreate_contexts();
        }
    }

    fn after_set_attr(&self, attr: JSRef<Attr>) {
        if let Some(ref s) = self.super_type() {
            s.after_set_attr(attr);
        }

        let value = attr.value();
        let recreate = match attr.local_name() {
            &atom!("width") => {
                self.width.set(parse_unsigned_integer(value.as_slice().chars()).unwrap_or(DEFAULT_WIDTH));
                true
            }
            &atom!("height") => {
                self.height.set(parse_unsigned_integer(value.as_slice().chars()).unwrap_or(DEFAULT_HEIGHT));
                true
            }
            _ => false,
        };

        if recreate {
            self.recreate_contexts();
        }
    }
}<|MERGE_RESOLUTION|>--- conflicted
+++ resolved
@@ -117,21 +117,12 @@
 }
 
 pub trait HTMLCanvasElementHelpers {
-<<<<<<< HEAD
-    //fn get_size(&self) -> Size2D<i32>;
-=======
->>>>>>> 464d067a
     fn get_2d_context(self) -> Temporary<CanvasRenderingContext2D>;
     fn get_webgl_context(self) -> Temporary<WebGLRenderingContext>;
     fn is_valid(self) -> bool;
 }
 
 impl<'a> HTMLCanvasElementHelpers for JSRef<'a, HTMLCanvasElement> {
-<<<<<<< HEAD
-    // fn get_size(&self) -> Size2D<i32> {
-    //     Size2D(self.Width() as i32, self.Height() as i32)
-    // }
-
     fn get_2d_context(self) -> Temporary<CanvasRenderingContext2D> {
         let context = self.GetContext(String::from_str("2d"));
         match context.unwrap() {
@@ -142,31 +133,13 @@
         }
     }
 
-=======
-    fn get_2d_context(self) -> Temporary<CanvasRenderingContext2D> {
-        let context = self.GetContext(String::from_str("2d"));
-        match context.unwrap() {
-            CanvasRenderingContext2DOrWebGLRenderingContext::eCanvasRenderingContext2D(context) => {
-              Temporary::new(context.root().r().unrooted())
-            }
-            _ => panic!("Wrong Context Type: Expected 2d context"),
-        }
-    }
-
->>>>>>> 464d067a
     fn get_webgl_context(self) -> Temporary<WebGLRenderingContext> {
         let context = self.GetContext(String::from_str("webgl"));
         match context.unwrap() {
             CanvasRenderingContext2DOrWebGLRenderingContext::eWebGLRenderingContext(context) => {
-<<<<<<< HEAD
                 Temporary::new(context.root().r().unrooted())
             }
             _ => panic!("Wrong Context Type: Expected WebGL context"),
-=======
-              return Temporary::new(context.root().r().unrooted());
-            }
-            _ => panic!("Wrong Context Type: Expected webgl context"),
->>>>>>> 464d067a
         }
     }
 
@@ -196,42 +169,37 @@
 
     fn GetContext(self, id: DOMString) -> Option<CanvasRenderingContext2DOrWebGLRenderingContext> {
         match id.as_slice() {
-           "2d" => {
-               let context_2d = self.context_2d.or_init(|| {
-                   let window = window_from_node(self).root();
-                   let size = self.get_size();
-                   CanvasRenderingContext2D::new(GlobalRef::Window(window.r()), self, size)
-               });
-               Some(CanvasRenderingContext2DOrWebGLRenderingContext::eCanvasRenderingContext2D(Unrooted::from_temporary(context_2d)))
-           }
-           "webgl" | "experimental-webgl" => {
-<<<<<<< HEAD
-               if self.context_2d.get().is_some() {
-                   println!("Trying to get a WebGL context for a canvas with an already initialized 2d context");
-                   return None;
-               }
-
-               if !self.context_webgl.get().is_some() {
-                   let window = window_from_node(self).root();
-                   let (w, h) = (self.width.get() as i32, self.height.get() as i32);
-                   self.context_webgl.assign(WebGLRenderingContext::new(GlobalRef::Window(window.r()), self, Size2D(w, h)))
-               }
-
-               match self.context_webgl.get() {
-                   Some(ctx) => Some(CanvasRenderingContext2DOrWebGLRenderingContext::eWebGLRenderingContext(Unrooted::from_temporary(ctx))),
-                   None => None
-               }
-=======
-               let context_webgl = self.context_webgl.or_init(|| {
-                   let window = window_from_node(self).root();
-                   let size = self.get_size();
-                   WebGLRenderingContext::new(GlobalRef::Window(window.r()), self, size)
-               });
-               Some(CanvasRenderingContext2DOrWebGLRenderingContext::eWebGLRenderingContext(Unrooted::from_temporary(context_webgl)))
->>>>>>> 464d067a
-           }
-           _ => return None
-         }
+            "2d" => {
+                if self.context_webgl.get().is_some() {
+                    println!("Trying to get a 2d context for a canvas with an already initialized WebGL context");
+                    return None;
+                }
+                let context_2d = self.context_2d.or_init(|| {
+                    let window = window_from_node(self).root();
+                    let size = self.get_size();
+                    CanvasRenderingContext2D::new(GlobalRef::Window(window.r()), self, size)
+                });
+                Some(CanvasRenderingContext2DOrWebGLRenderingContext::eCanvasRenderingContext2D(Unrooted::from_temporary(context_2d)))
+            }
+            "webgl" | "experimental-webgl" => {
+                if self.context_2d.get().is_some() {
+                    println!("Trying to get a WebGL context for a canvas with an already initialized 2d context");
+                    return None;
+                }
+
+                if !self.context_webgl.get().is_some() {
+                    let window = window_from_node(self).root();
+                    let (w, h) = (self.width.get() as i32, self.height.get() as i32);
+                    self.context_webgl.assign(WebGLRenderingContext::new(GlobalRef::Window(window.r()), self, Size2D(w, h)))
+                }
+
+                match self.context_webgl.get() {
+                    Some(ctx) => Some(CanvasRenderingContext2DOrWebGLRenderingContext::eWebGLRenderingContext(Unrooted::from_temporary(ctx))),
+                    None => None
+                }
+            }
+            _ => return None
+        }
     }
 }
 
