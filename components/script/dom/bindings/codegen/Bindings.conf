# This Source Code Form is subject to the terms of the Mozilla Public
# License, v. 2.0. If a copy of the MPL was not distributed with this
# file, You can obtain one at https://mozilla.org/MPL/2.0/.

# DOM Bindings Configuration.
#
# The WebIDL interfaces are defined in dom/webidls. For each such interface,
# there is a corresponding entry in the configuration table below.
# The configuration table maps each interface name to a |descriptor|.
#
# Valid fields for all descriptors:
#   * outerObjectHook: string to use in place of default value for outerObject and thisObject
#                      JS class hooks

DOMInterfaces = {

'AbstractRange': {
    'weakReferenceable': True,
},

'AudioContext': {
    'inRealms': ['Close', 'Suspend'],
    'canGc':['CreateMediaStreamDestination', 'CreateMediaElementSource', 'CreateMediaStreamSource', 'CreateMediaStreamTrackSource'],
},

'BaseAudioContext': {
    'inRealms': ['DecodeAudioData', 'Resume', 'ParseFromString', 'GetBounds', 'GetClientRects'],
    'canGc': ['CreateChannelMerger', 'CreateOscillator', 'CreateStereoPanner', 'CreateGain', 'CreateIIRFilter', 'CreateBiquadFilter', 'CreateBufferSource', 'CreateAnalyser', 'CreatePanner', 'CreateChannelSplitter', 'CreateBuffer', 'CreateConstantSource'],
},

'Blob': {
    'weakReferenceable': True,
    'canGc': ['Slice'], 
},

'Bluetooth': {
    'inRealms': ['GetAvailability', 'RequestDevice'],
},

'BluetoothDevice': {
    'inRealms': ['WatchAdvertisements'],
},

'BluetoothRemoteGATTCharacteristic': {
    'inRealms': ['ReadValue', 'StartNotifications', 'StopNotifications', 'WriteValue'],
},

'BluetoothRemoteGATTDescriptor': {
    'inRealms': ['ReadValue', 'WriteValue'],
},

'BluetoothRemoteGATTServer': {
    'inRealms': ['Connect'],
},

'CustomElementRegistry': {
    'inRealms': ['WhenDefined'],
},

'CanvasRenderingContext2D': {
    'canGc': ['GetTransform','GetImageData', 'CreateImageData', 'CreateImageData_', 'SetFont', 'FillText', 'MeasureText', 'SetStrokeStyle', 'SetFillStyle', 'SetShadowColor'],
},

'CanvasGradient': {
    'canGc': ['AddColorStop'],
},

'DOMImplementation': {
    'canGc': ['CreateDocument', 'CreateHTMLDocument'],
},

'DOMParser': {
    'canGc': ['ParseFromString'],
},

'DOMMatrix': {
    'canGc': ['FromMatrix', 'FromFloat32Array', 'FromFloat64Array'],
},

'DOMQuad': {
    'canGc': ['FromRect', 'FromQuad', 'GetBounds'],
},

'DOMPoint': {
    'canGc': ['FromPoint'],
},

'DOMPointReadOnly': {
    'canGc': ['FromPoint'],
},

'DOMMatrixReadOnly': {
    'canGc': ['Multiply', 'Inverse', 'Scale', 'Translate', 'Rotate', 'RotateFromVector','FlipY', 'ScaleNonUniform', 'Scale3d', 'RotateAxisAngle', 'SkewX', 'SkewY', 'FlipX', 'TransformPoint', 'FromFloat32Array', 'FromFloat64Array','FromMatrix'],
},

'Document': {
    'canGc': ['Close', 'CreateElement', 'CreateElementNS', 'ImportNode', 'SetTitle', 'Write', 'Writeln', 'CreateEvent', 'CreateRange', 'Open', 'Open_', 'Fonts', 'ElementFromPoint', 'ElementsFromPoint'],
},

'DynamicModuleOwner': {
    'inRealms': ['PromiseAttribute'],
},

'Element': {
    'canGc': ['SetInnerHTML', 'SetOuterHTML', 'InsertAdjacentHTML', 'GetClientRects', 'GetBoundingClientRect', 'SetScrollTop', 'SetScrollLeft', 'Scroll', 'Scroll_', 'ScrollBy', 'ScrollBy_', 'ScrollWidth', 'ScrollHeight', 'ScrollTop', 'ScrollLeft', 'ClientTop', 'ClientLeft', 'ClientWidth', 'ClientHeight'],
},

'ElementInternals': {
    'canGc': ['ReportValidity'],
},

'EventSource': {
    'weakReferenceable': True,
},

'EventTarget': {
    'canGc': ['DispatchEvent'],
},

'File': {
    'weakReferenceable': True,
},

'GPU': {
    'inRealms': ['RequestAdapter'],
},

'GPUAdapter': {
    'inRealms': ['RequestAdapterInfo', 'RequestDevice'],
},

'GPUBuffer': {
    'inRealms': ['MapAsync'],
},

'GPUDevice': {
    'inRealms': [
        'CreateComputePipelineAsync',
        'CreateRenderPipelineAsync',
        'CreateShaderModule', # Creates promise for compilation info
        'PopErrorScope'
    ],
    'weakReferenceable': True, # for usage in GlobalScope https://github.com/servo/servo/issues/32519
},

'GamepadHapticActuator': {
    'inRealms': ['PlayEffect', 'Reset']
},

'History': {
    'canGc': ['Go'],
},

'HTMLButtonElement': {
    'canGc': ['ReportValidity'],
},

'HTMLElement': {
    'canGc': ['Focus', 'Blur', 'Click'],
},

'HTMLFieldSetElement': {
    'canGc': ['ReportValidity'],
},

'HTMLFormElement': {
    'canGc': ['RequestSubmit', 'ReportValidity'],
},

'HTMLInputElement': {
    'canGc': ['ReportValidity'],
},

'HTMLMediaElement': {
    'canGc': ['Load', 'Pause', 'Play', 'SetSrcObject'],
    'inRealms': ['Play'],
},

'HTMLObjectElement': {
    'canGc': ['ReportValidity'],
},

'HTMLOutputElement': {
    'canGc': ['ReportValidity'],
},

'HTMLCanvasElement': {
    'canGc': ['CaptureStream', 'GetContext'],
},

'HTMLSelectElement': {
    'canGc': ['ReportValidity'],
},

'HTMLTemplateElement': {
    'canGc': ['Content'],
},

'HTMLElement': {
    'canGc': ['GetOffsetParent', 'OffsetTop', 'OffsetLeft', 'OffsetWidth', 'OffsetHeight', 'InnerText', 'GetOuterText', 'Focus', 'Blur', 'Click'],
},

'HTMLImageElement': {
    'canGc': ['Width', 'Height'],
},

'HTMLTextAreaElement': {
    'canGc': ['ReportValidity'],
},

'Location': {
    'canGc': ['Assign', 'Reload', 'Replace', 'SetHash', 'SetHost', 'SetHostname', 'SetHref', 'SetPathname', 'SetPort', 'SetProtocol', 'SetSearch'],
},

'MediaDevices': {
    'canGc': ['GetUserMedia'],
    'inRealms': ['GetUserMedia', 'GetClientRects', 'GetBoundingClientRect'],
},

'MediaStream': {
    'canGc': ['Clone'],
},

'MediaSession': {
    'canGc': ['GetMetadata'],
},

'MouseEvent': {
    'canGc': ['OffsetX', 'OffsetY'],
},

'MediaQueryList': {
    'weakReferenceable': True,
},

'MessagePort': {
    'weakReferenceable': True,
},

'NavigationPreloadManager': {
    'inRealms': ['Disable', 'Enable', 'GetState', 'SetHeaderValue'],
},

'Navigator': {
    'inRealms': ['GetVRDisplays'],
},

'Node': {
    'canGc': ['CloneNode'],
},

'OfflineAudioContext': {
    'inRealms': ['StartRendering'],
},

'OffscreenCanvasRenderingContext2D': {
    'canGc': ['CreateImageData', 'CreateImageData_', 'GetImageData', 'GetTransform', 'SetFont', 'FillText', 'MeasureText', 'SetStrokeStyle', 'SetFillStyle', 'SetShadowColor'],
},

'PaintRenderingContext2D': {
    'canGc': ['GetTransform', 'SetStrokeStyle', 'SetFillStyle', 'SetShadowColor'],
},

'Promise': {
    'spiderMonkeyInterface': True,
},

'RTCPeerConnection': {
    'inRealms': ['AddIceCandidate', 'CreateAnswer', 'CreateOffer', 'SetLocalDescription', 'SetRemoteDescription'],
    'canGc': ['Close'],
},

'Range': {
    'canGc': ['CloneContents', 'CloneRange', 'CreateContextualFragment', 'ExtractContents', 'SurroundContents'],
    'weakReferenceable': True,
},

'Response': {
    'canGc': ['Error', 'Redirect', 'Clone', 'Text', 'Blob', 'FormData', 'Json', 'ArrayBuffer'],
},

'Request': {
    'canGc': ['Headers', 'Text', 'Blob', 'FormData', 'Json', 'ArrayBuffer', 'Clone'],
},

'Selection': {
    'canGc': ['Collapse', 'CollapseToEnd', 'CollapseToStart', 'Extend', 'SelectAllChildren', 'SetBaseAndExtent', 'SetPosition'],
},

'ServiceWorkerContainer': {
    'inRealms': ['Register'],
},

'StaticRange': {
    'weakReferenceable': True,
},

<<<<<<< HEAD
'ShadowRoot': {
    'canGc': ['ElementFromPoint', 'ElementsFromPoint'],
=======
'SubtleCrypto': {
    'inRealms': ['Encrypt', 'Decrypt', 'GenerateKey', 'ImportKey', 'ExportKey']
>>>>>>> fee92747
},

#FIXME(jdm): This should be 'register': False, but then we don't generate enum types
'TestBinding': {
    'inRealms': ['PromiseAttribute', 'PromiseNativeHandler'],
    'canGc': ['InterfaceAttribute', 'GetInterfaceAttributeNullable', 'ReceiveInterface', 'ReceiveInterfaceSequence', 'ReceiveNullableInterface'],
},

'TestWorklet': {
    'inRealms': ['AddModule'],
},

'URL': {
    'weakReferenceable': True,
    'canGc': ['Parse', 'SearchParams'],
},

'VRDisplay': {
    'inRealms': ['ExitPresent', 'RequestPresent'],
},

'Window': {
<<<<<<< HEAD
    'canGc': ['Stop', 'Fetch', 'Scroll', 'Scroll_','ScrollBy', 'ScrollBy_'],
=======
    'canGc': ['Stop', 'Fetch', 'Open'],
>>>>>>> fee92747
    'inRealms': ['Fetch', 'GetOpener'],
},

'WindowProxy' : {
    'path': 'crate::dom::windowproxy::WindowProxy',
    'register': False,
},

'WorkerGlobalScope': {
    'inRealms': ['Fetch'],
    'canGc': ['Fetch'],
},

'Worklet': {
    'inRealms': ['AddModule'],
},

'XMLHttpRequest': {
    'canGc': ['Abort', 'GetResponseXML', 'Response'],
},

'XRBoundedReferenceSpace': {
    'canGc': ['BoundsGeometry'],
},

'XRFrame': {
    'canGc': ['GetViewerPose', 'GetPose', 'GetJointPose'],
},

'XRHitTestResult': {
    'canGc': ['GetPose'],
},

'XRRay': {
    'canGc': ['Origin', 'Direction'],
},

'XRReferenceSpace': {
    'canGc': ['GetOffsetReferenceSpace'],
},

'XRRigidTransform': {
    'canGc': ['Position', 'Orientation', 'Inverse'],
},

'XRSession': {
    'inRealms': ['RequestReferenceSpace', 'UpdateRenderState', 'UpdateTargetFrameRate'],
    'canGc': ['End', 'RequestReferenceSpace'],
},

'XRSystem': {
    'inRealms': ['RequestSession', 'SupportsSessionMode'],
},

}<|MERGE_RESOLUTION|>--- conflicted
+++ resolved
@@ -295,13 +295,12 @@
     'weakReferenceable': True,
 },
 
-<<<<<<< HEAD
 'ShadowRoot': {
     'canGc': ['ElementFromPoint', 'ElementsFromPoint'],
-=======
+},
+
 'SubtleCrypto': {
     'inRealms': ['Encrypt', 'Decrypt', 'GenerateKey', 'ImportKey', 'ExportKey']
->>>>>>> fee92747
 },
 
 #FIXME(jdm): This should be 'register': False, but then we don't generate enum types
@@ -324,11 +323,7 @@
 },
 
 'Window': {
-<<<<<<< HEAD
-    'canGc': ['Stop', 'Fetch', 'Scroll', 'Scroll_','ScrollBy', 'ScrollBy_'],
-=======
-    'canGc': ['Stop', 'Fetch', 'Open'],
->>>>>>> fee92747
+    'canGc': ['Stop', 'Fetch', 'Scroll', 'Scroll_','ScrollBy', 'ScrollBy_', 'Stop', 'Fetch', 'Open'],
     'inRealms': ['Fetch', 'GetOpener'],
 },
 
