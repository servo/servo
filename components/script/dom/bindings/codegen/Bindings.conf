# This Source Code Form is subject to the terms of the Mozilla Public
# License, v. 2.0. If a copy of the MPL was not distributed with this
# file, You can obtain one at https://mozilla.org/MPL/2.0/.

# DOM Bindings Configuration.
#
# The WebIDL interfaces are defined in dom/webidls. For each such interface,
# there is a corresponding entry in the configuration table below.
# The configuration table maps each interface name to a |descriptor|.
#
# Valid fields for all descriptors:
#   * outerObjectHook: string to use in place of default value for outerObject and thisObject
#                      JS class hooks

DOMInterfaces = {

'AbstractRange': {
    'weakReferenceable': True,
},

'AudioContext': {
    'inRealms': ['Close', 'Suspend'],
    'canGc':['CreateMediaStreamDestination', 'CreateMediaElementSource', 'CreateMediaStreamSource', 'CreateMediaStreamTrackSource'],
},

'BaseAudioContext': {
    'inRealms': ['DecodeAudioData', 'Resume', 'ParseFromString', 'GetBounds', 'GetClientRects'],
    'canGc': ['CreateChannelMerger', 'CreateOscillator', 'CreateStereoPanner', 'CreateGain', 'CreateIIRFilter', 'CreateBiquadFilter', 'CreateBufferSource', 'CreateAnalyser', 'CreatePanner', 'CreateChannelSplitter', 'CreateBuffer'],
},

'Blob': {
    'weakReferenceable': True,
    'canGc': ['Slice'], 
},

'Bluetooth': {
    'inRealms': ['GetAvailability', 'RequestDevice'],
},

'BluetoothDevice': {
    'inRealms': ['WatchAdvertisements'],
},

'BluetoothRemoteGATTCharacteristic': {
    'inRealms': ['ReadValue', 'StartNotifications', 'StopNotifications', 'WriteValue'],
},

'BluetoothRemoteGATTDescriptor': {
    'inRealms': ['ReadValue', 'WriteValue'],
},

'BluetoothRemoteGATTServer': {
    'inRealms': ['Connect'],
},

'CustomElementRegistry': {
    'inRealms': ['WhenDefined'],
},

'CanvasRenderingContext2D': {
    'canGc': ['GetTransform','GetImageData', 'CreateImageData', 'CreateImageData_', 'SetFont', 'FillText', 'MeasureText', 'SetStrokeStyle', 'SetFillStyle', 'SetShadowColor'],
},

'CanvasGradient': {
    'canGc': ['AddColorStop'],
},

'DOMImplementation': {
    'canGc': ['CreateDocument', 'CreateHTMLDocument'],
},

'DOMParser': {
    'canGc': ['ParseFromString'],
},

'DOMMatrix': {
    'canGc': ['FromMatrix', 'FromFloat32Array', 'FromFloat64Array'],
},

'DOMQuad': {
    'canGc': ['FromRect', 'FromQuad', 'GetBounds'],
},

'DOMPoint': {
    'canGc': ['FromPoint'],
},

'DOMPointReadOnly': {
    'canGc': ['FromPoint'],
},

'DOMMatrixReadOnly': {
    'canGc': ['Multiply', 'Inverse', 'Scale', 'Translate', 'Rotate', 'RotateFromVector','FlipY', 'ScaleNonUniform', 'Scale3d', 'RotateAxisAngle', 'SkewX', 'SkewY', 'FlipX', 'TransformPoint', 'FromFloat32Array', 'FromFloat64Array','FromMatrix'],
},

'Document': {
    'canGc': ['Close', 'CreateElement', 'CreateElementNS', 'ImportNode', 'SetTitle', 'Write', 'Writeln', 'CreateEvent', 'CreateRange', 'Open', 'Open_', 'Fonts', 'ElementFromPoint', 'ElementsFromPoint'],
},

'DynamicModuleOwner': {
    'inRealms': ['PromiseAttribute'],
},

'Element': {
    'canGc': ['SetInnerHTML', 'SetOuterHTML', 'InsertAdjacentHTML', 'GetClientRects', 'GetBoundingClientRect', 'SetScrollTop', 'SetScrollLeft', 'Scroll', 'Scroll_', 'ScrollBy', 'ScrollBy_', 'ScrollWidth', 'ScrollHeight', 'ScrollTop', 'ScrollLeft', 'ClientTop', 'ClientLeft', 'ClientWidth', 'ClientHeight'],
},

'ElementInternals': {
    'canGc': ['ReportValidity'],
},

'EventSource': {
    'weakReferenceable': True,
},

'EventTarget': {
    'canGc': ['DispatchEvent'],
},

'File': {
    'weakReferenceable': True,
},

'GPU': {
    'inRealms': ['RequestAdapter'],
},

'GPUAdapter': {
    'inRealms': ['RequestAdapterInfo', 'RequestDevice'],
},

'GPUBuffer': {
    'inRealms': ['MapAsync'],
},

'GPUDevice': {
    'inRealms': [
        'CreateComputePipelineAsync',
        'CreateRenderPipelineAsync',
        'CreateShaderModule', # Creates promise for compilation info
        'PopErrorScope'
    ],
    'weakReferenceable': True, # for usage in GlobalScope https://github.com/servo/servo/issues/32519
},

'GamepadHapticActuator': {
    'inRealms': ['PlayEffect', 'Reset']
},

'HTMLButtonElement': {
    'canGc': ['ReportValidity'],
},

'HTMLElement': {
    'canGc': ['Focus', 'Blur', 'Click'],
},

'HTMLFieldSetElement': {
    'canGc': ['ReportValidity'],
},

'HTMLFormElement': {
    'canGc': ['RequestSubmit', 'ReportValidity'],
},

'HTMLInputElement': {
    'canGc': ['ReportValidity'],
},

'HTMLMediaElement': {
    'canGc': ['Load', 'Pause', 'Play', 'SetSrcObject'],
    'inRealms': ['Play'],
},

'HTMLObjectElement': {
    'canGc': ['ReportValidity'],
},

'HTMLOutputElement': {
    'canGc': ['ReportValidity'],
},

'HTMLCanvasElement': {
    'canGc': ['CaptureStream', 'GetContext'],
},

'HTMLSelectElement': {
    'canGc': ['ReportValidity'],
},

'HTMLTemplateElement': {
    'canGc': ['Content'],
},

<<<<<<< HEAD
'HTMLElement': {
    'canGc': ['GetOffsetParent', 'OffsetTop', 'OffsetLeft', 'OffsetWidth', 'OffsetHeight', 'InnerText', 'GetOuterText', 'Focus', 'Blur'],
},

'HTMLImageElement': {
    'canGc': ['Width', 'Height'],
=======
'HTMLTextAreaElement': {
    'canGc': ['ReportValidity'],
>>>>>>> 65c86628
},

'MediaDevices': {
    'canGc': ['GetUserMedia'],
    'inRealms': ['GetUserMedia', 'GetClientRects', 'GetBoundingClientRect'],
},

'MediaStream': {
    'canGc': ['Clone'],
},

'MediaSession': {
    'canGc': ['GetMetadata'],
},

'MouseEvent': {
    'canGc': ['OffsetX', 'OffsetY'],
},

'MediaQueryList': {
    'weakReferenceable': True,
},

'MessagePort': {
    'weakReferenceable': True,
},

'NavigationPreloadManager': {
    'inRealms': ['Disable', 'Enable', 'GetState', 'SetHeaderValue'],
},

'Navigator': {
    'inRealms': ['GetVRDisplays'],
},

'Node': {
    'canGc': ['CloneNode'],
},

'OfflineAudioContext': {
    'inRealms': ['StartRendering'],
},

'OffscreenCanvasRenderingContext2D': {
    'canGc': ['CreateImageData', 'CreateImageData_', 'GetImageData', 'GetTransform', 'SetFont', 'FillText', 'MeasureText', 'SetStrokeStyle', 'SetFillStyle', 'SetShadowColor'],
},

'PaintRenderingContext2D': {
    'canGc': ['GetTransform', 'SetStrokeStyle', 'SetFillStyle', 'SetShadowColor'],
},

'Promise': {
    'spiderMonkeyInterface': True,
},

'RTCPeerConnection': {
    'inRealms': ['AddIceCandidate', 'CreateAnswer', 'CreateOffer', 'SetLocalDescription', 'SetRemoteDescription'],
    'canGc': ['Close'],
},

'Range': {
    'canGc': ['CloneContents', 'CloneRange', 'CreateContextualFragment', 'ExtractContents', 'SurroundContents'],
    'weakReferenceable': True,
},

'Response': {
    'canGc': ['Error', 'Redirect', 'Clone', 'Text', 'Blob', 'FormData', 'Json', 'ArrayBuffer'],
},

'Request': {
    'canGc': ['Headers', 'Text', 'Blob', 'FormData', 'Json', 'ArrayBuffer', 'Clone'],
},

'Selection': {
    'canGc': ['Collapse', 'CollapseToEnd', 'CollapseToStart', 'Extend', 'SelectAllChildren', 'SetBaseAndExtent', 'SetPosition'],
},

'ServiceWorkerContainer': {
    'inRealms': ['Register'],
},

'StaticRange': {
    'weakReferenceable': True,
},

'ShadowRoot': {
    'canGc': ['ElementFromPoint', 'ElementsFromPoint'],
},

#FIXME(jdm): This should be 'register': False, but then we don't generate enum types
'TestBinding': {
    'inRealms': ['PromiseAttribute', 'PromiseNativeHandler'],
    'canGc': ['InterfaceAttribute', 'GetInterfaceAttributeNullable', 'ReceiveInterface', 'ReceiveInterfaceSequence', 'ReceiveNullableInterface'],
},

'TestWorklet': {
    'inRealms': ['AddModule'],
},

'URL': {
    'weakReferenceable': True,
    'canGc': ['Parse', 'SearchParams'],
},

'VRDisplay': {
    'inRealms': ['ExitPresent', 'RequestPresent'],
},

'Window': {
    'canGc': ['Stop', 'Fetch', 'Scroll', 'Scroll_','ScrollBy', 'ScrollBy_'],
    'inRealms': ['Fetch', 'GetOpener'],
},

'WindowProxy' : {
    'path': 'crate::dom::windowproxy::WindowProxy',
    'register': False,
},

'WorkerGlobalScope': {
    'inRealms': ['Fetch'],
    'canGc': ['Fetch'],
},

'Worklet': {
    'inRealms': ['AddModule'],
},

'XMLHttpRequest': {
    'canGc': ['Abort', 'GetResponseXML', 'Response'],
},

'XRSession': {
    'inRealms': ['RequestReferenceSpace', 'UpdateRenderState', 'UpdateTargetFrameRate'],
    'canGc': ['End', 'RequestReferenceSpace'],
},

'XRSystem': {
    'inRealms': ['RequestSession', 'SupportsSessionMode'],
},

'XRBoundedReferenceSpace': {
    'canGc': ['BoundsGeometry'],
},

'XRRay': {
    'canGc': ['Origin', 'Direction'],
},

'XRRigidTransform': {
    'canGc': ['Position', 'Orientation', 'Inverse'],
},

'XRReferenceSpace': {
    'canGc': ['GetOffsetReferenceSpace'],
},

'XRFrame': {
    'canGc': ['GetViewerPose', 'GetPose', 'GetJointPose'],
},

'XRHitTestResult': {
    'canGc': ['GetPose'],
},

'SubtleCrypto': {
    'inRealms': ['GenerateKey', 'ExportKey']
}

}<|MERGE_RESOLUTION|>--- conflicted
+++ resolved
@@ -192,17 +192,16 @@
     'canGc': ['Content'],
 },
 
-<<<<<<< HEAD
 'HTMLElement': {
-    'canGc': ['GetOffsetParent', 'OffsetTop', 'OffsetLeft', 'OffsetWidth', 'OffsetHeight', 'InnerText', 'GetOuterText', 'Focus', 'Blur'],
+    'canGc': ['GetOffsetParent', 'OffsetTop', 'OffsetLeft', 'OffsetWidth', 'OffsetHeight', 'InnerText', 'GetOuterText', 'Focus', 'Blur', 'Click'],
 },
 
 'HTMLImageElement': {
     'canGc': ['Width', 'Height'],
-=======
+},
+
 'HTMLTextAreaElement': {
     'canGc': ['ReportValidity'],
->>>>>>> 65c86628
 },
 
 'MediaDevices': {
