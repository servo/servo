/* This Source Code Form is subject to the terms of the Mozilla Public
 * License, v. 2.0. If a copy of the MPL was not distributed with this
 * file, You can obtain one at https://mozilla.org/MPL/2.0/. */

#![allow(unsafe_code)]

use std::borrow::BorrowMut;
use std::ffi::c_void;
use std::marker::PhantomData;
use std::ptr;
use std::sync::{Arc, Mutex};

use js::jsapi::{
    Heap, JSObject, JS_GetArrayBufferViewBuffer, JS_IsArrayBufferViewObject, NewExternalArrayBuffer,
};
use js::rust::wrappers::DetachArrayBuffer;
use js::rust::{CustomAutoRooterGuard, Handle, MutableHandleObject};
use js::typedarray::{CreateWith, TypedArray, TypedArrayElement, TypedArrayElementCreator};

use crate::script_runtime::JSContext;

/// <https://webidl.spec.whatwg.org/#BufferSource>
#[allow(dead_code)]
pub enum BufferSource {
    Int8Array(Box<Heap<*mut JSObject>>),
    Int16Array(Box<Heap<*mut JSObject>>),
    Int32Array(Box<Heap<*mut JSObject>>),
    Uint8Array(Box<Heap<*mut JSObject>>),
    Uint16Array(Box<Heap<*mut JSObject>>),
    Uint32Array(Box<Heap<*mut JSObject>>),
    Uint8ClampedArray(Box<Heap<*mut JSObject>>),
    BigInt64Array(Box<Heap<*mut JSObject>>),
    BigUint64Array(Box<Heap<*mut JSObject>>),
    Float32Array(Box<Heap<*mut JSObject>>),
    Float64Array(Box<Heap<*mut JSObject>>),
    DataView(Box<Heap<*mut JSObject>>),
    ArrayBuffer(Box<Heap<*mut JSObject>>),
    Default(Box<Heap<*mut JSObject>>),
}

pub struct HeapBufferSource<T> {
    buffer_source: BufferSource,
    phantom: PhantomData<T>,
}

unsafe impl<T> crate::dom::bindings::trace::JSTraceable for HeapBufferSource<T> {
    #[inline]
    unsafe fn trace(&self, tracer: *mut js::jsapi::JSTracer) {
        match &self.buffer_source {
            BufferSource::Int8Array(buffer) |
            BufferSource::Int16Array(buffer) |
            BufferSource::Int32Array(buffer) |
            BufferSource::Uint8Array(buffer) |
            BufferSource::Uint16Array(buffer) |
            BufferSource::Uint32Array(buffer) |
            BufferSource::Uint8ClampedArray(buffer) |
            BufferSource::BigInt64Array(buffer) |
            BufferSource::BigUint64Array(buffer) |
            BufferSource::Float32Array(buffer) |
            BufferSource::Float64Array(buffer) |
            BufferSource::DataView(buffer) |
            BufferSource::ArrayBuffer(buffer) |
            BufferSource::Default(buffer) => {
                buffer.trace(tracer);
            },
        }
    }
}

pub fn new_initialized_heap_buffer_source<T>(
    init: HeapTypedArrayInit,
) -> Result<HeapBufferSource<T>, ()>
where
    T: TypedArrayElement + TypedArrayElementCreator,
    T::Element: Clone + Copy,
{
    let heap_buffer_source = match init {
        HeapTypedArrayInit::Buffer(buffer_source) => HeapBufferSource {
            buffer_source: buffer_source,
            phantom: PhantomData::default(),
        },
        HeapTypedArrayInit::Info { len, cx } => {
            rooted!(in (*cx) let mut array = ptr::null_mut::<JSObject>());
            let typed_array_result =
                create_buffer_source_with_length::<T>(cx, len as usize, array.handle_mut());
            if typed_array_result.is_err() {
                return Err(());
            }
            let heap_buffer_source = HeapBufferSource::<T>::default();

            match &heap_buffer_source.buffer_source {
                BufferSource::Int8Array(buffer) |
                BufferSource::Int16Array(buffer) |
                BufferSource::Int32Array(buffer) |
                BufferSource::Uint8Array(buffer) |
                BufferSource::Uint16Array(buffer) |
                BufferSource::Uint32Array(buffer) |
                BufferSource::Uint8ClampedArray(buffer) |
                BufferSource::BigInt64Array(buffer) |
                BufferSource::BigUint64Array(buffer) |
                BufferSource::Float32Array(buffer) |
                BufferSource::Float64Array(buffer) |
                BufferSource::DataView(buffer) |
                BufferSource::ArrayBuffer(buffer) |
                BufferSource::Default(buffer) => {
                    buffer.set(*array);
                },
            }
            heap_buffer_source
        },
    };
    Ok(heap_buffer_source)
}

pub enum HeapTypedArrayInit {
    Buffer(BufferSource),
    Info { len: u32, cx: JSContext },
}

impl<T> HeapBufferSource<T>
where
    T: TypedArrayElement + TypedArrayElementCreator,
    T::Element: Clone + Copy,
{
    pub fn default() -> HeapBufferSource<T> {
        HeapBufferSource {
            buffer_source: BufferSource::Default(Box::new(Heap::default())),
            phantom: PhantomData::default(),
        }
    }

    pub fn set_data(&self, cx: JSContext, data: &[T::Element]) -> Result<(), ()> {
        rooted!(in (*cx) let mut array = ptr::null_mut::<JSObject>());
        let _: TypedArray<T, *mut JSObject> = create_buffer_source(cx, data, array.handle_mut())?;

        match &self.buffer_source {
            BufferSource::Int8Array(buffer) |
            BufferSource::Int16Array(buffer) |
            BufferSource::Int32Array(buffer) |
            BufferSource::Uint8Array(buffer) |
            BufferSource::Uint16Array(buffer) |
            BufferSource::Uint32Array(buffer) |
            BufferSource::Uint8ClampedArray(buffer) |
            BufferSource::BigInt64Array(buffer) |
            BufferSource::BigUint64Array(buffer) |
            BufferSource::Float32Array(buffer) |
            BufferSource::Float64Array(buffer) |
            BufferSource::DataView(buffer) |
            BufferSource::ArrayBuffer(buffer) |
            BufferSource::Default(buffer) => {
                buffer.set(*array);
            },
        }
        Ok(())
    }

    pub fn acquire_data(&self, cx: JSContext) -> Result<Vec<T::Element>, ()> {
        assert!(self.is_initialized());

        typedarray!(in(*cx) let array: TypedArray = match &self.buffer_source {
            BufferSource::Int8Array(buffer) |
            BufferSource::Int16Array(buffer) |
            BufferSource::Int32Array(buffer) |
            BufferSource::Uint8Array(buffer) |
            BufferSource::Uint16Array(buffer) |
            BufferSource::Uint32Array(buffer) |
            BufferSource::Uint8ClampedArray(buffer) |
            BufferSource::BigInt64Array(buffer) |
            BufferSource::BigUint64Array(buffer) |
            BufferSource::Float32Array(buffer) |
            BufferSource::Float64Array(buffer) |
            BufferSource::DataView(buffer) |
            BufferSource::ArrayBuffer(buffer) |
            BufferSource::Default(buffer) => {
                buffer.get()
            },
        });
        let data = if let Ok(array) =
            array as Result<CustomAutoRooterGuard<'_, TypedArray<T, *mut JSObject>>, &mut ()>
        {
            let data = array.to_vec();
            let _ = self.detach_buffer(cx);
            Ok(data)
        } else {
            Err(())
        };

        match &self.buffer_source {
            BufferSource::Int8Array(buffer) |
            BufferSource::Int16Array(buffer) |
            BufferSource::Int32Array(buffer) |
            BufferSource::Uint8Array(buffer) |
            BufferSource::Uint16Array(buffer) |
            BufferSource::Uint32Array(buffer) |
            BufferSource::Uint8ClampedArray(buffer) |
            BufferSource::BigInt64Array(buffer) |
            BufferSource::BigUint64Array(buffer) |
            BufferSource::Float32Array(buffer) |
            BufferSource::Float64Array(buffer) |
            BufferSource::DataView(buffer) |
            BufferSource::ArrayBuffer(buffer) |
            BufferSource::Default(buffer) => {
                buffer.set(ptr::null_mut());
            },
        }
        data
    }

    /// <https://tc39.es/ecma262/#sec-detacharraybuffer>
    pub fn detach_buffer(&self, cx: JSContext) -> bool {
        match &self.buffer_source {
            BufferSource::Int8Array(buffer) |
            BufferSource::Int16Array(buffer) |
            BufferSource::Int32Array(buffer) |
            BufferSource::Uint8Array(buffer) |
            BufferSource::Uint16Array(buffer) |
            BufferSource::Uint32Array(buffer) |
            BufferSource::Uint8ClampedArray(buffer) |
            BufferSource::BigInt64Array(buffer) |
            BufferSource::BigUint64Array(buffer) |
            BufferSource::Float32Array(buffer) |
            BufferSource::Float64Array(buffer) |
            BufferSource::DataView(buffer) |
            BufferSource::ArrayBuffer(buffer) |
            BufferSource::Default(buffer) => {
                assert!(self.is_initialized());
                let mut is_shared = false;
                unsafe {
                    if JS_IsArrayBufferViewObject(*buffer.handle()) {
                        // If it is an ArrayBuffer view, get the buffer using JS_GetArrayBufferViewBuffer
                        rooted!(in (*cx) let view_buffer =
                            JS_GetArrayBufferViewBuffer(*cx, buffer.handle(), &mut is_shared));
                        // This buffer is always created unshared
                        debug_assert!(!is_shared);
                        // Detach the ArrayBuffer
                        DetachArrayBuffer(*cx, view_buffer.handle())
                    } else {
                        // If it's not an ArrayBuffer view, Detach the buffer directly
                        DetachArrayBuffer(*cx, Handle::from_raw(buffer.handle()))
                    }
                }
            },
        }
    }

    pub fn copy_data_to(
        &self,
        cx: JSContext,
        dest: &mut [T::Element],
        source_start: usize,
        length: usize,
    ) -> Result<(), ()> {
        assert!(self.is_initialized());
        typedarray!(in(*cx) let array: TypedArray = match &self.buffer_source {
            BufferSource::Int8Array(buffer) |
            BufferSource::Int16Array(buffer) |
            BufferSource::Int32Array(buffer) |
            BufferSource::Uint8Array(buffer) |
            BufferSource::Uint16Array(buffer) |
            BufferSource::Uint32Array(buffer) |
            BufferSource::Uint8ClampedArray(buffer) |
            BufferSource::BigInt64Array(buffer) |
            BufferSource::BigUint64Array(buffer) |
            BufferSource::Float32Array(buffer) |
            BufferSource::Float64Array(buffer) |
            BufferSource::DataView(buffer) |
            BufferSource::ArrayBuffer(buffer) |
            BufferSource::Default(buffer) => {
                buffer.get()
            },
        });
<<<<<<< HEAD
        let Ok(array) = array as Result<CustomAutoRooterGuard<'_, TypedArray<T, *mut JSObject>>, &mut ()> else
        {
=======
        let Ok(array) =
            array as Result<CustomAutoRooterGuard<'_, TypedArray<T, *mut JSObject>>, &mut ()>
        else {
>>>>>>> 6c7fe31d
            return Err(());
        };
        unsafe {
            let slice = (*array).as_slice();
            dest.copy_from_slice(&slice[source_start..length]);
        }
        Ok(())
    }

    pub fn copy_data_from(
        &self,
        cx: JSContext,
        source: CustomAutoRooterGuard<TypedArray<T, *mut JSObject>>,
        dest_start: usize,
        length: usize,
    ) -> Result<(), ()> {
        assert!(self.is_initialized());
        typedarray!(in(*cx) let mut array: TypedArray = match &self.buffer_source {
            BufferSource::Int8Array(buffer) |
            BufferSource::Int16Array(buffer) |
            BufferSource::Int32Array(buffer) |
            BufferSource::Uint8Array(buffer) |
            BufferSource::Uint16Array(buffer) |
            BufferSource::Uint32Array(buffer) |
            BufferSource::Uint8ClampedArray(buffer) |
            BufferSource::BigInt64Array(buffer) |
            BufferSource::BigUint64Array(buffer) |
            BufferSource::Float32Array(buffer) |
            BufferSource::Float64Array(buffer) |
            BufferSource::DataView(buffer) |
            BufferSource::ArrayBuffer(buffer) |
            BufferSource::Default(buffer) => {
                buffer.get()
            },
        });
<<<<<<< HEAD
        let Ok(mut array) = array as Result<CustomAutoRooterGuard<'_, TypedArray<T, *mut JSObject>>, &mut ()> else
        {
=======
        let Ok(mut array) =
            array as Result<CustomAutoRooterGuard<'_, TypedArray<T, *mut JSObject>>, &mut ()>
        else {
>>>>>>> 6c7fe31d
            return Err(());
        };
        unsafe {
            let slice = (*array).as_mut_slice();
            let (_, dest) = slice.split_at_mut(dest_start);
            dest[0..length].copy_from_slice(&source.as_slice()[0..length])
        }
        Ok(())
    }

    pub fn is_initialized(&self) -> bool {
        match &self.buffer_source {
            BufferSource::Int8Array(buffer) |
            BufferSource::Int16Array(buffer) |
            BufferSource::Int32Array(buffer) |
            BufferSource::Uint8Array(buffer) |
            BufferSource::Uint16Array(buffer) |
            BufferSource::Uint32Array(buffer) |
            BufferSource::Uint8ClampedArray(buffer) |
            BufferSource::BigInt64Array(buffer) |
            BufferSource::BigUint64Array(buffer) |
            BufferSource::Float32Array(buffer) |
            BufferSource::Float64Array(buffer) |
            BufferSource::DataView(buffer) |
            BufferSource::ArrayBuffer(buffer) |
            BufferSource::Default(buffer) => !buffer.get().is_null(),
        }
    }

    pub fn get_buffer(&self) -> Result<TypedArray<T, *mut JSObject>, ()> {
        TypedArray::from(match &self.buffer_source {
            BufferSource::Int8Array(buffer) |
            BufferSource::Int16Array(buffer) |
            BufferSource::Int32Array(buffer) |
            BufferSource::Uint8Array(buffer) |
            BufferSource::Uint16Array(buffer) |
            BufferSource::Uint32Array(buffer) |
            BufferSource::Uint8ClampedArray(buffer) |
            BufferSource::BigInt64Array(buffer) |
            BufferSource::BigUint64Array(buffer) |
            BufferSource::Float32Array(buffer) |
            BufferSource::Float64Array(buffer) |
            BufferSource::DataView(buffer) |
            BufferSource::ArrayBuffer(buffer) |
            BufferSource::Default(buffer) => buffer.get(),
        })
    }

    pub fn buffer_to_option(&self) -> Option<TypedArray<T, *mut JSObject>> {
        if self.is_initialized() {
            Some(self.get_buffer().expect("Failed to get buffer."))
        } else {
            warn!("Buffer not initialized.");
            None
        }
    }
}

/// <https://webidl.spec.whatwg.org/#arraybufferview-create>
pub fn create_buffer_source<T>(
    cx: JSContext,
    data: &[T::Element],
    dest: MutableHandleObject,
) -> Result<TypedArray<T, *mut JSObject>, ()>
where
    T: TypedArrayElement + TypedArrayElementCreator,
{
    let res = unsafe { TypedArray::<T, *mut JSObject>::create(*cx, CreateWith::Slice(data), dest) };

    if res.is_err() {
        Err(())
    } else {
        TypedArray::from(dest.get())
    }
}

fn create_buffer_source_with_length<T>(
    cx: JSContext,
    len: usize,
    dest: MutableHandleObject,
) -> Result<TypedArray<T, *mut JSObject>, ()>
where
    T: TypedArrayElement + TypedArrayElementCreator,
{
    let res = unsafe { TypedArray::<T, *mut JSObject>::create(*cx, CreateWith::Length(len), dest) };

    if res.is_err() {
        Err(())
    } else {
        TypedArray::from(dest.get())
    }
}

pub fn create_new_external_array_buffer<T>(
    cx: JSContext,
    mapping: Arc<Mutex<Vec<T::Element>>>,
    offset: usize,
    range_size: usize,
    m_end: usize,
) -> HeapBufferSource<T>
where
    T: TypedArrayElement + TypedArrayElementCreator,
    T::Element: Clone + Copy,
{
    /// `freeFunc()` must be threadsafe, should be safely callable from any thread
    /// without causing conflicts , unexpected behavior.
    /// <https://github.com/servo/mozjs/blob/main/mozjs-sys/mozjs/js/public/ArrayBuffer.h#L89>
    unsafe extern "C" fn free_func(_contents: *mut c_void, free_user_data: *mut c_void) {
        let _ = Arc::from_raw(free_user_data as _);
    }

    unsafe {
        let mapping_slice_ptr =
            mapping.lock().unwrap().borrow_mut()[offset as usize..m_end as usize].as_mut_ptr();

        // rooted! is needed to ensure memory safety and prevent potential garbage collection issues.
        // https://github.com/mozilla-spidermonkey/spidermonkey-embedding-examples/blob/esr78/docs/GC%20Rooting%20Guide.md#performance-tweaking
        rooted!(in(*cx) let array_buffer = NewExternalArrayBuffer(
            *cx,
            range_size as usize,
            mapping_slice_ptr as _,
            Some(free_func),
            Arc::into_raw(mapping) as _,
        ));

        HeapBufferSource {
            buffer_source: BufferSource::ArrayBuffer(Heap::boxed(*array_buffer)),
            phantom: PhantomData::default(),
        }
    }
}<|MERGE_RESOLUTION|>--- conflicted
+++ resolved
@@ -269,14 +269,9 @@
                 buffer.get()
             },
         });
-<<<<<<< HEAD
-        let Ok(array) = array as Result<CustomAutoRooterGuard<'_, TypedArray<T, *mut JSObject>>, &mut ()> else
-        {
-=======
         let Ok(array) =
             array as Result<CustomAutoRooterGuard<'_, TypedArray<T, *mut JSObject>>, &mut ()>
         else {
->>>>>>> 6c7fe31d
             return Err(());
         };
         unsafe {
@@ -312,14 +307,9 @@
                 buffer.get()
             },
         });
-<<<<<<< HEAD
-        let Ok(mut array) = array as Result<CustomAutoRooterGuard<'_, TypedArray<T, *mut JSObject>>, &mut ()> else
-        {
-=======
         let Ok(mut array) =
             array as Result<CustomAutoRooterGuard<'_, TypedArray<T, *mut JSObject>>, &mut ()>
         else {
->>>>>>> 6c7fe31d
             return Err(());
         };
         unsafe {
