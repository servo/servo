/* This Source Code Form is subject to the terms of the Mozilla Public
 * License, v. 2.0. If a copy of the MPL was not distributed with this
 * file, You can obtain one at http://mozilla.org/MPL/2.0/. */

//! This module implements structured cloning, as defined by [HTML]
//! (https://html.spec.whatwg.org/multipage/#safe-passing-of-structured-data).

use dom::bindings::conversions::root_from_handleobject;
use dom::bindings::error::{Error, Fallible};
use dom::bindings::js::Root;
use dom::bindings::reflector::DomObject;
use dom::blob::{Blob, BlobImpl};
use dom::globalscope::GlobalScope;
use js::jsapi::{Handle, HandleObject, HandleValue, MutableHandleValue, JSAutoCompartment, JSContext};
use js::jsapi::{JSStructuredCloneCallbacks, JSStructuredCloneReader, JSStructuredCloneWriter};
use js::jsapi::{JS_ClearPendingException, JSObject, JS_ReadStructuredClone};
use js::jsapi::{JS_ReadBytes, JS_WriteBytes};
use js::jsapi::{JS_ReadUint32Pair, JS_WriteUint32Pair};
use js::jsapi::{JS_STRUCTURED_CLONE_VERSION, JS_WriteStructuredClone};
use js::jsapi::{MutableHandleObject, TransferableOwnership};
use libc::size_t;
use std::os::raw;
use std::ptr;
use std::slice;

// TODO: Should we add Min and Max const to https://github.com/servo/rust-mozjs/blob/master/src/consts.rs?
// TODO: Determine for sure which value Min and Max should have.
// NOTE: Current values found at https://dxr.mozilla.org/mozilla-central/
// rev/ff04d410e74b69acfab17ef7e73e7397602d5a68/js/public/StructuredClone.h#323
#[repr(u32)]
enum StructuredCloneTags {
    /// To support additional types, add new tags with values incremented from the last one before Max.
    Min = 0xFFFF8000,
    DomBlob = 0xFFFF8001,
    Max = 0xFFFFFFFF,
}

#[cfg(target_pointer_width = "64")]
unsafe fn write_length(w: *mut JSStructuredCloneWriter,
                       length: usize) {
  let high: u32 = (length >> 32) as u32;
  let low: u32 = length as u32;
  assert!(JS_WriteUint32Pair(w, high, low));
}

#[cfg(target_pointer_width = "32")]
unsafe fn write_length(w: *mut JSStructuredCloneWriter,
                       length: usize) {
  assert!(JS_WriteUint32Pair(w, length as u32, 0));
}

#[cfg(target_pointer_width = "64")]
unsafe fn read_length(r: *mut JSStructuredCloneReader)
                      -> usize {
  let mut high: u32 = 0;
  let mut low: u32 = 0;
  assert!(JS_ReadUint32Pair(r, &mut high as *mut u32, &mut low as *mut u32));
  return (low << high) as usize;
}

#[cfg(target_pointer_width = "32")]
unsafe fn read_length(r: *mut JSStructuredCloneReader)
                      -> usize {
  let mut length: u32 = 0;
  let mut zero: u32 = 0;
  assert!(JS_ReadUint32Pair(r, &mut length as *mut u32, &mut zero as *mut u32));
  return length as usize;
}

struct StructuredCloneWriter {
    w: *mut JSStructuredCloneWriter,
}

impl StructuredCloneWriter {
    unsafe fn write_slice(&self, v: &[u8]) {
        let type_length = v.len();
        write_length(self.w, type_length);
        assert!(JS_WriteBytes(self.w, v.as_ptr() as *const raw::c_void, type_length));
    }
}

struct StructuredCloneReader {
    r: *mut JSStructuredCloneReader,
}

impl StructuredCloneReader {
    unsafe fn read_bytes(&self) -> Vec<u8> {
        let mut type_length = vec![0u8; read_length(self.r)];
        let blob_length = type_length.len();
        assert!(JS_ReadBytes(self.r, type_length.as_mut_ptr() as *mut raw::c_void, blob_length));
        return type_length;
    }
    unsafe fn read_str(&self) -> String {
        let type_str_buffer = self.read_bytes();
        return String::from_utf8_unchecked(type_str_buffer);
    }
}

unsafe fn read_blob(cx: *mut JSContext,
                    r: *mut JSStructuredCloneReader)
                    -> *mut JSObject {
    let structured_reader = StructuredCloneReader{r: r};
    let blob_buffer = structured_reader.read_bytes();
    let type_str = structured_reader.read_str();
    let target_global = GlobalScope::from_context(cx);
    let blob = Blob::new(&target_global, BlobImpl::new_from_bytes(blob_buffer), type_str);
    return blob.reflector().get_jsobject().get()
}

unsafe fn write_blob(blob: Root<Blob>,
                     w: *mut JSStructuredCloneWriter)
                     -> Result<(), ()> {
    let structured_writer = StructuredCloneWriter{w: w};
    let blob_vec = try!(blob.get_bytes());
<<<<<<< HEAD
    let type_string_bytes = blob.get_type_string().as_bytes().to_vec();
=======
    let blob_length = blob_vec.len();
    let type_string_bytes = blob.type_string().as_bytes().to_vec();
    let type_string_length = type_string_bytes.len();
>>>>>>> 32f4273e
    assert!(JS_WriteUint32Pair(w, StructuredCloneTags::DomBlob as u32, 0));
    structured_writer.write_slice(&blob_vec);
    structured_writer.write_slice(&type_string_bytes);
    return Ok(())
}

unsafe extern "C" fn read_callback(cx: *mut JSContext,
                                   r: *mut JSStructuredCloneReader,
                                   tag: u32,
                                   _data: u32,
                                   _closure: *mut raw::c_void)
                                   -> *mut JSObject {
    assert!(tag < StructuredCloneTags::Max as u32, "tag should be lower than StructuredCloneTags::Max");
    assert!(tag > StructuredCloneTags::Min as u32, "tag should be higher than StructuredCloneTags::Min");
    if tag == StructuredCloneTags::DomBlob as u32 {
        return read_blob(cx, r)
    }
    return ptr::null_mut()
}

unsafe extern "C" fn write_callback(_cx: *mut JSContext,
                                    w: *mut JSStructuredCloneWriter,
                                    obj: HandleObject,
                                    _closure: *mut raw::c_void)
                                    -> bool {
    if let Ok(blob) = root_from_handleobject::<Blob>(obj) {
        return write_blob(blob, w).is_ok()
    }
    return false
}

unsafe extern "C" fn read_transfer_callback(_cx: *mut JSContext,
                                            _r: *mut JSStructuredCloneReader,
                                            _tag: u32,
                                            _content: *mut raw::c_void,
                                            _extra_data: u64,
                                            _closure: *mut raw::c_void,
                                            _return_object: MutableHandleObject)
                                            -> bool {
    false
}

unsafe extern "C" fn write_transfer_callback(_cx: *mut JSContext,
                                             _obj: Handle<*mut JSObject>,
                                             _closure: *mut raw::c_void,
                                             _tag: *mut u32,
                                             _ownership: *mut TransferableOwnership,
                                             _content:  *mut *mut raw::c_void,
                                             _extra_data: *mut u64)
                                             -> bool {
    false
}

unsafe extern "C" fn free_transfer_callback(_tag: u32,
                                            _ownership: TransferableOwnership,
                                            _content: *mut raw::c_void,
                                            _extra_data: u64,
                                            _closure: *mut raw::c_void) {
}

unsafe extern "C" fn report_error_callback(_cx: *mut JSContext, _errorid: u32) {
}

static STRUCTURED_CLONE_CALLBACKS: JSStructuredCloneCallbacks = JSStructuredCloneCallbacks {
    read: Some(read_callback),
    write: Some(write_callback),
    reportError: Some(report_error_callback),
    readTransfer: Some(read_transfer_callback),
    writeTransfer: Some(write_transfer_callback),
    freeTransfer: Some(free_transfer_callback),
};

/// A buffer for a structured clone.
pub enum StructuredCloneData {
    /// A non-serializable (default) variant
    Struct(*mut u64, size_t),
    /// A variant that can be serialized
    Vector(Vec<u8>)
}

impl StructuredCloneData {
    /// Writes a structured clone. Returns a `DataClone` error if that fails.
    pub fn write(cx: *mut JSContext, message: HandleValue) -> Fallible<StructuredCloneData> {
        let mut data = ptr::null_mut();
        let mut nbytes = 0;
        let result = unsafe {
            JS_WriteStructuredClone(cx,
                                    message,
                                    &mut data,
                                    &mut nbytes,
                                    &STRUCTURED_CLONE_CALLBACKS,
                                    ptr::null_mut(),
                                    HandleValue::undefined())
        };
        if !result {
            unsafe {
                JS_ClearPendingException(cx);
            }
            return Err(Error::DataClone);
        }
        Ok(StructuredCloneData::Struct(data, nbytes))
    }

    /// Converts a StructuredCloneData to Vec<u8> for inter-thread sharing
    pub fn move_to_arraybuffer(self) -> Vec<u8> {
        match self {
            StructuredCloneData::Struct(data, nbytes) => {
                unsafe {
                    slice::from_raw_parts(data as *mut u8, nbytes).to_vec()
                }
            }
            StructuredCloneData::Vector(msg) => msg
        }
    }

    /// Reads a structured clone.
    ///
    /// Panics if `JS_ReadStructuredClone` fails.
    fn read_clone(global: &GlobalScope,
                  data: *mut u64,
                  nbytes: size_t,
                  rval: MutableHandleValue) {
        let cx = global.get_cx();
        let globalhandle = global.reflector().get_jsobject();
        let _ac = JSAutoCompartment::new(cx, globalhandle.get());
        unsafe {
            assert!(JS_ReadStructuredClone(cx,
                                           data,
                                           nbytes,
                                           JS_STRUCTURED_CLONE_VERSION,
                                           rval,
                                           &STRUCTURED_CLONE_CALLBACKS,
                                           ptr::null_mut()));
        }
    }

    /// Thunk for the actual `read_clone` method. Resolves proper variant for read_clone.
    pub fn read(self, global: &GlobalScope, rval: MutableHandleValue) {
        match self {
            StructuredCloneData::Vector(mut vec_msg) => {
                let nbytes = vec_msg.len();
                let data = vec_msg.as_mut_ptr() as *mut u64;
                StructuredCloneData::read_clone(global, data, nbytes, rval);
            }
            StructuredCloneData::Struct(data, nbytes) => StructuredCloneData::read_clone(global, data, nbytes, rval)
        }
    }
}

unsafe impl Send for StructuredCloneData {}<|MERGE_RESOLUTION|>--- conflicted
+++ resolved
@@ -112,13 +112,7 @@
                      -> Result<(), ()> {
     let structured_writer = StructuredCloneWriter{w: w};
     let blob_vec = try!(blob.get_bytes());
-<<<<<<< HEAD
-    let type_string_bytes = blob.get_type_string().as_bytes().to_vec();
-=======
-    let blob_length = blob_vec.len();
     let type_string_bytes = blob.type_string().as_bytes().to_vec();
-    let type_string_length = type_string_bytes.len();
->>>>>>> 32f4273e
     assert!(JS_WriteUint32Pair(w, StructuredCloneTags::DomBlob as u32, 0));
     structured_writer.write_slice(&blob_vec);
     structured_writer.write_slice(&type_string_bytes);
