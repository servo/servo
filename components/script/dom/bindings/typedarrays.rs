--- conflicted
+++ resolved
@@ -187,7 +187,6 @@
     }
 }
 
-<<<<<<< HEAD
 fn create_typed_array_with_length<T>(
     cx: JSContext,
     len: usize,
@@ -202,7 +201,9 @@
         Err(())
     } else {
         TypedArray::from(dest.get())
-=======
+    }
+}
+
 pub fn create_new_external_array_buffer<T>(
     cx: JSContext,
     mapping: Arc<Mutex<Vec<T::Element>>>,
@@ -239,6 +240,5 @@
             internal: Heap::boxed(*array_buffer),
             phantom: PhantomData::default(),
         }
->>>>>>> e39f0cbc
     }
 }