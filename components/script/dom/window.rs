--- conflicted
+++ resolved
@@ -742,61 +742,6 @@
     }
 }
 
-<<<<<<< HEAD
-pub trait WindowHelpers {
-    fn scroll(self, x_: f64, y_: f64, behavior: ScrollBehavior);
-    fn perform_a_scroll(self, x: f32, y: f32, behavior: ScrollBehavior, element: Option<&Element>);
-    fn clear_js_runtime(self);
-    fn init_browsing_context(self, doc: &Document, frame_element: Option<&Element>);
-    fn load_url(self, url: Url);
-    fn handle_fire_timer(self, timer_id: TimerId);
-    fn force_reflow(self, goal: ReflowGoal, query_type: ReflowQueryType, reason: ReflowReason);
-    fn reflow(self, goal: ReflowGoal, query_type: ReflowQueryType, reason: ReflowReason);
-    fn join_layout(self);
-    fn layout(&self) -> &LayoutRPC;
-    fn content_box_query(self, content_box_request: TrustedNodeAddress) -> Rect<Au>;
-    fn content_boxes_query(self, content_boxes_request: TrustedNodeAddress) -> Vec<Rect<Au>>;
-    fn client_rect_query(self, node_geometry_request: TrustedNodeAddress) -> Rect<i32>;
-    fn resolved_style_query(self, element: TrustedNodeAddress,
-                            pseudo: Option<PseudoElement>, property: &Atom) -> Option<String>;
-    fn offset_parent_query(self, node: TrustedNodeAddress) -> (Option<Root<Element>>, Rect<Au>);
-    fn handle_reflow_complete_msg(self, reflow_id: u32);
-    fn set_fragment_name(self, fragment: Option<String>);
-    fn steal_fragment_name(self) -> Option<String>;
-    fn set_window_size(self, size: WindowSizeData);
-    fn window_size(self) -> Option<WindowSizeData>;
-    fn client_window(self) -> (Size2D<u32>, Point2D<i32>);
-    fn get_url(self) -> Url;
-    fn resource_task(self) -> ResourceTask;
-    fn mem_profiler_chan(self) -> mem::ProfilerChan;
-    fn devtools_chan(self) -> Option<IpcSender<ScriptToDevtoolsControlMsg>>;
-    fn layout_chan(self) -> LayoutChan;
-    fn constellation_chan(self) -> ConstellationChan;
-    fn windowproxy_handler(self) -> WindowProxyHandler;
-    fn get_next_subpage_id(self) -> SubpageId;
-    fn layout_is_idle(self) -> bool;
-    fn get_pending_reflow_count(self) -> u32;
-    fn add_pending_reflow(self);
-    fn set_resize_event(self, event: WindowSizeData);
-    fn steal_resize_event(self) -> Option<WindowSizeData>;
-    fn set_page_clip_rect_with_new_viewport(self, viewport: Rect<f32>) -> bool;
-    fn set_devtools_wants_updates(self, value: bool);
-    fn IndexedGetter(self, _index: u32, _found: &mut bool) -> Option<Root<Window>>;
-    fn thaw(self);
-    fn freeze(self);
-    fn need_emit_timeline_marker(self, timeline_type: TimelineMarkerType) -> bool;
-    fn emit_timeline_marker(self, marker: TimelineMarker);
-    fn set_devtools_timeline_marker(self,
-                                    marker: TimelineMarkerType,
-                                    reply: IpcSender<TimelineMarker>);
-    fn drop_devtools_timeline_markers(self);
-    fn set_webdriver_script_chan(self, chan: Option<IpcSender<WebDriverJSResult>>);
-    fn is_alive(self) -> bool;
-    fn parent(self) -> Option<Root<Window>>;
-}
-=======
->>>>>>> ae55b31a
-
 pub trait ScriptHelpers {
     fn evaluate_js_on_global_with_result(self, code: &str,
                                          rval: MutableHandleValue);
@@ -856,7 +801,7 @@
     }
 
     /// https://drafts.csswg.org/cssom-view/#dom-window-scroll
-    fn scroll(self, x_: f64, y_: f64, behavior: ScrollBehavior) {
+    pub fn scroll(&self, x_: f64, y_: f64, behavior: ScrollBehavior) {
         // Step 3
         let xfinite = if x_.is_finite() { x_ } else { 0.0f64 };
         let yfinite = if y_.is_finite() { y_ } else { 0.0f64 };
@@ -904,7 +849,7 @@
     }
 
     /// https://drafts.csswg.org/cssom-view/#perform-a-scroll
-    fn perform_a_scroll(self, x: f32, y: f32, behavior: ScrollBehavior, element: Option<&Element>) {
+    pub fn perform_a_scroll(&self, x: f32, y: f32, behavior: ScrollBehavior, element: Option<&Element>) {
         //TODO Step 1
         let point = Point2D::new(x, y);
         let smooth = match behavior {
@@ -925,7 +870,7 @@
                                                          self.pipeline(), LayerId::null(), point, smooth)).unwrap()
     }
 
-    fn client_window(self) -> (Size2D<u32>, Point2D<i32>) {
+    pub fn client_window(&self) -> (Size2D<u32>, Point2D<i32>) {
         let (send, recv) = ipc::channel::<(Size2D<u32>, Point2D<i32>)>().unwrap();
         self.compositor.send(ScriptToCompositorMsg::GetClientWindow(send)).unwrap();
         recv.recv().unwrap_or((Size2D::zero(), Point2D::zero()))
@@ -1207,13 +1152,9 @@
         event
     }
 
-<<<<<<< HEAD
-    fn set_page_clip_rect_with_new_viewport(self, viewport: Rect<f32>) -> bool {
+    pub fn set_page_clip_rect_with_new_viewport(&self, viewport: Rect<f32>) -> bool {
         let rect = geometry::f32_rect_to_au_rect(viewport.clone());
         self.current_viewport.set(rect);
-=======
-    pub fn set_page_clip_rect_with_new_viewport(&self, viewport: Rect<f32>) -> bool {
->>>>>>> ae55b31a
         // We use a clipping rectangle that is five times the size of the of the viewport,
         // so that we don't collect display list items for areas too far outside the viewport,
         // but also don't trigger reflows every time the viewport changes.
