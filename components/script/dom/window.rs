--- conflicted
+++ resolved
@@ -2,8 +2,6 @@
  * License, v. 2.0. If a copy of the MPL was not distributed with this
  * file, You can obtain one at http://mozilla.org/MPL/2.0/. */
 
-use devtools_traits::{ScriptToDevtoolsControlMsg, TimelineMarker, TimelineMarkerType};
-use devtools_traits::{TracingMetadata};
 use dom::bindings::callback::ExceptionHandling;
 use dom::bindings::cell::DOMRefCell;
 use dom::bindings::codegen::Bindings::DocumentBinding::DocumentMethods;
@@ -35,9 +33,6 @@
 use dom::storage::Storage;
 use layout_interface::{ContentBoxResponse, ContentBoxesResponse, ResolvedStyleResponse, ScriptReflow};
 use layout_interface::{ReflowGoal, ReflowQueryType, LayoutRPC, LayoutChan, Reflow, Msg};
-<<<<<<< HEAD
-use msg::compositor_msg::{ScriptToCompositorMsg, LayerId};
-=======
 use page::Page;
 use script_task::{SendableMainThreadScriptChan, MainThreadScriptChan};
 use script_task::{TimerSource, ScriptChan, ScriptPort, MainThreadScriptMsg};
@@ -46,25 +41,17 @@
 use webdriver_handlers::jsval_to_webdriver;
 
 use devtools_traits::{ScriptToDevtoolsControlMsg, TimelineMarker, TimelineMarkerType};
-use msg::compositor_msg::ScriptToCompositorMsg;
->>>>>>> 9f853708
+use msg::compositor_msg::{ScriptToCompositorMsg, LayerId};
 use msg::constellation_msg::{LoadData, PipelineId, SubpageId, ConstellationChan, WindowSizeData, WorkerId};
 use msg::webdriver_msg::{WebDriverJSError, WebDriverJSResult};
 use net_traits::ResourceTask;
 use net_traits::image_cache_task::{ImageCacheChan, ImageCacheTask};
 use net_traits::storage_task::{StorageTask, StorageType};
-use num::traits::ToPrimitive;
-use page::Page;
 use profile_traits::mem;
-use script_task::{SendableMainThreadScriptChan, MainThreadScriptChan};
-use script_task::{TimerSource, ScriptChan, ScriptPort, MainThreadScriptMsg};
-use script_traits::ConstellationControlMsg;
 use string_cache::Atom;
-use timers::{IsInterval, TimerId, TimerManager, TimerCallback};
 use util::geometry::{self, Au, MAX_RECT};
 use util::str::{DOMString, HTML_SPACE_CHARACTERS};
 use util::{breakpoint, opts};
-use webdriver_handlers::jsval_to_webdriver;
 
 use euclid::scale_factor::ScaleFactor;
 use euclid::{Point2D, Rect, Size2D};
@@ -78,6 +65,7 @@
 use url::Url;
 
 use libc;
+use num::traits::ToPrimitive;
 use rustc_serialize::base64::{FromBase64, ToBase64, STANDARD};
 use std::ascii::AsciiExt;
 use std::borrow::ToOwned;
@@ -625,7 +613,7 @@
 
     // https://drafts.csswg.org/cssom-view/#dom-window-innerheight
     //TODO Include Scrollbar
-    fn InnerHeight(self) -> i32 {
+    fn InnerHeight(&self) -> i32 {
         let size = self.window_size.get();
         match size {
             Some(e) => e.visible_viewport.height.get().to_i32().unwrap_or(0),
@@ -635,7 +623,7 @@
 
     // https://drafts.csswg.org/cssom-view/#dom-window-innerwidth
     //TODO Include Scrollbar
-    fn InnerWidth(self) -> i32 {
+    fn InnerWidth(&self) -> i32 {
         let size = self.window_size.get();
         match size {
             Some(e) => e.visible_viewport.width.get().to_i32().unwrap_or(0),
@@ -644,27 +632,27 @@
     }
 
     // https://drafts.csswg.org/cssom-view/#dom-window-scrollx
-    fn ScrollX(self) -> i32 {
+    fn ScrollX(&self) -> i32 {
         self.current_viewport.get().origin.x.to_px()
     }
 
     // https://drafts.csswg.org/cssom-view/#dom-window-pagexoffset
-    fn PageXOffset(self) -> i32 {
+    fn PageXOffset(&self) -> i32 {
         self.ScrollX()
     }
 
     // https://drafts.csswg.org/cssom-view/#dom-window-scrolly
-    fn ScrollY(self) -> i32 {
+    fn ScrollY(&self) -> i32 {
         self.current_viewport.get().origin.y.to_px()
     }
 
     // https://drafts.csswg.org/cssom-view/#dom-window-pageyoffset
-    fn PageYOffset(self) -> i32 {
+    fn PageYOffset(&self) -> i32 {
         self.ScrollY()
     }
 
     // https://drafts.csswg.org/cssom-view/#dom-window-scroll
-    fn Scroll(self, options: &ScrollToOptions) {
+    fn Scroll(&self, options: &ScrollToOptions) {
         // Step 1
         let left = options.left.unwrap_or(0.0f64);
         let top = options.top.unwrap_or(0.0f64);
@@ -673,22 +661,22 @@
     }
 
     // https://drafts.csswg.org/cssom-view/#dom-window-scroll
-    fn Scroll_(self, x: f64, y: f64) {
+    fn Scroll_(&self, x: f64, y: f64) {
         self.scroll(x, y, ScrollBehavior::Auto);
     }
 
     // https://drafts.csswg.org/cssom-view/#dom-window-scrollto
-    fn ScrollTo(self, options: &ScrollToOptions) {
+    fn ScrollTo(&self, options: &ScrollToOptions) {
         self.Scroll(options);
     }
 
     // https://drafts.csswg.org/cssom-view/#dom-window-scrollto
-    fn ScrollTo_(self, x: f64, y: f64) {
+    fn ScrollTo_(&self, x: f64, y: f64) {
         self.scroll(x, y, ScrollBehavior::Auto);
     }
 
     // https://drafts.csswg.org/cssom-view/#dom-window-scrollby
-    fn ScrollBy(self, options: &ScrollToOptions)  {
+    fn ScrollBy(&self, options: &ScrollToOptions)  {
         // Step 1
         let x = options.left.unwrap_or(0.0f64);
         let y = options.top.unwrap_or(0.0f64);
@@ -697,7 +685,7 @@
     }
 
     // https://drafts.csswg.org/cssom-view/#dom-window-scrollby
-    fn ScrollBy_(self, x: f64, y: f64)  {
+    fn ScrollBy_(&self, x: f64, y: f64)  {
         // Step 3
         let left = x + self.ScrollX() as f64;
         // Step 4
@@ -708,7 +696,7 @@
     }
 
     // https://drafts.csswg.org/cssom-view/#dom-window-resizeto
-    fn ResizeTo(self, x: i32, y: i32) {
+    fn ResizeTo(&self, x: i32, y: i32) {
         // Step 1
         //TODO determine if this operation is allowed
         let size = Size2D::new(x.to_u32().unwrap_or(1), y.to_u32().unwrap_or(1));
@@ -716,14 +704,14 @@
     }
 
     // https://drafts.csswg.org/cssom-view/#dom-window-resizeby
-    fn ResizeBy(self, x: i32, y: i32) {
+    fn ResizeBy(&self, x: i32, y: i32) {
         let (size, _) = self.client_window();
         // Step 1
         self.ResizeTo(x + size.width.to_i32().unwrap_or(1), y + size.height.to_i32().unwrap_or(1))
     }
 
     // https://drafts.csswg.org/cssom-view/#dom-window-moveto
-    fn MoveTo(self, x: i32, y: i32) {
+    fn MoveTo(&self, x: i32, y: i32) {
         // Step 1
         //TODO determine if this operation is allowed
         let point = Point2D::new(x, y);
@@ -731,38 +719,38 @@
     }
 
     // https://drafts.csswg.org/cssom-view/#dom-window-moveby
-    fn MoveBy(self, x: i32, y: i32) {
+    fn MoveBy(&self, x: i32, y: i32) {
         let (_, origin) = self.client_window();
         // Step 1
         self.MoveTo(x + origin.x, y + origin.y)
     }
 
     // https://drafts.csswg.org/cssom-view/#dom-window-screenx
-    fn ScreenX(self) -> i32 {
+    fn ScreenX(&self) -> i32 {
         let (_, origin) = self.client_window();
         origin.x
     }
 
     // https://drafts.csswg.org/cssom-view/#dom-window-screeny
-    fn ScreenY(self) -> i32 {
+    fn ScreenY(&self) -> i32 {
         let (_, origin) = self.client_window();
         origin.y
     }
 
     // https://drafts.csswg.org/cssom-view/#dom-window-outerheight
-    fn OuterHeight(self) -> i32 {
+    fn OuterHeight(&self) -> i32 {
         let (size, _) = self.client_window();
         size.height.to_i32().unwrap_or(1)
     }
 
     // https://drafts.csswg.org/cssom-view/#dom-window-outerwidth
-    fn OuterWidth(self) -> i32 {
+    fn OuterWidth(&self) -> i32 {
         let (size, _) = self.client_window();
         size.width.to_i32().unwrap_or(1)
     }
 
     // https://drafts.csswg.org/cssom-view/#dom-window-devicepixelratio
-    fn DevicePixelRatio(self) -> Finite<f64> {
+    fn DevicePixelRatio(&self) -> Finite<f64> {
         let dpr = self.window_size.get()
          .map(|data| data.device_pixel_ratio).unwrap_or(ScaleFactor::new(1.0f32)).get();
         Finite::wrap(dpr as f64)
@@ -890,6 +878,7 @@
             ScrollBehavior::Smooth => true
         };
 
+        // TODO (farodin91): Raise an event to stop the current_viewport
         let size = self.current_viewport.get().size;
         self.current_viewport.set(Rect::new(Point2D::new(Au::from_f32_px(x), Au::from_f32_px(y)), size));
 
