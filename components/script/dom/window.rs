--- conflicted
+++ resolved
@@ -1566,10 +1566,8 @@
     }
 
     pub fn layout_reflow(&self, query_msg: QueryMsg) -> bool {
-<<<<<<< HEAD
         self.Document().mark_reflow_reason(ReflowReason::Query);
         self.reflow(ReflowGoal::LayoutQuery(query_msg, time::precise_time_ns()))
-=======
         if self.layout_is_busy.load(Ordering::Relaxed) {
             let url = self.get_url().into_string();
             self.time_profiler_chan()
@@ -1580,7 +1578,6 @@
             ReflowGoal::LayoutQuery(query_msg, time::precise_time_ns()),
             ReflowReason::Query,
         )
->>>>>>> 54f54d19
     }
 
     pub fn layout(&self) -> &dyn LayoutRPC {
