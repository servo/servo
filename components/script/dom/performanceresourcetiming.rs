/* This Source Code Form is subject to the terms of the Mozilla Public
 * License, v. 2.0. If a copy of the MPL was not distributed with this
 * file, You can obtain one at https://mozilla.org/MPL/2.0/. */

use crate::dom::bindings::codegen::Bindings::PerformanceBinding::DOMHighResTimeStamp;
use crate::dom::bindings::codegen::Bindings::PerformanceResourceTimingBinding::{
    self, PerformanceResourceTimingMethods,
};
use crate::dom::bindings::num::Finite;
use crate::dom::bindings::reflector::reflect_dom_object;
use crate::dom::bindings::root::DomRoot;
use crate::dom::bindings::str::DOMString;
use crate::dom::globalscope::GlobalScope;
use crate::dom::performanceentry::PerformanceEntry;
use dom_struct::dom_struct;
use net_traits::ResourceFetchTiming;
use servo_url::ServoUrl;

// TODO UA may choose to limit how many resources are included as PerformanceResourceTiming objects
// recommended minimum is 150, can be changed by setResourceTimingBufferSize in performance
// https://w3c.github.io/resource-timing/#sec-extensions-performance-interface

// TODO Cross origin resources MUST BE INCLUDED as PerformanceResourceTiming objects
// https://w3c.github.io/resource-timing/#sec-cross-origin-resources

// TODO CSS, Beacon
#[derive(Debug, JSTraceable, MallocSizeOf, PartialEq)]
pub enum InitiatorType {
    LocalName(String),
    Navigation,
    XMLHttpRequest,
    Fetch,
    Other,
}

#[dom_struct]
pub struct PerformanceResourceTiming {
    entry: PerformanceEntry,
    initiator_type: InitiatorType,
    next_hop: Option<DOMString>,
    worker_start: f64,
    redirect_start: f64,
    redirect_end: f64,
    fetch_start: f64,
    domain_lookup_start: f64,
    domain_lookup_end: f64,
    connect_start: f64,
    connect_end: f64,
    secure_connection_start: f64,
    request_start: f64,
    response_start: f64,
    response_end: f64,
    // transfer_size: f64, //size in octets
    // encoded_body_size: f64, //size in octets
    // decoded_body_size: f64, //size in octets
}

// TODO(#21254): startTime
// TODO(#21255): duration
// TODO(#21269): next_hop
// TODO(#21264): worker_start
// TODO(#21256): redirect_start
// TODO(#21257): redirect_end
// TODO(#21258): fetch_start
// TODO(#21259): domain_lookup_start
// TODO(#21260): domain_lookup_end
// TODO(#21261): connect_start
// TODO(#21262): connect_end
impl PerformanceResourceTiming {
    pub fn new_inherited(
        url: ServoUrl,
        initiator_type: InitiatorType,
        next_hop: Option<DOMString>,
        fetch_start: f64,
    ) -> PerformanceResourceTiming {
        PerformanceResourceTiming {
            entry: PerformanceEntry::new_inherited(
                DOMString::from(url.into_string()),
                DOMString::from("resource"),
                0.,
                0.,
            ),
            initiator_type: initiator_type,
            next_hop: next_hop,
            worker_start: 0.,
            redirect_start: 0.,
            redirect_end: 0.,
            fetch_start: fetch_start,
            domain_lookup_start: 0.,
            domain_lookup_end: 0.,
            connect_start: 0.,
            connect_end: 0.,
            secure_connection_start: 0.,
            request_start: 0.,
            response_start: 0.,
            response_end: 0.,
        }
    }

    //TODO fetch start should be in RFT
    #[allow(unrooted_must_root)]
    fn from_resource_timing(
        url: ServoUrl,
        initiator_type: InitiatorType,
        next_hop: Option<DOMString>,
        resource_timing: &ResourceFetchTiming,
    ) -> PerformanceResourceTiming {
        PerformanceResourceTiming {
            entry: PerformanceEntry::new_inherited(
                DOMString::from(url.into_string()),
                DOMString::from("resource"),
                0.,
                0.,
            ),
            initiator_type: initiator_type,
            next_hop: next_hop,
            worker_start: 0.,
            redirect_start: resource_timing.redirect_start as f64,
            redirect_end: 0.,
            fetch_start: resource_timing.fetch_start as f64,
            domain_lookup_start: 0.,
            domain_lookup_end: 0.,
            connect_start: 0.,
            connect_end: resource_timing.connect_end as f64,
            secure_connection_start: 0.,
            request_start: resource_timing.request_start as f64,
            response_start: resource_timing.response_start as f64,
            response_end: resource_timing.response_end as f64,
        }
    }

    pub fn new(
        global: &GlobalScope,
        url: ServoUrl,
        initiator_type: InitiatorType,
        next_hop: Option<DOMString>,
        resource_timing: &ResourceFetchTiming,
    ) -> DomRoot<PerformanceResourceTiming> {
        reflect_dom_object(
            Box::new(PerformanceResourceTiming::from_resource_timing(
                url,
                initiator_type,
                next_hop,
                resource_timing,
            )),
            global,
            PerformanceResourceTimingBinding::Wrap,
        )
    }
}

// https://w3c.github.io/resource-timing/
impl PerformanceResourceTimingMethods for PerformanceResourceTiming {
    // https://w3c.github.io/resource-timing/#dom-performanceresourcetiming-initiatortype
    fn InitiatorType(&self) -> DOMString {
        match self.initiator_type {
            InitiatorType::LocalName(ref n) => DOMString::from(n.clone()),
            InitiatorType::Navigation => DOMString::from("navigation"),
            InitiatorType::XMLHttpRequest => DOMString::from("xmlhttprequest"),
            InitiatorType::Fetch => DOMString::from("fetch"),
            InitiatorType::Other => DOMString::from("other"),
        }
    }

    // https://w3c.github.io/resource-timing/#dom-performanceresourcetiming-nexthopprotocol
    // returns the ALPN protocol ID of the network protocol used to fetch the resource
    // when a proxy is configured
    fn NextHopProtocol(&self) -> DOMString {
        match self.next_hop {
            Some(ref protocol) => DOMString::from(protocol.clone()),
            None => DOMString::from(""),
        }
    }

    // https://w3c.github.io/resource-timing/#dom-performanceresourcetiming-requeststart
    fn RequestStart(&self) -> DOMHighResTimeStamp {
        Finite::wrap(self.request_start)
    }

    // https://w3c.github.io/resource-timing/#dom-performanceresourcetiming-redirectstart
    fn RedirectStart(&self) -> DOMHighResTimeStamp {
        Finite::wrap(self.redirect_start)
    }

    // https://w3c.github.io/resource-timing/#dom-performanceresourcetiming-responsestart
    fn ResponseStart(&self) -> DOMHighResTimeStamp {
        Finite::wrap(self.response_start)
    }

    // https://w3c.github.io/resource-timing/#dom-performanceresourcetiming-fetchstart
    fn FetchStart(&self) -> DOMHighResTimeStamp {
        Finite::wrap(self.fetch_start)
    }

<<<<<<< HEAD
    // https://w3c.github.io/resource-timing/#dom-performanceresourcetiming-responseend
    fn ResponseEnd(&self) -> DOMHighResTimeStamp {
        Finite::wrap(self.response_end)
=======
    // https://w3c.github.io/resource-timing/#dom-performanceresourcetiming-connectend
    fn ConnectEnd(&self) -> DOMHighResTimeStamp {
        Finite::wrap(self.connect_end)
>>>>>>> e7b65c42
    }
}<|MERGE_RESOLUTION|>--- conflicted
+++ resolved
@@ -192,14 +192,13 @@
         Finite::wrap(self.fetch_start)
     }
 
-<<<<<<< HEAD
     // https://w3c.github.io/resource-timing/#dom-performanceresourcetiming-responseend
     fn ResponseEnd(&self) -> DOMHighResTimeStamp {
         Finite::wrap(self.response_end)
-=======
+    }
+
     // https://w3c.github.io/resource-timing/#dom-performanceresourcetiming-connectend
     fn ConnectEnd(&self) -> DOMHighResTimeStamp {
         Finite::wrap(self.connect_end)
->>>>>>> e7b65c42
     }
 }