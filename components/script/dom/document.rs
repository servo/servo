/* This Source Code Form is subject to the terms of the Mozilla Public
 * License, v. 2.0. If a copy of the MPL was not distributed with this
 * file, You can obtain one at http://mozilla.org/MPL/2.0/. */

use core::ops::Deref;
use devtools_traits::CSSError;
use document_loader::{DocumentLoader, LoadType};
use dom::activation::{ActivationSource, synthetic_click_activation};
use dom::attr::{Attr, AttrValue};
use dom::bindings::cell::DOMRefCell;
use dom::bindings::codegen::Bindings::DOMRectBinding::DOMRectMethods;
use dom::bindings::codegen::Bindings::DocumentBinding;
use dom::bindings::codegen::Bindings::DocumentBinding::{DocumentMethods, DocumentReadyState};
use dom::bindings::codegen::Bindings::ElementBinding::ElementMethods;
use dom::bindings::codegen::Bindings::EventBinding::EventMethods;
use dom::bindings::codegen::Bindings::EventHandlerBinding::EventHandlerNonNull;
use dom::bindings::codegen::Bindings::EventHandlerBinding::OnErrorEventHandlerNonNull;
use dom::bindings::codegen::Bindings::NodeBinding::NodeMethods;
use dom::bindings::codegen::Bindings::NodeFilterBinding::NodeFilter;
use dom::bindings::codegen::Bindings::PerformanceBinding::PerformanceMethods;
use dom::bindings::codegen::Bindings::TouchBinding::TouchMethods;
use dom::bindings::codegen::Bindings::WindowBinding::WindowMethods;
use dom::bindings::codegen::UnionTypes::NodeOrString;
use dom::bindings::error::{Error, ErrorResult, Fallible};
use dom::bindings::global::GlobalRef;
use dom::bindings::inheritance::{Castable, ElementTypeId, HTMLElementTypeId, NodeTypeId};
use dom::bindings::js::RootedReference;
use dom::bindings::js::{JS, LayoutJS, MutNullableHeap, Root};
use dom::bindings::num::Finite;
use dom::bindings::refcounted::Trusted;
use dom::bindings::reflector::{Reflectable, reflect_dom_object};
use dom::bindings::trace::RootedVec;
use dom::bindings::xmlname::XMLName::InvalidXMLName;
use dom::bindings::xmlname::{validate_and_extract, namespace_from_domstring, xml_name_type};
use dom::browsingcontext::BrowsingContext;
use dom::comment::Comment;
use dom::cssstylesheet::CSSStyleSheet;
use dom::customevent::CustomEvent;
use dom::documentfragment::DocumentFragment;
use dom::documenttype::DocumentType;
use dom::domimplementation::DOMImplementation;
use dom::element::{Element, ElementCreator};
use dom::errorevent::ErrorEvent;
use dom::event::{Event, EventBubbles, EventCancelable};
use dom::eventtarget::EventTarget;
use dom::focusevent::FocusEvent;
use dom::forcetouchevent::ForceTouchEvent;
use dom::htmlanchorelement::HTMLAnchorElement;
use dom::htmlappletelement::HTMLAppletElement;
use dom::htmlareaelement::HTMLAreaElement;
use dom::htmlbaseelement::HTMLBaseElement;
use dom::htmlbodyelement::HTMLBodyElement;
use dom::htmlcollection::{CollectionFilter, HTMLCollection};
use dom::htmlelement::HTMLElement;
use dom::htmlembedelement::HTMLEmbedElement;
use dom::htmlformelement::HTMLFormElement;
use dom::htmlheadelement::HTMLHeadElement;
use dom::htmlhtmlelement::HTMLHtmlElement;
use dom::htmliframeelement::{self, HTMLIFrameElement};
use dom::htmlimageelement::HTMLImageElement;
use dom::htmllinkelement::HTMLLinkElement;
use dom::htmlmetaelement::HTMLMetaElement;
use dom::htmlscriptelement::HTMLScriptElement;
use dom::htmlstyleelement::HTMLStyleElement;
use dom::htmltitleelement::HTMLTitleElement;
use dom::keyboardevent::KeyboardEvent;
use dom::location::Location;
use dom::messageevent::MessageEvent;
use dom::mouseevent::MouseEvent;
use dom::node::{self, CloneChildrenFlag, Node, NodeDamage, window_from_node};
use dom::nodeiterator::NodeIterator;
use dom::nodelist::NodeList;
use dom::processinginstruction::ProcessingInstruction;
use dom::progressevent::ProgressEvent;
use dom::range::Range;
use dom::servohtmlparser::{ParserRoot, ParserRef, MutNullableParserField};
use dom::storageevent::StorageEvent;
use dom::stylesheetlist::StyleSheetList;
use dom::cssstylesheet::CSSStyleSheet;
use dom::text::Text;
use dom::touch::Touch;
use dom::touchevent::TouchEvent;
use dom::touchlist::TouchList;
use dom::treewalker::TreeWalker;
use dom::uievent::UIEvent;
use dom::webglcontextevent::WebGLContextEvent;
use dom::window::{ReflowReason, Window};
use encoding::EncodingRef;
use encoding::all::UTF_8;
use euclid::point::Point2D;
use html5ever::tree_builder::{LimitedQuirks, NoQuirks, Quirks, QuirksMode};
use ipc_channel::ipc::{self, IpcSender};
use js::jsapi::JS_GetRuntime;
use js::jsapi::{JSContext, JSObject, JSRuntime};
use layout_interface::{LayoutChan, Msg, ReflowQueryType};
use msg::constellation_msg::{ALT, CONTROL, SHIFT, SUPER};
use msg::constellation_msg::{ConstellationChan, Key, KeyModifiers, KeyState};
use msg::constellation_msg::{PipelineId, ReferrerPolicy, SubpageId};
use net_traits::ControlMsg::{GetCookiesForUrl, SetCookiesForUrl};
use net_traits::CookieSource::NonHTTP;
use net_traits::response::HttpsState;
use net_traits::{AsyncResponseTarget, PendingAsyncLoad};
use num_traits::ToPrimitive;
use origin::Origin;
use parse::{ParserRoot, ParserRef, MutNullableParserField};
use script_runtime::ScriptChan;
use script_thread::{MainThreadScriptMsg, Runnable};
use script_traits::UntrustedNodeAddress;
use script_traits::{AnimationState, MouseButton, MouseEventType, MozBrowserEvent};
use script_traits::{ScriptMsg as ConstellationMsg, ScriptToCompositorMsg};
use script_traits::{TouchpadPressurePhase, TouchEventType, TouchId};
use std::ascii::AsciiExt;
use std::borrow::ToOwned;
use std::boxed::FnBox;
use std::cell::{Cell, Ref, RefMut};
use std::collections::hash_map::Entry::{Occupied, Vacant};
use std::collections::{BTreeMap, HashMap};
use std::default::Default;
use std::mem;
use std::ptr;
use std::rc::Rc;
use std::sync::Arc;
use string_cache::{Atom, QualName};
use style::context::ReflowGoal;
use style::restyle_hints::ElementSnapshot;
use style::servo::Stylesheet;
use task_source::dom_manipulation::DOMManipulationTask;
use time;
use url::Url;
use url::percent_encoding::percent_decode;
use util::str::{DOMString, split_html_space_chars, str_join};

#[derive(JSTraceable, PartialEq, HeapSizeOf)]
pub enum IsHTMLDocument {
    HTMLDocument,
    NonHTMLDocument,
}

#[derive(PartialEq)]
enum ParserBlockedByScript {
    Blocked,
    Unblocked,
}

// https://dom.spec.whatwg.org/#document
#[dom_struct]
pub struct Document {
    node: Node,
    window: JS<Window>,
    /// https://html.spec.whatwg.org/multipage/#concept-document-bc
    browsing_context: Option<JS<BrowsingContext>>,
    implementation: MutNullableHeap<JS<DOMImplementation>>,
    location: MutNullableHeap<JS<Location>>,
    content_type: DOMString,
    last_modified: Option<String>,
    encoding: Cell<EncodingRef>,
    is_html_document: bool,
    url: Url,
    quirks_mode: Cell<QuirksMode>,
    /// Caches for the getElement methods
    id_map: DOMRefCell<HashMap<Atom, Vec<JS<Element>>>>,
    tag_map: DOMRefCell<HashMap<Atom, JS<HTMLCollection>>>,
    tagns_map: DOMRefCell<HashMap<QualName, JS<HTMLCollection>>>,
    classes_map: DOMRefCell<HashMap<Vec<Atom>, JS<HTMLCollection>>>,
    images: MutNullableHeap<JS<HTMLCollection>>,
    embeds: MutNullableHeap<JS<HTMLCollection>>,
    links: MutNullableHeap<JS<HTMLCollection>>,
    forms: MutNullableHeap<JS<HTMLCollection>>,
    scripts: MutNullableHeap<JS<HTMLCollection>>,
    anchors: MutNullableHeap<JS<HTMLCollection>>,
    applets: MutNullableHeap<JS<HTMLCollection>>,
    /// List of stylesheets associated with nodes in this document. |None| if the list needs to be refreshed.
    stylesheets: DOMRefCell<Option<Vec<(JS<Node>, Arc<Stylesheet>)>>>,
    /// Whether the list of stylesheets has changed since the last reflow was triggered.
    stylesheets_changed_since_reflow: Cell<bool>,
    ready_state: Cell<DocumentReadyState>,
    /// Whether the DOMContentLoaded event has already been dispatched.
    domcontentloaded_dispatched: Cell<bool>,
    /// The element that has most recently requested focus for itself.
    possibly_focused: MutNullableHeap<JS<Element>>,
    /// The element that currently has the document focus context.
    focused: MutNullableHeap<JS<Element>>,
    /// The script element that is currently executing.
    current_script: MutNullableHeap<JS<HTMLScriptElement>>,
    /// https://html.spec.whatwg.org/multipage/#pending-parsing-blocking-script
    pending_parsing_blocking_script: MutNullableHeap<JS<HTMLScriptElement>>,
    /// Number of stylesheets that block executing the next parser-inserted script
    script_blocking_stylesheets_count: Cell<u32>,
    /// https://html.spec.whatwg.org/multipage/#list-of-scripts-that-will-execute-when-the-document-has-finished-parsing
    deferred_scripts: DOMRefCell<Vec<JS<HTMLScriptElement>>>,
    /// https://html.spec.whatwg.org/multipage/#list-of-scripts-that-will-execute-in-order-as-soon-as-possible
    asap_in_order_scripts_list: DOMRefCell<Vec<JS<HTMLScriptElement>>>,
    /// https://html.spec.whatwg.org/multipage/#set-of-scripts-that-will-execute-as-soon-as-possible
    asap_scripts_set: DOMRefCell<Vec<JS<HTMLScriptElement>>>,
    /// https://html.spec.whatwg.org/multipage/#concept-n-noscript
    /// True if scripting is enabled for all scripts in this document
    scripting_enabled: Cell<bool>,
    /// https://html.spec.whatwg.org/multipage/#animation-frame-callback-identifier
    /// Current identifier of animation frame callback
    animation_frame_ident: Cell<u32>,
    /// https://html.spec.whatwg.org/multipage/#list-of-animation-frame-callbacks
    /// List of animation frame callbacks
    #[ignore_heap_size_of = "closures are hard"]
    animation_frame_list: DOMRefCell<BTreeMap<u32, Box<FnBox(f64)>>>,
    /// Tracks all outstanding loads related to this document.
    loader: DOMRefCell<DocumentLoader>,
    /// The current active HTML parser, to allow resuming after interruptions.
    current_parser: MutNullableParserField,
    /// When we should kick off a reflow. This happens during parsing.
    reflow_timeout: Cell<Option<u64>>,
    /// The cached first `base` element with an `href` attribute.
    base_element: MutNullableHeap<JS<HTMLBaseElement>>,
    /// This field is set to the document itself for inert documents.
    /// https://html.spec.whatwg.org/multipage/#appropriate-template-contents-owner-document
    appropriate_template_contents_owner_document: MutNullableHeap<JS<Document>>,
    /// For each element that has had a state or attribute change since the last restyle,
    /// track the original condition of the element.
    modified_elements: DOMRefCell<HashMap<JS<Element>, ElementSnapshot>>,
    /// http://w3c.github.io/touch-events/#dfn-active-touch-point
    active_touch_points: DOMRefCell<Vec<JS<Touch>>>,
    /// Navigation Timing properties:
    /// https://w3c.github.io/navigation-timing/#sec-PerformanceNavigationTiming
    dom_loading: Cell<u64>,
    dom_interactive: Cell<u64>,
    dom_content_loaded_event_start: Cell<u64>,
    dom_content_loaded_event_end: Cell<u64>,
    dom_complete: Cell<u64>,
    load_event_start: Cell<u64>,
    load_event_end: Cell<u64>,
    /// Vector to store CSS errors
    css_errors_store: DOMRefCell<Vec<CSSError>>,
    /// https://html.spec.whatwg.org/multipage/#concept-document-https-state
    https_state: Cell<HttpsState>,
    touchpad_pressure_phase: Cell<TouchpadPressurePhase>,
    /// The document's origin.
    origin: Origin,
    ///  https://w3c.github.io/webappsec-referrer-policy/#referrer-policy-states
    referrer_policy: Option<ReferrerPolicy>,
}

#[derive(JSTraceable, HeapSizeOf)]
struct ImagesFilter;
impl CollectionFilter for ImagesFilter {
    fn filter(&self, elem: &Element, _root: &Node) -> bool {
        elem.is::<HTMLImageElement>()
    }
}

#[derive(JSTraceable, HeapSizeOf)]
struct EmbedsFilter;
impl CollectionFilter for EmbedsFilter {
    fn filter(&self, elem: &Element, _root: &Node) -> bool {
        elem.is::<HTMLEmbedElement>()
    }
}

#[derive(JSTraceable, HeapSizeOf)]
struct LinksFilter;
impl CollectionFilter for LinksFilter {
    fn filter(&self, elem: &Element, _root: &Node) -> bool {
        (elem.is::<HTMLAnchorElement>() || elem.is::<HTMLAreaElement>()) &&
        elem.has_attribute(&atom!("href"))
    }
}

#[derive(JSTraceable, HeapSizeOf)]
struct FormsFilter;
impl CollectionFilter for FormsFilter {
    fn filter(&self, elem: &Element, _root: &Node) -> bool {
        elem.is::<HTMLFormElement>()
    }
}

#[derive(JSTraceable, HeapSizeOf)]
struct ScriptsFilter;
impl CollectionFilter for ScriptsFilter {
    fn filter(&self, elem: &Element, _root: &Node) -> bool {
        elem.is::<HTMLScriptElement>()
    }
}

#[derive(JSTraceable, HeapSizeOf)]
struct AnchorsFilter;
impl CollectionFilter for AnchorsFilter {
    fn filter(&self, elem: &Element, _root: &Node) -> bool {
        elem.is::<HTMLAnchorElement>() && elem.has_attribute(&atom!("href"))
    }
}

#[derive(JSTraceable, HeapSizeOf)]
struct AppletsFilter;
impl CollectionFilter for AppletsFilter {
    fn filter(&self, elem: &Element, _root: &Node) -> bool {
        elem.is::<HTMLAppletElement>()
    }
}

impl Document {
    #[inline]
    pub fn loader(&self) -> Ref<DocumentLoader> {
        self.loader.borrow()
    }

    #[inline]
    pub fn mut_loader(&self) -> RefMut<DocumentLoader> {
        self.loader.borrow_mut()
    }

    /// https://html.spec.whatwg.org/multipage/#concept-document-bc
    #[inline]
    pub fn browsing_context(&self) -> Option<&BrowsingContext> {
        self.browsing_context.as_ref().map(|browsing_context| &**browsing_context)
    }

    #[inline]
    pub fn window(&self) -> &Window {
        &*self.window
    }

    #[inline]
    pub fn is_html_document(&self) -> bool {
        self.is_html_document
    }

    pub fn set_https_state(&self, https_state: HttpsState) {
        self.https_state.set(https_state);
        self.trigger_mozbrowser_event(MozBrowserEvent::SecurityChange(https_state));
    }

    pub fn report_css_error(&self, css_error: CSSError) {
        self.css_errors_store.borrow_mut().push(css_error);
    }

    // https://html.spec.whatwg.org/multipage/#fully-active
    pub fn is_fully_active(&self) -> bool {
        let browsing_context = match self.browsing_context() {
            Some(browsing_context) => browsing_context,
            None => return false,
        };
        let active_document = browsing_context.active_document();

        if self != &*active_document {
            return false;
        }
        // FIXME: It should also check whether the browser context is top-level or not
        true
    }

    // https://dom.spec.whatwg.org/#concept-document-url
    pub fn url(&self) -> &Url {
        &self.url
    }

    // https://html.spec.whatwg.org/multipage/#fallback-base-url
    pub fn fallback_base_url(&self) -> Url {
        // Step 1: iframe srcdoc (#4767).
        // Step 2: about:blank with a creator browsing context.
        // Step 3.
        self.url().clone()
    }

    // https://html.spec.whatwg.org/multipage/#document-base-url
    pub fn base_url(&self) -> Url {
        match self.base_element() {
            // Step 1.
            None => self.fallback_base_url(),
            // Step 2.
            Some(base) => base.frozen_base_url(),
        }
    }

    pub fn needs_reflow(&self) -> bool {
        // FIXME: This should check the dirty bit on the document,
        // not the document element. Needs some layout changes to make
        // that workable.
        match self.GetDocumentElement() {
            Some(root) => {
                root.upcast::<Node>().has_dirty_descendants() ||
                !self.modified_elements.borrow().is_empty()
            }
            None => false,
        }
    }

    /// Returns the first `base` element in the DOM that has an `href` attribute.
    pub fn base_element(&self) -> Option<Root<HTMLBaseElement>> {
        self.base_element.get()
    }

    /// Refresh the cached first base element in the DOM.
    /// https://github.com/w3c/web-platform-tests/issues/2122
    pub fn refresh_base_element(&self) {
        let base = self.upcast::<Node>()
                       .traverse_preorder()
                       .filter_map(Root::downcast::<HTMLBaseElement>)
                       .find(|element| element.upcast::<Element>().has_attribute(&atom!("href")));
        self.base_element.set(base.r());
    }

    pub fn quirks_mode(&self) -> QuirksMode {
        self.quirks_mode.get()
    }

    pub fn set_quirks_mode(&self, mode: QuirksMode) {
        self.quirks_mode.set(mode);

        if mode == Quirks {
            let LayoutChan(ref layout_chan) = *self.window.layout_chan();
            layout_chan.send(Msg::SetQuirksMode).unwrap();
        }
    }

    pub fn encoding(&self) -> EncodingRef {
        self.encoding.get()
    }

    pub fn set_encoding(&self, encoding: EncodingRef) {
        self.encoding.set(encoding);
    }

    pub fn content_and_heritage_changed(&self, node: &Node, damage: NodeDamage) {
        node.force_dirty_ancestors(damage);
    }

    /// Reflows and disarms the timer if the reflow timer has expired.
    pub fn reflow_if_reflow_timer_expired(&self) {
        if let Some(reflow_timeout) = self.reflow_timeout.get() {
            if time::precise_time_ns() < reflow_timeout {
                return;
            }

            self.reflow_timeout.set(None);
            self.window.reflow(ReflowGoal::ForDisplay,
                               ReflowQueryType::NoQuery,
                               ReflowReason::RefreshTick);
        }
    }

    /// Schedules a reflow to be kicked off at the given `timeout` (in `time::precise_time_ns()`
    /// units). This reflow happens even if the event loop is busy. This is used to display initial
    /// page content during parsing.
    pub fn set_reflow_timeout(&self, timeout: u64) {
        if let Some(existing_timeout) = self.reflow_timeout.get() {
            if existing_timeout < timeout {
                return;
            }
        }
        self.reflow_timeout.set(Some(timeout))
    }

    /// Disables any pending reflow timeouts.
    pub fn disarm_reflow_timeout(&self) {
        self.reflow_timeout.set(None)
    }

    /// Remove any existing association between the provided id and any elements in this document.
    pub fn unregister_named_element(&self, to_unregister: &Element, id: Atom) {
        debug!("Removing named element from document {:p}: {:p} id={}",
               self,
               to_unregister,
               id);
        let mut id_map = self.id_map.borrow_mut();
        let is_empty = match id_map.get_mut(&id) {
            None => false,
            Some(elements) => {
                let position = elements.iter()
                                       .position(|element| &**element == to_unregister)
                                       .expect("This element should be in registered.");
                elements.remove(position);
                elements.is_empty()
            }
        };
        if is_empty {
            id_map.remove(&id);
        }
    }

    /// Associate an element present in this document with the provided id.
    pub fn register_named_element(&self, element: &Element, id: Atom) {
        debug!("Adding named element to document {:p}: {:p} id={}",
               self,
               element,
               id);
        assert!(element.upcast::<Node>().is_in_doc());
        assert!(!id.is_empty());

        let mut id_map = self.id_map.borrow_mut();

        let root = self.GetDocumentElement()
                       .expect("The element is in the document, so there must be a document \
                                element.");

        match id_map.entry(id) {
            Vacant(entry) => {
                entry.insert(vec![JS::from_ref(element)]);
            }
            Occupied(entry) => {
                let elements = entry.into_mut();

                let new_node = element.upcast::<Node>();
                let mut head: usize = 0;
                let root = root.upcast::<Node>();
                for node in root.traverse_preorder() {
                    if let Some(elem) = node.downcast() {
                        if &*(*elements)[head] == elem {
                            head += 1;
                        }
                        if new_node == node.r() || head == elements.len() {
                            break;
                        }
                    }
                }

                elements.insert(head, JS::from_ref(element));
            }
        }
    }

    /// Attempt to find a named element in this page's document.
    /// https://html.spec.whatwg.org/multipage/#the-indicated-part-of-the-document
    pub fn find_fragment_node(&self, fragid: &str) -> Option<Root<Element>> {
        // Step 1 is not handled here; the fragid is already obtained by the calling function
        // Step 2
        if fragid.is_empty() {
            self.GetDocumentElement()
        } else {
            // Step 3 & 4
            percent_decode(fragid.as_bytes()).decode_utf8().ok()
                // Step 5
                .and_then(|decoded_fragid| self.get_element_by_id(&Atom::from(decoded_fragid)))
                // Step 6
                .or_else(|| self.get_anchor_by_name(fragid))
                // Step 7
                .or_else(|| if fragid.to_lowercase() == "top" {
                    self.GetDocumentElement()
                } else {
                    // Step 8
                    None
                })
        }
    }

    fn get_anchor_by_name(&self, name: &str) -> Option<Root<Element>> {
        let check_anchor = |node: &HTMLAnchorElement| {
            let elem = node.upcast::<Element>();
            elem.get_attribute(&ns!(), &atom!("name"))
                .map_or(false, |attr| &**attr.value() == name)
        };
        let doc_node = self.upcast::<Node>();
        doc_node.traverse_preorder()
                .filter_map(Root::downcast)
                .find(|node| check_anchor(&node))
                .map(Root::upcast)
    }

    // https://html.spec.whatwg.org/multipage/#current-document-readiness
    pub fn set_ready_state(&self, state: DocumentReadyState) {
        match state {
            DocumentReadyState::Loading => {
                // https://developer.mozilla.org/en-US/docs/Web/Events/mozbrowserconnected
                self.trigger_mozbrowser_event(MozBrowserEvent::Connected);
                update_with_current_time_ms(&self.dom_loading);
            },
            DocumentReadyState::Complete => {
                // https://developer.mozilla.org/en-US/docs/Web/Events/mozbrowserloadend
                self.trigger_mozbrowser_event(MozBrowserEvent::LoadEnd);
                update_with_current_time_ms(&self.dom_complete);
            },
            DocumentReadyState::Interactive => update_with_current_time_ms(&self.dom_interactive),
        };

        self.ready_state.set(state);

        self.upcast::<EventTarget>().fire_simple_event("readystatechange");
    }

    /// Return whether scripting is enabled or not
    pub fn is_scripting_enabled(&self) -> bool {
        self.scripting_enabled.get()
    }

    /// Return the element that currently has focus.
    // https://dvcs.w3.org/hg/dom3events/raw-file/tip/html/DOM3-Events.html#events-focusevent-doc-focus
    pub fn get_focused_element(&self) -> Option<Root<Element>> {
        self.focused.get()
    }

    /// Initiate a new round of checking for elements requesting focus. The last element to call
    /// `request_focus` before `commit_focus_transaction` is called will receive focus.
    pub fn begin_focus_transaction(&self) {
        self.possibly_focused.set(None);
    }

    /// Request that the given element receive focus once the current transaction is complete.
    pub fn request_focus(&self, elem: &Element) {
        if elem.is_focusable_area() {
            self.possibly_focused.set(Some(elem))
        }
    }

    /// Reassign the focus context to the element that last requested focus during this
    /// transaction, or none if no elements requested it.
    pub fn commit_focus_transaction(&self, focus_type: FocusType) {

        if let Some(ref elem) = self.focused.get() {
            let node = elem.upcast::<Node>();
            elem.set_focus_state(false);
            // FIXME: pass appropriate relatedTarget
            self.fire_focus_event(FocusEventType::Blur, node, None);
        }

        self.focused.set(self.possibly_focused.get().r());

        if let Some(ref elem) = self.focused.get() {
            elem.set_focus_state(true);
            let node = elem.upcast::<Node>();
            // FIXME: pass appropriate relatedTarget
            self.fire_focus_event(FocusEventType::Focus, node, None);
            // Update the focus state for all elements in the focus chain.
            // https://html.spec.whatwg.org/multipage/#focus-chain
            if focus_type == FocusType::Element {
                let ConstellationChan(ref chan) = *self.window.constellation_chan();
                let event = ConstellationMsg::Focus(self.window.pipeline());
                chan.send(event).unwrap();
            }
        }
    }

    /// Handles any updates when the document's title has changed.
    pub fn title_changed(&self) {
        // https://developer.mozilla.org/en-US/docs/Web/Events/mozbrowsertitlechange
        self.trigger_mozbrowser_event(MozBrowserEvent::TitleChange(String::from(self.Title())));

        self.send_title_to_compositor();
    }

    /// Sends this document's title to the compositor.
    pub fn send_title_to_compositor(&self) {
        let window = self.window();
        let compositor = window.compositor();
        compositor.send(ScriptToCompositorMsg::SetTitle(window.pipeline(),
                                                        Some(String::from(self.Title()))))
                  .unwrap();
    }

    pub fn dirty_all_nodes(&self) {
        let root = self.upcast::<Node>();
        for node in root.traverse_preorder() {
            node.dirty(NodeDamage::OtherNodeDamage)
        }
    }

    pub fn handle_mouse_event(&self,
                              js_runtime: *mut JSRuntime,
                              button: MouseButton,
                              client_point: Point2D<f32>,
                              mouse_event_type: MouseEventType) {
        let mouse_event_type_string = match mouse_event_type {
            MouseEventType::Click => "click".to_owned(),
            MouseEventType::MouseUp => "mouseup".to_owned(),
            MouseEventType::MouseDown => "mousedown".to_owned(),
        };
        debug!("{}: at {:?}", mouse_event_type_string, client_point);

        let page_point = Point2D::new(client_point.x + self.window.PageXOffset() as f32,
                                      client_point.y + self.window.PageYOffset() as f32);
        let node = match self.window.hit_test_query(page_point, false) {
            Some(node_address) => {
                debug!("node address is {:?}", node_address);
                node::from_untrusted_node_address(js_runtime, node_address)
            },
            None => return,
        };

        let el = match node.downcast::<Element>() {
            Some(el) => Root::from_ref(el),
            None => {
                let parent = node.GetParentNode();
                match parent.and_then(Root::downcast::<Element>) {
                    Some(parent) => parent,
                    None => return,
                }
            },
        };

        // If the target is an iframe, forward the event to the child document.
        if let Some(iframe) = el.downcast::<HTMLIFrameElement>() {
            if let Some(pipeline_id) = iframe.pipeline_id() {
                let rect = iframe.upcast::<Element>().GetBoundingClientRect();
                let child_origin = Point2D::new(rect.X() as f32, rect.Y() as f32);
                let child_point = client_point - child_origin;

                let event = ConstellationMsg::ForwardMouseButtonEvent(pipeline_id,
                                                                      mouse_event_type,
                                                                      button, child_point);
                self.window.constellation_chan().0.send(event).unwrap();
            }
            return;
        }

        let node = el.upcast::<Node>();
        debug!("{} on {:?}", mouse_event_type_string, node.debug_str());
        // Prevent click event if form control element is disabled.
        if let MouseEventType::Click = mouse_event_type {
            if el.click_event_filter_by_disabled_state() {
                return;
            }

            self.begin_focus_transaction();
        }

        // https://dvcs.w3.org/hg/dom3events/raw-file/tip/html/DOM3-Events.html#event-type-click
        let client_x = client_point.x as i32;
        let client_y = client_point.y as i32;
        let clickCount = 1;
        let event = MouseEvent::new(&self.window,
                                    DOMString::from(mouse_event_type_string),
                                    EventBubbles::Bubbles,
                                    EventCancelable::Cancelable,
                                    Some(&self.window),
                                    clickCount,
                                    client_x,
                                    client_y,
                                    client_x,
                                    client_y, // TODO: Get real screen coordinates?
                                    false,
                                    false,
                                    false,
                                    false,
                                    0i16,
                                    None);
        let event = event.upcast::<Event>();

        // https://dvcs.w3.org/hg/dom3events/raw-file/tip/html/DOM3-Events.html#trusted-events
        event.set_trusted(true);
        // https://html.spec.whatwg.org/multipage/#run-authentic-click-activation-steps
        match mouse_event_type {
            MouseEventType::Click => el.authentic_click_activation(event),
            _ => {
                let target = node.upcast();
                event.fire(target);
            },
        }

        if let MouseEventType::Click = mouse_event_type {
            self.commit_focus_transaction(FocusType::Element);
        }
        self.window.reflow(ReflowGoal::ForDisplay,
                           ReflowQueryType::NoQuery,
                           ReflowReason::MouseEvent);
    }

    pub fn handle_touchpad_pressure_event(&self,
                                          js_runtime: *mut JSRuntime,
                                          client_point: Point2D<f32>,
                                          pressure: f32,
                                          phase_now: TouchpadPressurePhase) {

        let phase_before = self.touchpad_pressure_phase.get();
        self.touchpad_pressure_phase.set(phase_now);

        if phase_before == TouchpadPressurePhase::BeforeClick &&
           phase_now == TouchpadPressurePhase::BeforeClick {
            return;
        }

        let page_point = Point2D::new(client_point.x + self.window.PageXOffset() as f32,
                                      client_point.y + self.window.PageYOffset() as f32);
        let node = match self.window.hit_test_query(page_point, false) {
            Some(node_address) => node::from_untrusted_node_address(js_runtime, node_address),
            None => return
        };

        let el = match node.downcast::<Element>() {
            Some(el) => Root::from_ref(el),
            None => {
                let parent = node.GetParentNode();
                match parent.and_then(Root::downcast::<Element>) {
                    Some(parent) => parent,
                    None => return
                }
            },
        };

        let node = el.upcast::<Node>();
        let target = node.upcast();

        let force = match phase_now {
            TouchpadPressurePhase::BeforeClick => pressure,
            TouchpadPressurePhase::AfterFirstClick => 1. + pressure,
            TouchpadPressurePhase::AfterSecondClick => 2. + pressure,
        };

        if phase_now != TouchpadPressurePhase::BeforeClick {
            self.fire_forcetouch_event("servomouseforcechanged".to_owned(), target, force);
        }

        if phase_before != TouchpadPressurePhase::AfterSecondClick &&
           phase_now == TouchpadPressurePhase::AfterSecondClick {
            self.fire_forcetouch_event("servomouseforcedown".to_owned(), target, force);
        }

        if phase_before == TouchpadPressurePhase::AfterSecondClick &&
           phase_now != TouchpadPressurePhase::AfterSecondClick {
            self.fire_forcetouch_event("servomouseforceup".to_owned(), target, force);
        }
    }

    fn fire_forcetouch_event(&self, event_name: String, target: &EventTarget, force: f32) {
        let force_event = ForceTouchEvent::new(&self.window,
                                               DOMString::from(event_name),
                                               force);
        let event = force_event.upcast::<Event>();
        event.fire(target);
    }

    pub fn fire_mouse_event(&self, client_point: Point2D<f32>, target: &EventTarget, event_name: String) {
        let client_x = client_point.x.to_i32().unwrap_or(0);
        let client_y = client_point.y.to_i32().unwrap_or(0);

        let mouse_event = MouseEvent::new(&self.window,
                                          DOMString::from(event_name),
                                          EventBubbles::Bubbles,
                                          EventCancelable::Cancelable,
                                          Some(&self.window),
                                          0i32,
                                          client_x,
                                          client_y,
                                          client_x,
                                          client_y,
                                          false,
                                          false,
                                          false,
                                          false,
                                          0i16,
                                          None);
        let event = mouse_event.upcast::<Event>();
        event.fire(target);
    }

    pub fn handle_mouse_move_event(&self,
                                   js_runtime: *mut JSRuntime,
                                   client_point: Option<Point2D<f32>>,
                                   prev_mouse_over_target: &MutNullableHeap<JS<Element>>) {
        let page_point = match client_point {
            None => {
                // If there's no point, there's no target under the mouse
                // FIXME: dispatch mouseout here. We have no point.
                prev_mouse_over_target.set(None);
                return;
            }
            Some(ref client_point) => {
                Point2D::new(client_point.x + self.window.PageXOffset() as f32,
                             client_point.y + self.window.PageYOffset() as f32)
            }
        };

        let client_point = client_point.unwrap();

        let maybe_new_target = self.window.hit_test_query(page_point, true).and_then(|address| {
            let node = node::from_untrusted_node_address(js_runtime, address);
            node.inclusive_ancestors()
                .filter_map(Root::downcast::<Element>)
                .next()
        });

        // Send mousemove event to topmost target, and forward it if it's an iframe
        if let Some(ref new_target) = maybe_new_target {
            // If the target is an iframe, forward the event to the child document.
            if let Some(iframe) = new_target.downcast::<HTMLIFrameElement>() {
                if let Some(pipeline_id) = iframe.pipeline_id() {
                    let rect = iframe.upcast::<Element>().GetBoundingClientRect();
                    let child_origin = Point2D::new(rect.X() as f32, rect.Y() as f32);
                    let child_point = client_point - child_origin;

                    let event = ConstellationMsg::ForwardMouseMoveEvent(pipeline_id, child_point);
                    self.window.constellation_chan().0.send(event).unwrap();
                }
                return;
            }

            self.fire_mouse_event(client_point, new_target.upcast(), "mousemove".to_owned());
        }

        // Nothing more to do here, mousemove is sent,
        // and the element under the mouse hasn't changed.
        if maybe_new_target == prev_mouse_over_target.get() {
            return;
        }

        let old_target_is_ancestor_of_new_target = match (prev_mouse_over_target.get(), maybe_new_target.as_ref()) {
            (Some(old_target), Some(new_target))
                => old_target.upcast::<Node>().is_ancestor_of(new_target.upcast::<Node>()),
            _   => false,
        };

        // Here we know the target has changed, so we must update the state,
        // dispatch mouseout to the previous one, mouseover to the new one,
        if let Some(old_target) = prev_mouse_over_target.get() {
            // If the old target is an ancestor of the new target, this can be skipped
            // completely, since the node's hover state will be reseted below.
            if !old_target_is_ancestor_of_new_target {
                for element in old_target.upcast::<Node>()
                                         .inclusive_ancestors()
                                         .filter_map(Root::downcast::<Element>) {
                    element.set_hover_state(false);
                }
            }

            // Remove hover state to old target and its parents
            self.fire_mouse_event(client_point, old_target.upcast(), "mouseout".to_owned());

            // TODO: Fire mouseleave here only if the old target is
            // not an ancestor of the new target.
        }

        if let Some(ref new_target) = maybe_new_target {
            for element in new_target.upcast::<Node>()
                                     .inclusive_ancestors()
                                     .filter_map(Root::downcast::<Element>) {
                if element.hover_state() {
                    break;
                }

                element.set_hover_state(true);
            }

            self.fire_mouse_event(client_point, &new_target.upcast(), "mouseover".to_owned());

            // TODO: Fire mouseenter here.
        }

        // Store the current mouse over target for next frame.
        prev_mouse_over_target.set(maybe_new_target.as_ref().map(|target| target.r()));

        self.window.reflow(ReflowGoal::ForDisplay,
                           ReflowQueryType::NoQuery,
                           ReflowReason::MouseEvent);
    }

    pub fn handle_touch_event(&self,
                              js_runtime: *mut JSRuntime,
                              event_type: TouchEventType,
                              TouchId(identifier): TouchId,
                              point: Point2D<f32>)
                              -> bool {
        let event_name = match event_type {
            TouchEventType::Down => "touchstart",
            TouchEventType::Move => "touchmove",
            TouchEventType::Up => "touchend",
            TouchEventType::Cancel => "touchcancel",
        };

        let node = match self.window.hit_test_query(point, false) {
            Some(node_address) => node::from_untrusted_node_address(js_runtime, node_address),
            None => return false,
        };
        let el = match node.downcast::<Element>() {
            Some(el) => Root::from_ref(el),
            None => {
                let parent = node.GetParentNode();
                match parent.and_then(Root::downcast::<Element>) {
                    Some(parent) => parent,
                    None => return false,
                }
            },
        };
        let target = Root::upcast::<EventTarget>(el);
        let window = &*self.window;

        let client_x = Finite::wrap(point.x as f64);
        let client_y = Finite::wrap(point.y as f64);
        let page_x = Finite::wrap(point.x as f64 + window.PageXOffset() as f64);
        let page_y = Finite::wrap(point.y as f64 + window.PageYOffset() as f64);

        let touch = Touch::new(window,
                               identifier,
                               target.r(),
                               client_x,
                               client_y, // TODO: Get real screen coordinates?
                               client_x,
                               client_y,
                               page_x,
                               page_y);

        match event_type {
            TouchEventType::Down => {
                // Add a new touch point
                self.active_touch_points.borrow_mut().push(JS::from_rooted(&touch));
            }
            TouchEventType::Move => {
                // Replace an existing touch point
                let mut active_touch_points = self.active_touch_points.borrow_mut();
                match active_touch_points.iter_mut().find(|t| t.Identifier() == identifier) {
                    Some(t) => *t = JS::from_rooted(&touch),
                    None => warn!("Got a touchmove event for a non-active touch point"),
                }
            }
            TouchEventType::Up |
            TouchEventType::Cancel => {
                // Remove an existing touch point
                let mut active_touch_points = self.active_touch_points.borrow_mut();
                match active_touch_points.iter().position(|t| t.Identifier() == identifier) {
                    Some(i) => {
                        active_touch_points.swap_remove(i);
                    }
                    None => warn!("Got a touchend event for a non-active touch point"),
                }
            }
        }

        let mut touches = RootedVec::new();
        touches.extend(self.active_touch_points.borrow().iter().cloned());

        let mut changed_touches = RootedVec::new();
        changed_touches.push(JS::from_rooted(&touch));

        let mut target_touches = RootedVec::new();
        target_touches.extend(self.active_touch_points
                                  .borrow()
                                  .iter()
                                  .filter(|t| t.Target() == target)
                                  .cloned());

        let event = TouchEvent::new(window,
                                    DOMString::from(event_name),
                                    EventBubbles::Bubbles,
                                    EventCancelable::Cancelable,
                                    Some(window),
                                    0i32,
                                    &TouchList::new(window, touches.r()),
                                    &TouchList::new(window, changed_touches.r()),
                                    &TouchList::new(window, target_touches.r()),
                                    // FIXME: modifier keys
                                    false,
                                    false,
                                    false,
                                    false);
        let event = event.upcast::<Event>();
        let result = event.fire(target.r());

        window.reflow(ReflowGoal::ForDisplay,
                      ReflowQueryType::NoQuery,
                      ReflowReason::MouseEvent);
        result
    }

    /// The entry point for all key processing for web content
    pub fn dispatch_key_event(&self,
                              key: Key,
                              state: KeyState,
                              modifiers: KeyModifiers,
                              compositor: &mut IpcSender<ScriptToCompositorMsg>) {
        let focused = self.get_focused_element();
        let body = self.GetBody();

        let target = match (&focused, &body) {
            (&Some(ref focused), _) => focused.upcast(),
            (&None, &Some(ref body)) => body.upcast(),
            (&None, &None) => self.window.upcast(),
        };

        let ctrl = modifiers.contains(CONTROL);
        let alt = modifiers.contains(ALT);
        let shift = modifiers.contains(SHIFT);
        let meta = modifiers.contains(SUPER);

        let is_composing = false;
        let is_repeating = state == KeyState::Repeated;
        let ev_type = DOMString::from(match state {
                                          KeyState::Pressed | KeyState::Repeated => "keydown",
                                          KeyState::Released => "keyup",
                                      }
                                      .to_owned());

        let props = KeyboardEvent::key_properties(key, modifiers);

        let keyevent = KeyboardEvent::new(&self.window,
                                          ev_type,
                                          true,
                                          true,
                                          Some(&self.window),
                                          0,
                                          Some(key),
                                          DOMString::from(props.key_string),
                                          DOMString::from(props.code),
                                          props.location,
                                          is_repeating,
                                          is_composing,
                                          ctrl,
                                          alt,
                                          shift,
                                          meta,
                                          None,
                                          props.key_code);
        let event = keyevent.upcast::<Event>();
        event.fire(target);
        let mut prevented = event.DefaultPrevented();

        // https://dvcs.w3.org/hg/dom3events/raw-file/tip/html/DOM3-Events.html#keys-cancelable-keys
        if state != KeyState::Released && props.is_printable() && !prevented {
            // https://dvcs.w3.org/hg/dom3events/raw-file/tip/html/DOM3-Events.html#keypress-event-order
            let event = KeyboardEvent::new(&self.window,
                                           DOMString::from("keypress"),
                                           true,
                                           true,
                                           Some(&self.window),
                                           0,
                                           Some(key),
                                           DOMString::from(props.key_string),
                                           DOMString::from(props.code),
                                           props.location,
                                           is_repeating,
                                           is_composing,
                                           ctrl,
                                           alt,
                                           shift,
                                           meta,
                                           props.char_code,
                                           0);
            let ev = event.upcast::<Event>();
            ev.fire(target);
            prevented = ev.DefaultPrevented();
            // TODO: if keypress event is canceled, prevent firing input events
        }

        if !prevented {
            compositor.send(ScriptToCompositorMsg::SendKeyEvent(key, state, modifiers)).unwrap();
        }

        // This behavior is unspecced
        // We are supposed to dispatch synthetic click activation for Space and/or Return,
        // however *when* we do it is up to us
        // I'm dispatching it after the key event so the script has a chance to cancel it
        // https://www.w3.org/Bugs/Public/show_bug.cgi?id=27337
        match key {
            Key::Space if !prevented && state == KeyState::Released => {
                let maybe_elem = target.downcast::<Element>();
                if let Some(el) = maybe_elem {
                    synthetic_click_activation(el,
                                               false,
                                               false,
                                               false,
                                               false,
                                               ActivationSource::NotFromClick)
                }
            }
            Key::Enter if !prevented && state == KeyState::Released => {
                let maybe_elem = target.downcast::<Element>();
                if let Some(el) = maybe_elem {
                    if let Some(a) = el.as_maybe_activatable() {
                        a.implicit_submission(ctrl, alt, shift, meta);
                    }
                }
            }
            _ => (),
        }

        self.window.reflow(ReflowGoal::ForDisplay,
                           ReflowQueryType::NoQuery,
                           ReflowReason::KeyEvent);
    }

    // https://dom.spec.whatwg.org/#converting-nodes-into-a-node
    pub fn node_from_nodes_and_strings(&self,
                                       mut nodes: Vec<NodeOrString>)
                                       -> Fallible<Root<Node>> {
        if nodes.len() == 1 {
            Ok(match nodes.pop().unwrap() {
                NodeOrString::Node(node) => node,
                NodeOrString::String(string) => Root::upcast(self.CreateTextNode(string)),
            })
        } else {
            let fragment = Root::upcast::<Node>(self.CreateDocumentFragment());
            for node in nodes {
                match node {
                    NodeOrString::Node(node) => {
                        try!(fragment.AppendChild(node.r()));
                    },
                    NodeOrString::String(string) => {
                        let node = Root::upcast::<Node>(self.CreateTextNode(string));
                        // No try!() here because appending a text node
                        // should not fail.
                        fragment.AppendChild(node.r()).unwrap();
                    }
                }
            }
            Ok(fragment)
        }
    }

    pub fn get_body_attribute(&self, local_name: &Atom) -> DOMString {
        match self.GetBody().and_then(Root::downcast::<HTMLBodyElement>) {
            Some(ref body) => {
                body.upcast::<Element>().get_string_attribute(local_name)
            },
            None => DOMString::new(),
        }
    }

    pub fn set_body_attribute(&self, local_name: &Atom, value: DOMString) {
        if let Some(ref body) = self.GetBody().and_then(Root::downcast::<HTMLBodyElement>) {
            let body = body.upcast::<Element>();
            let value = body.parse_attribute(&ns!(), &local_name, value);
            body.set_attribute(local_name, value);
        }
    }

    pub fn set_current_script(&self, script: Option<&HTMLScriptElement>) {
        self.current_script.set(script);
    }

    pub fn get_script_blocking_stylesheets_count(&self) -> u32 {
        self.script_blocking_stylesheets_count.get()
    }

    pub fn increment_script_blocking_stylesheet_count(&self) {
        let count_cell = &self.script_blocking_stylesheets_count;
        count_cell.set(count_cell.get() + 1);
    }

    pub fn decrement_script_blocking_stylesheet_count(&self) {
        let count_cell = &self.script_blocking_stylesheets_count;
        assert!(count_cell.get() > 0);
        count_cell.set(count_cell.get() - 1);
    }

    pub fn invalidate_stylesheets(&self) {
        self.stylesheets_changed_since_reflow.set(true);
        *self.stylesheets.borrow_mut() = None;
        // Mark the document element dirty so a reflow will be performed.
        self.get_html_element().map(|root| {
            root.upcast::<Node>().dirty(NodeDamage::NodeStyleDamaged);
        });
    }

    pub fn get_and_reset_stylesheets_changed_since_reflow(&self) -> bool {
        let changed = self.stylesheets_changed_since_reflow.get();
        self.stylesheets_changed_since_reflow.set(false);
        changed
    }

    pub fn set_pending_parsing_blocking_script(&self, script: Option<&HTMLScriptElement>) {
        assert!(self.get_pending_parsing_blocking_script().is_none() || script.is_none());
        self.pending_parsing_blocking_script.set(script);
    }

    pub fn get_pending_parsing_blocking_script(&self) -> Option<Root<HTMLScriptElement>> {
        self.pending_parsing_blocking_script.get()
    }

    pub fn add_deferred_script(&self, script: &HTMLScriptElement) {
        self.deferred_scripts.borrow_mut().push(JS::from_ref(script));
    }

    pub fn add_asap_script(&self, script: &HTMLScriptElement) {
        self.asap_scripts_set.borrow_mut().push(JS::from_ref(script));
    }

    pub fn push_asap_in_order_script(&self, script: &HTMLScriptElement) {
        self.asap_in_order_scripts_list.borrow_mut().push(JS::from_ref(script));
    }

    pub fn trigger_mozbrowser_event(&self, event: MozBrowserEvent) {
        if htmliframeelement::mozbrowser_enabled() {
            if let Some((containing_pipeline_id, subpage_id)) = self.window.parent_info() {
                let ConstellationChan(ref chan) = *self.window.constellation_chan();
                let event = ConstellationMsg::MozBrowserEvent(containing_pipeline_id,
                                                              subpage_id,
                                                              event);
                chan.send(event).unwrap();
            }
        }
    }

    /// https://html.spec.whatwg.org/multipage/#dom-window-requestanimationframe
    pub fn request_animation_frame(&self, callback: Box<FnBox(f64)>) -> u32 {
        let ident = self.animation_frame_ident.get() + 1;

        self.animation_frame_ident.set(ident);
        self.animation_frame_list.borrow_mut().insert(ident, callback);

        // TODO: Should tick animation only when document is visible
        let ConstellationChan(ref chan) = *self.window.constellation_chan();
        let event = ConstellationMsg::ChangeRunningAnimationsState(self.window.pipeline(),
                                                                   AnimationState::AnimationCallbacksPresent);
        chan.send(event).unwrap();

        ident
    }

    /// https://html.spec.whatwg.org/multipage/#dom-window-cancelanimationframe
    pub fn cancel_animation_frame(&self, ident: u32) {
        self.animation_frame_list.borrow_mut().remove(&ident);
        if self.animation_frame_list.borrow().is_empty() {
            let ConstellationChan(ref chan) = *self.window.constellation_chan();
            let event = ConstellationMsg::ChangeRunningAnimationsState(self.window.pipeline(),
                                                                       AnimationState::NoAnimationCallbacksPresent);
            chan.send(event).unwrap();
        }
    }

    /// https://html.spec.whatwg.org/multipage/#run-the-animation-frame-callbacks
    pub fn run_the_animation_frame_callbacks(&self) {
        let animation_frame_list =
            mem::replace(&mut *self.animation_frame_list.borrow_mut(), BTreeMap::new());
        let performance = self.window.Performance();
        let performance = performance.r();
        let timing = performance.Now();

        for (_, callback) in animation_frame_list {
            callback(*timing);
        }

        // Only send the animation change state message after running any callbacks.
        // This means that if the animation callback adds a new callback for
        // the next frame (which is the common case), we won't send a NoAnimationCallbacksPresent
        // message quickly followed by an AnimationCallbacksPresent message.
        if self.animation_frame_list.borrow().is_empty() {
            let ConstellationChan(ref chan) = *self.window.constellation_chan();
            let event = ConstellationMsg::ChangeRunningAnimationsState(self.window.pipeline(),
                                                                       AnimationState::NoAnimationCallbacksPresent);
            chan.send(event).unwrap();
        }

        self.window.reflow(ReflowGoal::ForDisplay,
                           ReflowQueryType::NoQuery,
                           ReflowReason::RequestAnimationFrame);
    }

    /// Add a load to the list of loads blocking this document's load.
    pub fn add_blocking_load(&self, load: LoadType) {
        let mut loader = self.loader.borrow_mut();
        loader.add_blocking_load(load)
    }

    pub fn prepare_async_load(&self, load: LoadType) -> PendingAsyncLoad {
        let mut loader = self.loader.borrow_mut();
        loader.prepare_async_load(load, self)
    }

    pub fn load_async(&self, load: LoadType, listener: AsyncResponseTarget) {
        let mut loader = self.loader.borrow_mut();
        loader.load_async(load, listener, self)
    }

    pub fn finish_load(&self, load: LoadType) {
        // The parser might need the loader, so restrict the lifetime of the borrow.
        {
            let mut loader = self.loader.borrow_mut();
            loader.finish_load(&load);
        }

        if let LoadType::Script(_) = load {
            self.process_deferred_scripts();
            self.process_asap_scripts();
        }

        if self.maybe_execute_parser_blocking_script() == ParserBlockedByScript::Blocked {
            return;
        }

        // A finished resource load can potentially unblock parsing. In that case, resume the
        // parser so its loop can find out.
        if let Some(parser) = self.get_current_parser() {
            if parser.r().is_suspended() {
                parser.r().resume();
            }
        } else if self.reflow_timeout.get().is_none() {
            // If we don't have a parser, and the reflow timer has been reset, explicitly
            // trigger a reflow.
            if let LoadType::Stylesheet(_) = load {
                self.window().reflow(ReflowGoal::ForDisplay,
                                     ReflowQueryType::NoQuery,
                                     ReflowReason::StylesheetLoaded);
            }
        }

        let loader = self.loader.borrow();
        if !loader.is_blocked() && !loader.events_inhibited() {
            let win = self.window();
            let msg = MainThreadScriptMsg::DocumentLoadsComplete(win.pipeline());
            win.main_thread_script_chan().send(msg).unwrap();
        }
    }

    /// If document parsing is blocked on a script, and that script is ready to run,
    /// execute it.
    /// https://html.spec.whatwg.org/multipage/#ready-to-be-parser-executed
    fn maybe_execute_parser_blocking_script(&self) -> ParserBlockedByScript {
        let script = match self.pending_parsing_blocking_script.get() {
            None => return ParserBlockedByScript::Unblocked,
            Some(script) => script,
        };

        if self.script_blocking_stylesheets_count.get() == 0 && script.is_ready_to_be_executed() {
            self.pending_parsing_blocking_script.set(None);
            script.execute();
            return ParserBlockedByScript::Unblocked;
        }
        ParserBlockedByScript::Blocked
    }

    /// https://html.spec.whatwg.org/multipage/#the-end step 3
    pub fn process_deferred_scripts(&self) {
        if self.ready_state.get() != DocumentReadyState::Interactive {
            return;
        }
        // Part of substep 1.
        if self.script_blocking_stylesheets_count.get() > 0 {
            return;
        }
        let mut deferred_scripts = self.deferred_scripts.borrow_mut();
        while !deferred_scripts.is_empty() {
            {
                let script = &*deferred_scripts[0];
                // Part of substep 1.
                if !script.is_ready_to_be_executed() {
                    return;
                }
                // Substep 2.
                script.execute();
            }
            // Substep 3.
            deferred_scripts.remove(0);
            // Substep 4 (implicit).
        }
        // https://html.spec.whatwg.org/multipage/#the-end step 4.
        self.maybe_dispatch_dom_content_loaded();
    }

    /// https://html.spec.whatwg.org/multipage/#the-end step 5 and the latter parts of
    /// https://html.spec.whatwg.org/multipage/#prepare-a-script 15.d and 15.e.
    pub fn process_asap_scripts(&self) {
        // Execute the first in-order asap-executed script if it's ready, repeat as required.
        // Re-borrowing the list for each step because it can also be borrowed under execute.
        while self.asap_in_order_scripts_list.borrow().len() > 0 {
            let script = Root::from_ref(&*self.asap_in_order_scripts_list.borrow()[0]);
            if !script.is_ready_to_be_executed() {
                break;
            }
            script.execute();
            self.asap_in_order_scripts_list.borrow_mut().remove(0);
        }

        let mut idx = 0;
        // Re-borrowing the set for each step because it can also be borrowed under execute.
        while idx < self.asap_scripts_set.borrow().len() {
            let script = Root::from_ref(&*self.asap_scripts_set.borrow()[idx]);
            if !script.is_ready_to_be_executed() {
                idx += 1;
                continue;
            }
            script.execute();
            self.asap_scripts_set.borrow_mut().swap_remove(idx);
        }
    }

    pub fn maybe_dispatch_dom_content_loaded(&self) {
        if self.domcontentloaded_dispatched.get() {
            return;
        }
        self.domcontentloaded_dispatched.set(true);

        update_with_current_time_ms(&self.dom_content_loaded_event_start);

        let doctarget = Trusted::new(self.upcast::<EventTarget>());
        let task_source = self.window().dom_manipulation_task_source();
        let _ = task_source.queue(DOMManipulationTask::FireEvent(
            atom!("DOMContentLoaded"), doctarget, EventBubbles::Bubbles, EventCancelable::NotCancelable));
        self.window().reflow(ReflowGoal::ForDisplay,
                             ReflowQueryType::NoQuery,
                             ReflowReason::DOMContentLoaded);

        update_with_current_time_ms(&self.dom_content_loaded_event_end);
    }

    pub fn notify_constellation_load(&self) {
        let pipeline_id = self.window.pipeline();
        let ConstellationChan(ref chan) = *self.window.constellation_chan();
        let event = ConstellationMsg::DOMLoad(pipeline_id);
        chan.send(event).unwrap();

    }

    pub fn set_current_parser(&self, script: Option<ParserRef>) {
        self.current_parser.set(script);
    }

    pub fn get_current_parser(&self) -> Option<ParserRoot> {
        self.current_parser.get()
    }

    /// Find an iframe element in the document.
    pub fn find_iframe(&self, subpage_id: SubpageId) -> Option<Root<HTMLIFrameElement>> {
        self.upcast::<Node>()
            .traverse_preorder()
            .filter_map(Root::downcast::<HTMLIFrameElement>)
            .find(|node| node.subpage_id() == Some(subpage_id))
    }

    /// Find an iframe element in the document.
    pub fn find_iframe_by_pipeline(&self, pipeline: PipelineId) -> Option<Root<HTMLIFrameElement>> {
        self.upcast::<Node>()
            .traverse_preorder()
            .filter_map(Root::downcast::<HTMLIFrameElement>)
            .find(|node| node.pipeline() == Some(pipeline))
    }

    pub fn get_dom_loading(&self) -> u64 {
        self.dom_loading.get()
    }

    pub fn get_dom_interactive(&self) -> u64 {
        self.dom_interactive.get()
    }

    pub fn get_dom_content_loaded_event_start(&self) -> u64 {
        self.dom_content_loaded_event_start.get()
    }

    pub fn get_dom_content_loaded_event_end(&self) -> u64 {
        self.dom_content_loaded_event_end.get()
    }

    pub fn get_dom_complete(&self) -> u64 {
        self.dom_complete.get()
    }

    pub fn get_load_event_start(&self) -> u64 {
        self.load_event_start.get()
    }

    pub fn get_load_event_end(&self) -> u64 {
        self.load_event_end.get()
    }

    // https://html.spec.whatwg.org/multipage/#fire-a-focus-event
    fn fire_focus_event(&self, focus_event_type: FocusEventType, node: &Node, relatedTarget: Option<&EventTarget>) {
        let (event_name, does_bubble) = match focus_event_type {
            FocusEventType::Focus => (DOMString::from("focus"), EventBubbles::DoesNotBubble),
            FocusEventType::Blur => (DOMString::from("blur"), EventBubbles::DoesNotBubble),
        };
        let event = FocusEvent::new(&self.window,
                                    event_name,
                                    does_bubble,
                                    EventCancelable::NotCancelable,
                                    Some(&self.window),
                                    0i32,
                                    relatedTarget);
        let event = event.upcast::<Event>();
        event.set_trusted(true);
        let target = node.upcast();
        event.fire(target);
    }

    /// https://html.spec.whatwg.org/multipage/#cookie-averse-document-object
    fn is_cookie_averse(&self) -> bool {
        self.browsing_context.is_none() || !url_has_network_scheme(&self.url)
    }

    pub fn nodes_from_point(&self, page_point: &Point2D<f32>) -> Vec<UntrustedNodeAddress> {
        self.window.layout().nodes_from_point(*page_point)
    }
}

#[derive(PartialEq, HeapSizeOf)]
pub enum DocumentSource {
    FromParser,
    NotFromParser,
}

#[allow(unsafe_code)]
pub trait LayoutDocumentHelpers {
    unsafe fn is_html_document_for_layout(&self) -> bool;
    unsafe fn drain_modified_elements(&self) -> Vec<(LayoutJS<Element>, ElementSnapshot)>;
}

#[allow(unsafe_code)]
impl LayoutDocumentHelpers for LayoutJS<Document> {
    #[inline]
    unsafe fn is_html_document_for_layout(&self) -> bool {
        (*self.unsafe_get()).is_html_document
    }

    #[inline]
    #[allow(unrooted_must_root)]
    unsafe fn drain_modified_elements(&self) -> Vec<(LayoutJS<Element>, ElementSnapshot)> {
        let mut elements = (*self.unsafe_get()).modified_elements.borrow_mut_for_layout();
        let result = elements.drain().map(|(k, v)| (k.to_layout(), v)).collect();
        result
    }
}

/// https://url.spec.whatwg.org/#network-scheme
fn url_has_network_scheme(url: &Url) -> bool {
    match url.scheme() {
        "ftp" | "http" | "https" => true,
        _ => false,
    }
}

impl Document {
    pub fn new_inherited(window: &Window,
                         browsing_context: Option<&BrowsingContext>,
                         url: Option<Url>,
                         is_html_document: IsHTMLDocument,
                         content_type: Option<DOMString>,
                         last_modified: Option<String>,
                         source: DocumentSource,
                         doc_loader: DocumentLoader)
                         -> Document {
        let url = url.unwrap_or_else(|| Url::parse("about:blank").unwrap());

        let (ready_state, domcontentloaded_dispatched) = if source == DocumentSource::FromParser {
            (DocumentReadyState::Loading, false)
        } else {
            (DocumentReadyState::Complete, true)
        };

        // Incomplete implementation of Document origin specification at
        // https://html.spec.whatwg.org/multipage/#origin:document
        let origin = if url_has_network_scheme(&url) {
            Origin::new(&url)
        } else {
            // Default to DOM standard behaviour
            Origin::opaque_identifier()
        };

        Document {
            node: Node::new_document_node(),
            window: JS::from_ref(window),
            browsing_context: browsing_context.map(JS::from_ref),
            implementation: Default::default(),
            location: Default::default(),
            content_type: match content_type {
                Some(string) => string,
                None => DOMString::from(match is_html_document {
                    // https://dom.spec.whatwg.org/#dom-domimplementation-createhtmldocument
                    IsHTMLDocument::HTMLDocument => "text/html",
                    // https://dom.spec.whatwg.org/#concept-document-content-type
                    IsHTMLDocument::NonHTMLDocument => "application/xml",
                }),
            },
            last_modified: last_modified,
            url: url,
            // https://dom.spec.whatwg.org/#concept-document-quirks
            quirks_mode: Cell::new(NoQuirks),
            // https://dom.spec.whatwg.org/#concept-document-encoding
            encoding: Cell::new(UTF_8),
            is_html_document: is_html_document == IsHTMLDocument::HTMLDocument,
            id_map: DOMRefCell::new(HashMap::new()),
            tag_map: DOMRefCell::new(HashMap::new()),
            tagns_map: DOMRefCell::new(HashMap::new()),
            classes_map: DOMRefCell::new(HashMap::new()),
            images: Default::default(),
            embeds: Default::default(),
            links: Default::default(),
            forms: Default::default(),
            scripts: Default::default(),
            anchors: Default::default(),
            applets: Default::default(),
            stylesheets: DOMRefCell::new(None),
            stylesheets_changed_since_reflow: Cell::new(false),
            ready_state: Cell::new(ready_state),
            domcontentloaded_dispatched: Cell::new(domcontentloaded_dispatched),
            possibly_focused: Default::default(),
            focused: Default::default(),
            current_script: Default::default(),
            pending_parsing_blocking_script: Default::default(),
            script_blocking_stylesheets_count: Cell::new(0u32),
            deferred_scripts: DOMRefCell::new(vec![]),
            asap_in_order_scripts_list: DOMRefCell::new(vec![]),
            asap_scripts_set: DOMRefCell::new(vec![]),
            scripting_enabled: Cell::new(true),
            animation_frame_ident: Cell::new(0),
            animation_frame_list: DOMRefCell::new(BTreeMap::new()),
            loader: DOMRefCell::new(doc_loader),
            current_parser: Default::default(),
            reflow_timeout: Cell::new(None),
            base_element: Default::default(),
            appropriate_template_contents_owner_document: Default::default(),
            modified_elements: DOMRefCell::new(HashMap::new()),
            active_touch_points: DOMRefCell::new(Vec::new()),
            dom_loading: Cell::new(Default::default()),
            dom_interactive: Cell::new(Default::default()),
            dom_content_loaded_event_start: Cell::new(Default::default()),
            dom_content_loaded_event_end: Cell::new(Default::default()),
            dom_complete: Cell::new(Default::default()),
            load_event_start: Cell::new(Default::default()),
            load_event_end: Cell::new(Default::default()),
            css_errors_store: DOMRefCell::new(vec![]),
            https_state: Cell::new(HttpsState::None),
            touchpad_pressure_phase: Cell::new(TouchpadPressurePhase::BeforeClick),
            origin: origin,
            //TODO - setting this for now so no Referer header set
            referrer_policy: Some(ReferrerPolicy::NoReferrer),
        }
    }

    // https://dom.spec.whatwg.org/#dom-document
    pub fn Constructor(global: GlobalRef) -> Fallible<Root<Document>> {
        let win = global.as_window();
        let doc = win.Document();
        let doc = doc.r();
        let docloader = DocumentLoader::new(&*doc.loader());
        Ok(Document::new(win,
                         None,
                         None,
                         IsHTMLDocument::NonHTMLDocument,
                         None,
                         None,
                         DocumentSource::NotFromParser,
                         docloader))
    }

    pub fn new(window: &Window,
               browsing_context: Option<&BrowsingContext>,
               url: Option<Url>,
               doctype: IsHTMLDocument,
               content_type: Option<DOMString>,
               last_modified: Option<String>,
               source: DocumentSource,
               doc_loader: DocumentLoader)
               -> Root<Document> {
        let document = reflect_dom_object(box Document::new_inherited(window,
                                                                      browsing_context,
                                                                      url,
                                                                      doctype,
                                                                      content_type,
                                                                      last_modified,
                                                                      source,
                                                                      doc_loader),
                                          GlobalRef::Window(window),
                                          DocumentBinding::Wrap);
        {
            let node = document.upcast::<Node>();
            node.set_owner_doc(document.r());
        }
        document
    }

    fn create_node_list<F: Fn(&Node) -> bool>(&self, callback: F) -> Root<NodeList> {
        let doc = self.GetDocumentElement();
        let maybe_node = doc.r().map(Castable::upcast::<Node>);
        let iter = maybe_node.iter()
                             .flat_map(|node| node.traverse_preorder())
                             .filter(|node| callback(node.r()));
        NodeList::new_simple_list(&self.window, iter)
    }

    fn get_html_element(&self) -> Option<Root<HTMLHtmlElement>> {
        self.GetDocumentElement().and_then(Root::downcast)
    }

    /// Returns the list of stylesheets associated with nodes in the document.
    pub fn stylesheets(&self) -> Vec<Arc<Stylesheet>> {
        {
            let mut stylesheets = self.stylesheets.borrow_mut();
            if stylesheets.is_none() {
                *stylesheets = Some(self.upcast::<Node>()
                    .traverse_preorder()
                    .filter_map(|node| {
                        if let Some(node) = node.downcast::<HTMLStyleElement>() {
                            node.get_stylesheet()
                        } else if let Some(node) = node.downcast::<HTMLLinkElement>() {
                            node.get_stylesheet()
                        } else if let Some(node) = node.downcast::<HTMLMetaElement>() {
                            node.get_stylesheet()
                        } else {
                            None
                        }.map(|stylesheet| (JS::from_rooted(&node), stylesheet))
                    })
                    .collect());
            };
        }
        self.stylesheets.borrow().as_ref().unwrap().iter()
                        .map(|&(_, ref stylesheet)| stylesheet.clone())
                        .collect()
    }

    /// https://html.spec.whatwg.org/multipage/#appropriate-template-contents-owner-document
    pub fn appropriate_template_contents_owner_document(&self) -> Root<Document> {
        self.appropriate_template_contents_owner_document.or_init(|| {
            let doctype = if self.is_html_document {
                IsHTMLDocument::HTMLDocument
            } else {
                IsHTMLDocument::NonHTMLDocument
            };
            let new_doc = Document::new(self.window(),
                                        None,
                                        None,
                                        doctype,
                                        None,
                                        None,
                                        DocumentSource::NotFromParser,
                                        DocumentLoader::new(&self.loader()));
            new_doc.appropriate_template_contents_owner_document.set(Some(&new_doc));
            new_doc
        })
    }

    pub fn get_element_by_id(&self, id: &Atom) -> Option<Root<Element>> {
        self.id_map.borrow().get(&id).map(|ref elements| Root::from_ref(&*(*elements)[0]))
    }

    pub fn element_state_will_change(&self, el: &Element) {
        let mut map = self.modified_elements.borrow_mut();
        let snapshot = map.entry(JS::from_ref(el)).or_insert(ElementSnapshot::new());
        if snapshot.state.is_none() {
            snapshot.state = Some(el.state());
        }
    }

    pub fn element_attr_will_change(&self, el: &Element) {
        let mut map = self.modified_elements.borrow_mut();
        let mut snapshot = map.entry(JS::from_ref(el)).or_insert(ElementSnapshot::new());
        if snapshot.attrs.is_none() {
            let attrs = el.attrs()
                          .iter()
                          .map(|attr| (attr.identifier().clone(), attr.value().clone()))
                          .collect();
            snapshot.attrs = Some(attrs);
        }
    }

    //TODO - for now, returns no-referrer for all until reading in the value
    pub fn get_referrer_policy(&self) -> Option<ReferrerPolicy> {
        return self.referrer_policy.clone();
    }

<<<<<<< HEAD
    /*pub fn get_nth_cssstylesheet(&self, index: u32) -> Root<CSSStyleSheet> {

        let mut stylesheets = self.stylesheets.borrow_mut();
        let (ref mut node, ref mut sheet) = (*self.stylesheets.borrow()).unwrap()[index as usize];
        CSSStyleSheet::new(&self.window, *sheet, ? )
    }*/
=======
    pub fn get_nth_cssstylesheet(&self, index: u32) -> Root<CSSStyleSheet> {
        //let mut stylesheets = self.stylesheets.borrow_mut();
        let (ref mut node, ref mut sheet) = (self.stylesheets.borrow().clone()).unwrap()[index as usize];
        //let (ref mut node, ref mut sheet) = self.stylesheets.clone();
        let x = sheet.clone();
        CSSStyleSheet::new(&self.window, x)
    }
>>>>>>> 44ea6ea1
}


impl Element {
    fn click_event_filter_by_disabled_state(&self) -> bool {
        let node = self.upcast::<Node>();
        match node.type_id() {
            NodeTypeId::Element(ElementTypeId::HTMLElement(HTMLElementTypeId::HTMLButtonElement)) |
            NodeTypeId::Element(ElementTypeId::HTMLElement(HTMLElementTypeId::HTMLInputElement)) |
            // NodeTypeId::Element(ElementTypeId::HTMLKeygenElement) |
            NodeTypeId::Element(ElementTypeId::HTMLElement(HTMLElementTypeId::HTMLOptionElement)) |
            NodeTypeId::Element(ElementTypeId::HTMLElement(HTMLElementTypeId::HTMLSelectElement)) |
            NodeTypeId::Element(ElementTypeId::HTMLElement(HTMLElementTypeId::HTMLTextAreaElement))
                if self.disabled_state() => true,
            _ => false,
        }
    }
}

impl DocumentMethods for Document {
    // https://drafts.csswg.org/cssom/#dom-document-stylesheets
    fn StyleSheets(&self) -> Root<StyleSheetList> {
        StyleSheetList::new(&self.window, JS::from_ref(&self))
    }

    // https://dom.spec.whatwg.org/#dom-document-implementation
    fn Implementation(&self) -> Root<DOMImplementation> {
        self.implementation.or_init(|| DOMImplementation::new(self))
    }

    // https://dom.spec.whatwg.org/#dom-document-url
    fn URL(&self) -> DOMString {
        DOMString::from(self.url().as_str())
    }

    // https://html.spec.whatwg.org/multipage/#dom-document-activeelement
    fn GetActiveElement(&self) -> Option<Root<Element>> {
        // TODO: Step 2.

        match self.get_focused_element() {
            Some(element) => Some(element),     // Step 3. and 4.
            None => match self.GetBody() {      // Step 5.
                Some(body) => Some(Root::upcast(body)),
                None => self.GetDocumentElement(),
            },
        }
    }

    // https://html.spec.whatwg.org/multipage/#dom-document-hasfocus
    fn HasFocus(&self) -> bool {
        match self.browsing_context() {
            Some(browsing_context) => {
                // Step 2.
                let candidate = browsing_context.active_document();
                // Step 3.
                if &*candidate == self {
                    true
                } else {
                    false //TODO  Step 4.
                }
            }
            None => false,
        }
    }

    // https://html.spec.whatwg.org/multipage/#relaxing-the-same-origin-restriction
    fn Domain(&self) -> DOMString {
        // Step 1.
        if self.browsing_context().is_none() {
            return DOMString::new();
        }

        if let Some(host) = self.origin.host() {
            // Step 4.
            DOMString::from(host.to_string())
        } else {
            // Step 3.
            DOMString::new()
        }
    }

    // https://dom.spec.whatwg.org/#dom-document-documenturi
    fn DocumentURI(&self) -> DOMString {
        self.URL()
    }

    // https://dom.spec.whatwg.org/#dom-document-compatmode
    fn CompatMode(&self) -> DOMString {
        DOMString::from(match self.quirks_mode.get() {
            LimitedQuirks | NoQuirks => "CSS1Compat",
            Quirks => "BackCompat",
        })
    }

    // https://dom.spec.whatwg.org/#dom-document-characterset
    fn CharacterSet(&self) -> DOMString {
        DOMString::from(match self.encoding.get().name() {
            "utf-8"         => "UTF-8",
            "ibm866"        => "IBM866",
            "iso-8859-2"    => "ISO-8859-2",
            "iso-8859-3"    => "ISO-8859-3",
            "iso-8859-4"    => "ISO-8859-4",
            "iso-8859-5"    => "ISO-8859-5",
            "iso-8859-6"    => "ISO-8859-6",
            "iso-8859-7"    => "ISO-8859-7",
            "iso-8859-8"    => "ISO-8859-8",
            "iso-8859-8-i"  => "ISO-8859-8-I",
            "iso-8859-10"   => "ISO-8859-10",
            "iso-8859-13"   => "ISO-8859-13",
            "iso-8859-14"   => "ISO-8859-14",
            "iso-8859-15"   => "ISO-8859-15",
            "iso-8859-16"   => "ISO-8859-16",
            "koi8-r"        => "KOI8-R",
            "koi8-u"        => "KOI8-U",
            "gbk"           => "GBK",
            "big5"          => "Big5",
            "euc-jp"        => "EUC-JP",
            "iso-2022-jp"   => "ISO-2022-JP",
            "shift_jis"     => "Shift_JIS",
            "euc-kr"        => "EUC-KR",
            "utf-16be"      => "UTF-16BE",
            "utf-16le"      => "UTF-16LE",
            name            => name
        })
    }

    // https://dom.spec.whatwg.org/#dom-document-charset
    fn Charset(&self) -> DOMString {
        self.CharacterSet()
    }

    // https://dom.spec.whatwg.org/#dom-document-inputencoding
    fn InputEncoding(&self) -> DOMString {
        self.CharacterSet()
    }

    // https://dom.spec.whatwg.org/#dom-document-content_type
    fn ContentType(&self) -> DOMString {
        self.content_type.clone()
    }

    // https://dom.spec.whatwg.org/#dom-document-doctype
    fn GetDoctype(&self) -> Option<Root<DocumentType>> {
        self.upcast::<Node>().children().filter_map(Root::downcast).next()
    }

    // https://dom.spec.whatwg.org/#dom-document-documentelement
    fn GetDocumentElement(&self) -> Option<Root<Element>> {
        self.upcast::<Node>().child_elements().next()
    }

    // https://dom.spec.whatwg.org/#dom-document-getelementsbytagname
    fn GetElementsByTagName(&self, tag_name: DOMString) -> Root<HTMLCollection> {
        let tag_atom = Atom::from(&*tag_name);
        match self.tag_map.borrow_mut().entry(tag_atom.clone()) {
            Occupied(entry) => Root::from_ref(entry.get()),
            Vacant(entry) => {
                let mut tag_copy = tag_name;
                tag_copy.make_ascii_lowercase();
                let ascii_lower_tag = Atom::from(tag_copy);
                let result = HTMLCollection::by_atomic_tag_name(&self.window,
                                                                self.upcast(),
                                                                tag_atom,
                                                                ascii_lower_tag);
                entry.insert(JS::from_rooted(&result));
                result
            }
        }
    }

    // https://dom.spec.whatwg.org/#dom-document-getelementsbytagnamens
    fn GetElementsByTagNameNS(&self,
                              maybe_ns: Option<DOMString>,
                              tag_name: DOMString)
                              -> Root<HTMLCollection> {
        let ns = namespace_from_domstring(maybe_ns);
        let local = Atom::from(tag_name);
        let qname = QualName::new(ns, local);
        match self.tagns_map.borrow_mut().entry(qname.clone()) {
            Occupied(entry) => Root::from_ref(entry.get()),
            Vacant(entry) => {
                let result = HTMLCollection::by_qual_tag_name(&self.window, self.upcast(), qname);
                entry.insert(JS::from_rooted(&result));
                result
            }
        }
    }

    // https://dom.spec.whatwg.org/#dom-document-getelementsbyclassname
    fn GetElementsByClassName(&self, classes: DOMString) -> Root<HTMLCollection> {
        let class_atoms: Vec<Atom> = split_html_space_chars(&classes)
                                         .map(Atom::from)
                                         .collect();
        match self.classes_map.borrow_mut().entry(class_atoms.clone()) {
            Occupied(entry) => Root::from_ref(entry.get()),
            Vacant(entry) => {
                let result = HTMLCollection::by_atomic_class_name(&self.window,
                                                                  self.upcast(),
                                                                  class_atoms);
                entry.insert(JS::from_rooted(&result));
                result
            }
        }
    }

    // https://dom.spec.whatwg.org/#dom-nonelementparentnode-getelementbyid
    fn GetElementById(&self, id: DOMString) -> Option<Root<Element>> {
        self.get_element_by_id(&Atom::from(id))
    }

    // https://dom.spec.whatwg.org/#dom-document-createelement
    fn CreateElement(&self, mut local_name: DOMString) -> Fallible<Root<Element>> {
        if xml_name_type(&local_name) == InvalidXMLName {
            debug!("Not a valid element name");
            return Err(Error::InvalidCharacter);
        }
        if self.is_html_document {
            local_name.make_ascii_lowercase();
        }
        let name = QualName::new(ns!(html), Atom::from(local_name));
        Ok(Element::create(name, None, self, ElementCreator::ScriptCreated))
    }

    // https://dom.spec.whatwg.org/#dom-document-createelementns
    fn CreateElementNS(&self,
                       namespace: Option<DOMString>,
                       qualified_name: DOMString)
                       -> Fallible<Root<Element>> {
        let (namespace, prefix, local_name) = try!(validate_and_extract(namespace,
                                                                        &qualified_name));
        let name = QualName::new(namespace, local_name);
        Ok(Element::create(name, prefix, self, ElementCreator::ScriptCreated))
    }

    // https://dom.spec.whatwg.org/#dom-document-createattribute
    fn CreateAttribute(&self, mut local_name: DOMString) -> Fallible<Root<Attr>> {
        if xml_name_type(&local_name) == InvalidXMLName {
            debug!("Not a valid element name");
            return Err(Error::InvalidCharacter);
        }
        if self.is_html_document {
            local_name.make_ascii_lowercase();
        }
        let name = Atom::from(local_name);
        let value = AttrValue::String(DOMString::new());

        Ok(Attr::new(&self.window, name.clone(), value, name, ns!(), None, None))
    }

    // https://dom.spec.whatwg.org/#dom-document-createattributens
    fn CreateAttributeNS(&self,
                         namespace: Option<DOMString>,
                         qualified_name: DOMString)
                         -> Fallible<Root<Attr>> {
        let (namespace, prefix, local_name) = try!(validate_and_extract(namespace,
                                                                        &qualified_name));
        let value = AttrValue::String(DOMString::new());
        let qualified_name = Atom::from(qualified_name);
        Ok(Attr::new(&self.window,
                     local_name,
                     value,
                     qualified_name,
                     namespace,
                     prefix,
                     None))
    }

    // https://dom.spec.whatwg.org/#dom-document-createdocumentfragment
    fn CreateDocumentFragment(&self) -> Root<DocumentFragment> {
        DocumentFragment::new(self)
    }

    // https://dom.spec.whatwg.org/#dom-document-createtextnode
    fn CreateTextNode(&self, data: DOMString) -> Root<Text> {
        Text::new(data, self)
    }

    // https://dom.spec.whatwg.org/#dom-document-createcomment
    fn CreateComment(&self, data: DOMString) -> Root<Comment> {
        Comment::new(data, self)
    }

    // https://dom.spec.whatwg.org/#dom-document-createprocessinginstruction
    fn CreateProcessingInstruction(&self,
                                   target: DOMString,
                                   data: DOMString)
                                   -> Fallible<Root<ProcessingInstruction>> {
        // Step 1.
        if xml_name_type(&target) == InvalidXMLName {
            return Err(Error::InvalidCharacter);
        }

        // Step 2.
        if data.contains("?>") {
            return Err(Error::InvalidCharacter);
        }

        // Step 3.
        Ok(ProcessingInstruction::new(target, data, self))
    }

    // https://dom.spec.whatwg.org/#dom-document-importnode
    fn ImportNode(&self, node: &Node, deep: bool) -> Fallible<Root<Node>> {
        // Step 1.
        if node.is::<Document>() {
            return Err(Error::NotSupported);
        }

        // Step 2.
        let clone_children = if deep {
            CloneChildrenFlag::CloneChildren
        } else {
            CloneChildrenFlag::DoNotCloneChildren
        };

        Ok(Node::clone(node, Some(self), clone_children))
    }

    // https://dom.spec.whatwg.org/#dom-document-adoptnode
    fn AdoptNode(&self, node: &Node) -> Fallible<Root<Node>> {
        // Step 1.
        if node.is::<Document>() {
            return Err(Error::NotSupported);
        }

        // Step 2.
        Node::adopt(node, self);

        // Step 3.
        Ok(Root::from_ref(node))
    }

    // https://dom.spec.whatwg.org/#dom-document-createevent
    fn CreateEvent(&self, mut interface: DOMString) -> Fallible<Root<Event>> {
        interface.make_ascii_lowercase();
        match &*interface {
            "uievents" | "uievent" =>
                Ok(Root::upcast(UIEvent::new_uninitialized(&self.window))),
            "mouseevents" | "mouseevent" =>
                Ok(Root::upcast(MouseEvent::new_uninitialized(&self.window))),
            "customevent" =>
                Ok(Root::upcast(CustomEvent::new_uninitialized(GlobalRef::Window(&self.window)))),
            "htmlevents" | "events" | "event" | "svgevents" =>
                Ok(Event::new_uninitialized(GlobalRef::Window(&self.window))),
            "keyboardevent" =>
                Ok(Root::upcast(KeyboardEvent::new_uninitialized(&self.window))),
            "messageevent" =>
                Ok(Root::upcast(MessageEvent::new_uninitialized(GlobalRef::Window(&self.window)))),
            "touchevent" =>
                Ok(Root::upcast(
                    TouchEvent::new_uninitialized(&self.window,
                        &TouchList::new(&self.window, &[]),
                        &TouchList::new(&self.window, &[]),
                        &TouchList::new(&self.window, &[]),
                    )
                )),
            "webglcontextevent" =>
                Ok(Root::upcast(WebGLContextEvent::new_uninitialized(GlobalRef::Window(&self.window)))),
            "storageevent" =>
                Ok(Root::upcast(StorageEvent::new_uninitialized(&self.window, self.URL()))),
            "progressevent" =>
                Ok(Root::upcast(ProgressEvent::new_uninitialized(&self.window))),
            "focusevent" =>
                Ok(Root::upcast(FocusEvent::new_uninitialized(GlobalRef::Window(&self.window)))),
            "errorevent" =>
                Ok(Root::upcast(ErrorEvent::new_uninitialized(GlobalRef::Window(&self.window)))),
            _ =>
                Err(Error::NotSupported),
        }
    }

    // https://html.spec.whatwg.org/multipage/#dom-document-lastmodified
    fn LastModified(&self) -> DOMString {
        match self.last_modified {
            Some(ref t) => DOMString::from(t.clone()),
            None => DOMString::from(time::now().strftime("%m/%d/%Y %H:%M:%S").unwrap().to_string()),
        }
    }

    // https://dom.spec.whatwg.org/#dom-document-createrange
    fn CreateRange(&self) -> Root<Range> {
        Range::new_with_doc(self)
    }

    // https://dom.spec.whatwg.org/#dom-document-createnodeiteratorroot-whattoshow-filter
    fn CreateNodeIterator(&self,
                          root: &Node,
                          whatToShow: u32,
                          filter: Option<Rc<NodeFilter>>)
                          -> Root<NodeIterator> {
        NodeIterator::new(self, root, whatToShow, filter)
    }

    // https://w3c.github.io/touch-events/#idl-def-Document
    fn CreateTouch(&self,
                   window: &Window,
                   target: &EventTarget,
                   identifier: i32,
                   pageX: Finite<f64>,
                   pageY: Finite<f64>,
                   screenX: Finite<f64>,
                   screenY: Finite<f64>)
                   -> Root<Touch> {
        let clientX = Finite::wrap(*pageX - window.PageXOffset() as f64);
        let clientY = Finite::wrap(*pageY - window.PageYOffset() as f64);
        Touch::new(window,
                   identifier,
                   target,
                   screenX,
                   screenY,
                   clientX,
                   clientY,
                   pageX,
                   pageY)
    }

    // https://w3c.github.io/touch-events/#idl-def-document-createtouchlist(touch...)
    fn CreateTouchList(&self, touches: &[&Touch]) -> Root<TouchList> {
        TouchList::new(&self.window, &touches)
    }

    // https://dom.spec.whatwg.org/#dom-document-createtreewalker
    fn CreateTreeWalker(&self,
                        root: &Node,
                        whatToShow: u32,
                        filter: Option<Rc<NodeFilter>>)
                        -> Root<TreeWalker> {
        TreeWalker::new(self, root, whatToShow, filter)
    }

    // https://html.spec.whatwg.org/multipage/#document.title
    fn Title(&self) -> DOMString {
        let title = self.GetDocumentElement().and_then(|root| {
            if root.namespace() == &ns!(svg) && root.local_name() == &atom!("svg") {
                // Step 1.
                root.upcast::<Node>()
                    .child_elements()
                    .find(|node| {
                        node.namespace() == &ns!(svg) && node.local_name() == &atom!("title")
                    })
                    .map(Root::upcast::<Node>)
            } else {
                // Step 2.
                root.upcast::<Node>()
                    .traverse_preorder()
                    .find(|node| node.is::<HTMLTitleElement>())
            }
        });

        match title {
            None => DOMString::new(),
            Some(ref title) => {
                // Steps 3-4.
                let value = Node::collect_text_contents(title.children());
                DOMString::from(str_join(split_html_space_chars(&value), " "))
            },
        }
    }

    // https://html.spec.whatwg.org/multipage/#document.title
    fn SetTitle(&self, title: DOMString) {
        let root = match self.GetDocumentElement() {
            Some(root) => root,
            None => return,
        };

        let elem = if root.namespace() == &ns!(svg) && root.local_name() == &atom!("svg") {
            let elem = root.upcast::<Node>().child_elements().find(|node| {
                node.namespace() == &ns!(svg) && node.local_name() == &atom!("title")
            });
            match elem {
                Some(elem) => Root::upcast::<Node>(elem),
                None => {
                    let name = QualName::new(ns!(svg), atom!("title"));
                    let elem = Element::create(name, None, self, ElementCreator::ScriptCreated);
                    let parent = root.upcast::<Node>();
                    let child = elem.upcast::<Node>();
                    parent.InsertBefore(child, parent.GetFirstChild().r())
                          .unwrap()
                }
            }
        } else if root.namespace() == &ns!(html) {
            let elem = root.upcast::<Node>()
                           .traverse_preorder()
                           .find(|node| node.is::<HTMLTitleElement>());
            match elem {
                Some(elem) => elem,
                None => {
                    match self.GetHead() {
                        Some(head) => {
                            let name = QualName::new(ns!(html), atom!("title"));
                            let elem = Element::create(name,
                                                       None,
                                                       self,
                                                       ElementCreator::ScriptCreated);
                            head.upcast::<Node>()
                                .AppendChild(elem.upcast())
                                .unwrap()
                        },
                        None => return,
                    }
                }
            }
        } else {
            return;
        };

        elem.SetTextContent(Some(title));
    }

    // https://html.spec.whatwg.org/multipage/#dom-document-head
    fn GetHead(&self) -> Option<Root<HTMLHeadElement>> {
        self.get_html_element()
            .and_then(|root| root.upcast::<Node>().children().filter_map(Root::downcast).next())
    }

    // https://html.spec.whatwg.org/multipage/#dom-document-currentscript
    fn GetCurrentScript(&self) -> Option<Root<HTMLScriptElement>> {
        self.current_script.get()
    }

    // https://html.spec.whatwg.org/multipage/#dom-document-body
    fn GetBody(&self) -> Option<Root<HTMLElement>> {
        self.get_html_element().and_then(|root| {
            let node = root.upcast::<Node>();
            node.children().find(|child| {
                match child.type_id() {
                    NodeTypeId::Element(ElementTypeId::HTMLElement(HTMLElementTypeId::HTMLBodyElement)) |
                    NodeTypeId::Element(ElementTypeId::HTMLElement(HTMLElementTypeId::HTMLFrameSetElement)) => true,
                    _ => false
                }
            }).map(|node| Root::downcast(node).unwrap())
        })
    }

    // https://html.spec.whatwg.org/multipage/#dom-document-body
    fn SetBody(&self, new_body: Option<&HTMLElement>) -> ErrorResult {
        // Step 1.
        let new_body = match new_body {
            Some(new_body) => new_body,
            None => return Err(Error::HierarchyRequest),
        };

        let node = new_body.upcast::<Node>();
        match node.type_id() {
            NodeTypeId::Element(ElementTypeId::HTMLElement(HTMLElementTypeId::HTMLBodyElement)) |
            NodeTypeId::Element(ElementTypeId::HTMLElement(HTMLElementTypeId::HTMLFrameSetElement)) => {}
            _ => return Err(Error::HierarchyRequest),
        }

        // Step 2.
        let old_body = self.GetBody();
        if old_body.as_ref().map(|body| body.r()) == Some(new_body) {
            return Ok(());
        }

        match (self.get_html_element(), &old_body) {
            // Step 3.
            (Some(ref root), &Some(ref child)) => {
                let root = root.upcast::<Node>();
                root.ReplaceChild(new_body.upcast(), child.upcast()).unwrap();
            },

            // Step 4.
            (None, _) => return Err(Error::HierarchyRequest),

            // Step 5.
            (Some(ref root), &None) => {
                let root = root.upcast::<Node>();
                root.AppendChild(new_body.upcast()).unwrap();
            }
        }
        Ok(())
    }

    // https://html.spec.whatwg.org/multipage/#dom-document-getelementsbyname
    fn GetElementsByName(&self, name: DOMString) -> Root<NodeList> {
        self.create_node_list(|node| {
            let element = match node.downcast::<Element>() {
                Some(element) => element,
                None => return false,
            };
            if element.namespace() != &ns!(html) {
                return false;
            }
            element.get_attribute(&ns!(), &atom!("name"))
                   .map_or(false, |attr| &**attr.value() == &*name)
        })
    }

    // https://html.spec.whatwg.org/multipage/#dom-document-images
    fn Images(&self) -> Root<HTMLCollection> {
        self.images.or_init(|| {
            let filter = box ImagesFilter;
            HTMLCollection::create(&self.window, self.upcast(), filter)
        })
    }

    // https://html.spec.whatwg.org/multipage/#dom-document-embeds
    fn Embeds(&self) -> Root<HTMLCollection> {
        self.embeds.or_init(|| {
            let filter = box EmbedsFilter;
            HTMLCollection::create(&self.window, self.upcast(), filter)
        })
    }

    // https://html.spec.whatwg.org/multipage/#dom-document-plugins
    fn Plugins(&self) -> Root<HTMLCollection> {
        self.Embeds()
    }

    // https://html.spec.whatwg.org/multipage/#dom-document-links
    fn Links(&self) -> Root<HTMLCollection> {
        self.links.or_init(|| {
            let filter = box LinksFilter;
            HTMLCollection::create(&self.window, self.upcast(), filter)
        })
    }

    // https://html.spec.whatwg.org/multipage/#dom-document-forms
    fn Forms(&self) -> Root<HTMLCollection> {
        self.forms.or_init(|| {
            let filter = box FormsFilter;
            HTMLCollection::create(&self.window, self.upcast(), filter)
        })
    }

    // https://html.spec.whatwg.org/multipage/#dom-document-scripts
    fn Scripts(&self) -> Root<HTMLCollection> {
        self.scripts.or_init(|| {
            let filter = box ScriptsFilter;
            HTMLCollection::create(&self.window, self.upcast(), filter)
        })
    }

    // https://html.spec.whatwg.org/multipage/#dom-document-anchors
    fn Anchors(&self) -> Root<HTMLCollection> {
        self.anchors.or_init(|| {
            let filter = box AnchorsFilter;
            HTMLCollection::create(&self.window, self.upcast(), filter)
        })
    }

    // https://html.spec.whatwg.org/multipage/#dom-document-applets
    fn Applets(&self) -> Root<HTMLCollection> {
        // FIXME: This should be return OBJECT elements containing applets.
        self.applets.or_init(|| {
            let filter = box AppletsFilter;
            HTMLCollection::create(&self.window, self.upcast(), filter)
        })
    }

    // https://html.spec.whatwg.org/multipage/#dom-document-location
    fn GetLocation(&self) -> Option<Root<Location>> {
        self.browsing_context().map(|_| self.location.or_init(|| Location::new(&self.window)))
    }

    // https://dom.spec.whatwg.org/#dom-parentnode-children
    fn Children(&self) -> Root<HTMLCollection> {
        HTMLCollection::children(&self.window, self.upcast())
    }

    // https://dom.spec.whatwg.org/#dom-parentnode-firstelementchild
    fn GetFirstElementChild(&self) -> Option<Root<Element>> {
        self.upcast::<Node>().child_elements().next()
    }

    // https://dom.spec.whatwg.org/#dom-parentnode-lastelementchild
    fn GetLastElementChild(&self) -> Option<Root<Element>> {
        self.upcast::<Node>().rev_children().filter_map(Root::downcast).next()
    }

    // https://dom.spec.whatwg.org/#dom-parentnode-childelementcount
    fn ChildElementCount(&self) -> u32 {
        self.upcast::<Node>().child_elements().count() as u32
    }

    // https://dom.spec.whatwg.org/#dom-parentnode-prepend
    fn Prepend(&self, nodes: Vec<NodeOrString>) -> ErrorResult {
        self.upcast::<Node>().prepend(nodes)
    }

    // https://dom.spec.whatwg.org/#dom-parentnode-append
    fn Append(&self, nodes: Vec<NodeOrString>) -> ErrorResult {
        self.upcast::<Node>().append(nodes)
    }

    // https://dom.spec.whatwg.org/#dom-parentnode-queryselector
    fn QuerySelector(&self, selectors: DOMString) -> Fallible<Option<Root<Element>>> {
        let root = self.upcast::<Node>();
        root.query_selector(selectors)
    }

    // https://dom.spec.whatwg.org/#dom-parentnode-queryselectorall
    fn QuerySelectorAll(&self, selectors: DOMString) -> Fallible<Root<NodeList>> {
        let root = self.upcast::<Node>();
        root.query_selector_all(selectors)
    }

    // https://html.spec.whatwg.org/multipage/#dom-document-readystate
    fn ReadyState(&self) -> DocumentReadyState {
        self.ready_state.get()
    }

    // https://html.spec.whatwg.org/multipage/#dom-document-defaultview
    fn DefaultView(&self) -> Root<Window> {
        Root::from_ref(&*self.window)
    }

    // https://html.spec.whatwg.org/multipage/#dom-document-cookie
    fn GetCookie(&self) -> Fallible<DOMString> {
        if self.is_cookie_averse() {
            return Ok(DOMString::new());
        }

        if !self.origin.is_scheme_host_port_tuple() {
            return Err(Error::Security);
        }

        let url = self.url();
        let (tx, rx) = ipc::channel().unwrap();
        let _ = self.window.resource_thread().send(GetCookiesForUrl((*url).clone(), tx, NonHTTP));
        let cookies = rx.recv().unwrap();
        Ok(cookies.map_or(DOMString::new(), DOMString::from))
    }

    // https://html.spec.whatwg.org/multipage/#dom-document-cookie
    fn SetCookie(&self, cookie: DOMString) -> ErrorResult {
        if self.is_cookie_averse() {
            return Ok(());
        }

        if !self.origin.is_scheme_host_port_tuple() {
            return Err(Error::Security);
        }

        let url = self.url();
        let _ = self.window
                    .resource_thread()
                    .send(SetCookiesForUrl((*url).clone(), String::from(cookie), NonHTTP));
        Ok(())
    }

    // https://html.spec.whatwg.org/multipage/#dom-document-bgcolor
    fn BgColor(&self) -> DOMString {
        self.get_body_attribute(&atom!("bgcolor"))
    }

    // https://html.spec.whatwg.org/multipage/#dom-document-bgcolor
    fn SetBgColor(&self, value: DOMString) {
        self.set_body_attribute(&atom!("bgcolor"), value)
    }

    // https://html.spec.whatwg.org/multipage/#dom-document-fgcolor
    fn FgColor(&self) -> DOMString {
        self.get_body_attribute(&atom!("text"))
    }

    // https://html.spec.whatwg.org/multipage/#dom-document-fgcolor
    fn SetFgColor(&self, value: DOMString) {
        self.set_body_attribute(&atom!("text"), value)
    }

    // https://html.spec.whatwg.org/multipage/#dom-tree-accessors:dom-document-nameditem-filter
    fn NamedGetter(&self, _cx: *mut JSContext, name: DOMString, found: &mut bool) -> *mut JSObject {
        #[derive(JSTraceable, HeapSizeOf)]
        struct NamedElementFilter {
            name: Atom,
        }
        impl CollectionFilter for NamedElementFilter {
            fn filter(&self, elem: &Element, _root: &Node) -> bool {
                filter_by_name(&self.name, elem.upcast())
            }
        }
        // https://html.spec.whatwg.org/multipage/#dom-document-nameditem-filter
        fn filter_by_name(name: &Atom, node: &Node) -> bool {
            let html_elem_type = match node.type_id() {
                NodeTypeId::Element(ElementTypeId::HTMLElement(type_)) => type_,
                _ => return false,
            };
            let elem = match node.downcast::<Element>() {
                Some(elem) => elem,
                None => return false,
            };
            match html_elem_type {
                HTMLElementTypeId::HTMLAppletElement => {
                    match elem.get_attribute(&ns!(), &atom!("name")) {
                        Some(ref attr) if attr.value().as_atom() == name => true,
                        _ => {
                            match elem.get_attribute(&ns!(), &atom!("id")) {
                                Some(ref attr) => attr.value().as_atom() == name,
                                None => false,
                            }
                        },
                    }
                },
                HTMLElementTypeId::HTMLFormElement => {
                    match elem.get_attribute(&ns!(), &atom!("name")) {
                        Some(ref attr) => attr.value().as_atom() == name,
                        None => false,
                    }
                },
                HTMLElementTypeId::HTMLImageElement => {
                    match elem.get_attribute(&ns!(), &atom!("name")) {
                        Some(ref attr) => {
                            if attr.value().as_atom() == name {
                                true
                            } else {
                                match elem.get_attribute(&ns!(), &atom!("id")) {
                                    Some(ref attr) => attr.value().as_atom() == name,
                                    None => false,
                                }
                            }
                        },
                        None => false,
                    }
                },
                // TODO: Handle <embed>, <iframe> and <object>.
                _ => false,
            }
        }
        let name = Atom::from(name);
        let root = self.upcast::<Node>();
        {
            // Step 1.
            let mut elements = root.traverse_preorder()
                                   .filter(|node| filter_by_name(&name, node.r()))
                                   .peekable();
            if let Some(first) = elements.next() {
                if elements.is_empty() {
                    *found = true;
                    // TODO: Step 2.
                    // Step 3.
                    return first.reflector().get_jsobject().get();
                }
            } else {
                *found = false;
                return ptr::null_mut();
            }
        }
        // Step 4.
        *found = true;
        let filter = NamedElementFilter {
            name: name,
        };
        let collection = HTMLCollection::create(self.window(), root, box filter);
        collection.reflector().get_jsobject().get()
    }

    // https://html.spec.whatwg.org/multipage/#dom-tree-accessors:supported-property-names
    fn SupportedPropertyNames(&self) -> Vec<DOMString> {
        // FIXME: unimplemented (https://github.com/servo/servo/issues/7273)
        vec![]
    }

    // https://html.spec.whatwg.org/multipage/#dom-document-clear
    fn Clear(&self) {
        // This method intentionally does nothing
    }

    // https://html.spec.whatwg.org/multipage/#dom-document-captureevents
    fn CaptureEvents(&self) {
        // This method intentionally does nothing
    }

    // https://html.spec.whatwg.org/multipage/#dom-document-releaseevents
    fn ReleaseEvents(&self) {
        // This method intentionally does nothing
    }

    // https://html.spec.whatwg.org/multipage/#globaleventhandlers
    global_event_handlers!();

    // https://html.spec.whatwg.org/multipage/#handler-onreadystatechange
    event_handler!(readystatechange, GetOnreadystatechange, SetOnreadystatechange);

    #[allow(unsafe_code)]
    // https://drafts.csswg.org/cssom-view/#dom-document-elementfrompoint
    fn ElementFromPoint(&self, x: Finite<f64>, y: Finite<f64>) -> Option<Root<Element>> {
        let x = *x as f32;
        let y = *y as f32;
        let point = &Point2D { x: x, y: y };
        let window = window_from_node(self);
        let viewport = window.window_size().unwrap().visible_viewport;

        if self.browsing_context().is_none() {
            return None;
        }

        if x < 0.0 || y < 0.0 || x > viewport.width.get() || y > viewport.height.get() {
            return None;
        }

        let js_runtime = unsafe { JS_GetRuntime(window.get_cx()) };

        match self.window.hit_test_query(*point, false) {
            Some(untrusted_node_address) => {
                let node = node::from_untrusted_node_address(js_runtime, untrusted_node_address);
                let parent_node = node.GetParentNode().unwrap();
                let element_ref = node.downcast::<Element>().unwrap_or_else(|| {
                    parent_node.downcast::<Element>().unwrap()
                });

                Some(Root::from_ref(element_ref))
            },
            None => self.GetDocumentElement()
        }
    }

    #[allow(unsafe_code)]
    // https://drafts.csswg.org/cssom-view/#dom-document-elementsfrompoint
    fn ElementsFromPoint(&self, x: Finite<f64>, y: Finite<f64>) -> Vec<Root<Element>> {
        let x = *x as f32;
        let y = *y as f32;
        let point = &Point2D { x: x, y: y };
        let window = window_from_node(self);
        let viewport = window.window_size().unwrap().visible_viewport;

        if self.browsing_context().is_none() {
            return vec!();
        }

        // Step 2
        if x < 0.0 || y < 0.0 || x > viewport.width.get() || y > viewport.height.get() {
            return vec!();
        }

        let js_runtime = unsafe { JS_GetRuntime(window.get_cx()) };

        // Step 1 and Step 3
        let mut elements: Vec<Root<Element>> = self.nodes_from_point(point).iter()
            .flat_map(|&untrusted_node_address| {
                let node = node::from_untrusted_node_address(js_runtime, untrusted_node_address);
                Root::downcast::<Element>(node)
        }).collect();

        // Step 4
        if let Some(root_element) = self.GetDocumentElement() {
            if elements.last() != Some(&root_element) {
                elements.push(root_element);
            }
        }

        // Step 5
        elements
    }
}

fn update_with_current_time_ms(marker: &Cell<u64>) {
    if marker.get() == Default::default() {
        let time = time::get_time();
        let current_time_ms = time.sec * 1000 + time.nsec as i64 / 1000000;
        marker.set(current_time_ms as u64);
    }
}

pub struct DocumentProgressHandler {
    addr: Trusted<Document>
}

impl DocumentProgressHandler {
     pub fn new(addr: Trusted<Document>) -> DocumentProgressHandler {
        DocumentProgressHandler {
            addr: addr
        }
    }

    fn set_ready_state_complete(&self) {
        let document = self.addr.root();
        document.set_ready_state(DocumentReadyState::Complete);
    }

    fn dispatch_load(&self) {
        let document = self.addr.root();
        let window = document.window();
        let event = Event::new(GlobalRef::Window(window),
                               atom!("load"),
                               EventBubbles::DoesNotBubble,
                               EventCancelable::NotCancelable);
        let wintarget = window.upcast::<EventTarget>();
        event.set_trusted(true);

        // http://w3c.github.io/navigation-timing/#widl-PerformanceNavigationTiming-loadEventStart
        update_with_current_time_ms(&document.load_event_start);

        let _ = wintarget.dispatch_event_with_target(document.upcast(), &event);

        // http://w3c.github.io/navigation-timing/#widl-PerformanceNavigationTiming-loadEventEnd
        update_with_current_time_ms(&document.load_event_end);

        document.notify_constellation_load();

        window.reflow(ReflowGoal::ForDisplay,
                      ReflowQueryType::NoQuery,
                      ReflowReason::DocumentLoaded);
    }
}

impl Runnable for DocumentProgressHandler {
    fn handler(self: Box<DocumentProgressHandler>) {
        let document = self.addr.root();
        let window = document.window();
        if window.is_alive() {
            self.set_ready_state_complete();
            self.dispatch_load();
        }
    }
}

/// Specifies the type of focus event that is sent to a pipeline
#[derive(Copy, Clone, PartialEq)]
pub enum FocusType {
    Element,    // The first focus message - focus the element itself
    Parent,     // Focusing a parent element (an iframe)
}

/// Focus events
pub enum FocusEventType {
    Focus,      // Element gained focus. Doesn't bubble.
    Blur,       // Element lost focus. Doesn't bubble.
}<|MERGE_RESOLUTION|>--- conflicted
+++ resolved
@@ -76,7 +76,6 @@
 use dom::servohtmlparser::{ParserRoot, ParserRef, MutNullableParserField};
 use dom::storageevent::StorageEvent;
 use dom::stylesheetlist::StyleSheetList;
-use dom::cssstylesheet::CSSStyleSheet;
 use dom::text::Text;
 use dom::touch::Touch;
 use dom::touchevent::TouchEvent;
@@ -1829,22 +1828,11 @@
         return self.referrer_policy.clone();
     }
 
-<<<<<<< HEAD
-    /*pub fn get_nth_cssstylesheet(&self, index: u32) -> Root<CSSStyleSheet> {
-
-        let mut stylesheets = self.stylesheets.borrow_mut();
-        let (ref mut node, ref mut sheet) = (*self.stylesheets.borrow()).unwrap()[index as usize];
-        CSSStyleSheet::new(&self.window, *sheet, ? )
-    }*/
-=======
     pub fn get_nth_cssstylesheet(&self, index: u32) -> Root<CSSStyleSheet> {
-        //let mut stylesheets = self.stylesheets.borrow_mut();
         let (ref mut node, ref mut sheet) = (self.stylesheets.borrow().clone()).unwrap()[index as usize];
-        //let (ref mut node, ref mut sheet) = self.stylesheets.clone();
         let x = sheet.clone();
         CSSStyleSheet::new(&self.window, x)
     }
->>>>>>> 44ea6ea1
 }
 
 
