--- conflicted
+++ resolved
@@ -74,7 +74,6 @@
 use dom::servohtmlparser::{ParserRoot, ParserRef, MutNullableParserField};
 use dom::storageevent::StorageEvent;
 use dom::stylesheetlist::StyleSheetList;
-use dom::cssstylesheet::CSSStyleSheet;
 use dom::text::Text;
 use dom::touch::Touch;
 use dom::touchevent::TouchEvent;
@@ -1822,24 +1821,17 @@
         }
     }
 
-<<<<<<< HEAD
     //TODO - for now, returns no-referrer for all until reading in the value
     pub fn get_referrer_policy(&self) -> Option<ReferrerPolicy> {
         return self.referrer_policy.clone();
     }
 
-    pub fn get_nth_cssstylesheet(&self, index: u32) -> Root<CSSStyleSheet> {
+    /*pub fn get_nth_cssstylesheet(&self, index: u32) -> Root<CSSStyleSheet> {
 
         let mut stylesheets = self.stylesheets.borrow_mut();
-        let (ref mut node, ref mut sheet) = (*self.stylesheets.borrow()).unwrap()[index as usize];
-        CSSStyleSheet::new(&self.window, *sheet, node)
-    }
-=======
-    /*pub fn get_nth_cssstylesheet(&self, index: u32) -> Root<CSSStyleSheet> {
         let (ref mut node, ref mut sheet) = (*self.stylesheets.borrow()).unwrap()[index as usize];
         CSSStyleSheet::new(&self.window, *sheet)
     }*/
->>>>>>> 5d0fadc2
 }
 
 
