--- conflicted
+++ resolved
@@ -67,30 +67,23 @@
     event_handler!(close, GetOnclose, SetOnclose)
     event_handler!(message, GetOnmessage, SetOnmessage)
 
-<<<<<<< HEAD
-    fn Send (self, message: DOMString)
-    {   
+    fn Send (self, message: DOMString) {
         if (state == WebSocketConstants::OPEN)
         {
-        let message_u8: Vec<u8>=message.to_string().into_bytes();  
-//       assert_gt!((message.len() as u8),  125);
-=======
-    fn Send(self, message: DOMString){
-        let message_u8: Vec<u8>=message.to_string().into_bytes();
-        assert!(message.len() <= 125);
->>>>>>> b0b69b12
-        let mut payload: Vec<u8> = Vec::with_capacity(2 + message_u8.len());
-//We are sending a single framed unmasked text message. Referring to http://tools.ietf.org/html/rfc6455#section-5.7.
-// 10000001 this indicates FIN bit=1 and the opcode is 0001 which means it is a text frame and the decimal equivalent is 129 
-        const ENTRY1: u8 = 0x81;
-        payload.push(ENTRY1);
-        payload.push(message.len() as u8);
-        payload.push_all(message_u8.as_slice());
-        let tcp_stream: TcpStream = loadresponse.tcpstream.unwrap();
-        let ioresult = tcp_stream.write(payload);
-        }
-        else
-        {
+            let message_u8: Vec<u8>=message.to_string().into_bytes();  
+            assert!(message.len() <= 125);
+            let mut payload: Vec<u8> = Vec::with_capacity(2 + message_u8.len());
+           /*
+              We are sending a single framed unmasked text message. Referring to http://tools.ietf.org/html/rfc6455#section-5.7.
+              10000001 this indicates FIN bit=1 and the opcode is 0001 which means it is a text frame and the decimal equivalent is 129 
+            */      
+            const ENTRY1: u8 = 0x81;
+            payload.push(ENTRY1);
+            payload.push(message.len() as u8);
+            payload.push_all(message_u8.as_slice());
+            let tcp_stream: TcpStream = loadresponse.tcpstream.unwrap();
+            let ioresult = tcp_stream.write(payload);
+        } else {
              return;
         }
     }
