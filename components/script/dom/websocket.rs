--- conflicted
+++ resolved
@@ -35,12 +35,8 @@
 pub struct WebSocket {
     eventtarget: EventTarget,
     url: DOMString,
-<<<<<<< HEAD
     global: GlobalField,
 	ready_state: Cell<WebSocketRequestState>
-=======
-    ready_state: Cell<WebsocketRequestState>
->>>>>>> a88f6300
 }
 
 impl WebSocket {
@@ -68,13 +64,8 @@
     	Ok(WebSocket::new(global, url))
     }
 	
-<<<<<<< HEAD
 	/*fn send(self) -> ErrorResult {
 		 let tx_1 = self.tx.clone();
-=======
-/*	fn send(self) -> ErrorResult {
-		tx_1 = self.tx.clone();
->>>>>>> a88f6300
 		let send_loop = thread::scoped(move || {
 			loop {
 				let message = match self.rx.recv() {
@@ -102,11 +93,7 @@
 					}
 				}
 			}	
-<<<<<<< HEAD
 		}); 
-	}*/
-=======
-		});
 	}*/
 
     fn Close(self, code: Option<u16>, reason: Option<DOMString>) -> Fallible<()>{
@@ -143,7 +130,6 @@
 	}*/
 	
     }
->>>>>>> a88f6300
 }
 
 impl<'a> WebSocketMethods for JSRef<'a, WebSocket> {
@@ -161,7 +147,6 @@
 	self.ready_state.get() as u16
    }
 
-<<<<<<< HEAD
    fn Open(self) -> ErrorResult {
     	println!("Trying to connect.");
 		let parsed_url = Url::parse(self.url.as_slice()).unwrap();
@@ -180,17 +165,6 @@
 		Ok(())
     }
 
-=======
-   fn Open (self) -> ErrorResult {
-	println!("Trying to connect.");
-	let parsed_url = Url::parse(self.url.as_slice()).unwrap();
-   	let request = Client::connect(parsed_url).unwrap();
-	let response = request.send().unwrap();
-	response.validate().unwrap();
-	println!("Successful connection.");
-	Ok(())
-   }
-
     fn Close(self, code: Option<u16>, reason: Option<DOMString>) -> Fallible<()>{
 	if(code.is_some()){ //Code defined
 	   if(!(code==Some(1000)||
@@ -225,5 +199,4 @@
 	}*/
 	
     }
->>>>>>> a88f6300
 }