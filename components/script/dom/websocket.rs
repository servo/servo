/* This Source Code Form is subject to the terms of the Mozilla Public
 * License, v. 2.0. If a copy of the MPL was not distributed with this
 * file, You can obtain one at http://mozilla.org/MPL/2.0/. */

use dom::bindings::codegen::Bindings::WebSocketBinding;
use dom::bindings::codegen::Bindings::WebSocketBinding::WebSocketMethods;
use dom::bindings::codegen::Bindings::EventHandlerBinding::EventHandlerNonNull;
use dom::bindings::codegen::InheritTypes::EventTargetCast;
use dom::bindings::error::{Error, ErrorResult, Fallible};
use dom::bindings::error::Error::{InvalidState, InvalidAccess};
use dom::bindings::error::Error::{Network, Syntax, Security, Abort, Timeout};
use dom::event::{Event, EventBubbles, EventCancelable, EventHelpers};
use dom::bindings::global::{GlobalField, GlobalRef, GlobalRoot};
use dom::bindings::js::{Temporary, JSRef};
use dom::bindings::utils::reflect_dom_object;
use dom::eventtarget::{EventTarget, EventTargetHelpers, EventTargetTypeId};
use util::str::DOMString;
use script_task::Runnable;
use script_task::ScriptMsg;
use dom::bindings::refcounted::Trusted;

use websocket::{Message, Sender, Receiver};
use websocket::client::request::Url;
use websocket::Client;
use std::cell::Cell;
use std::borrow::ToOwned;

#[derive(PartialEq, Copy)]
#[jstraceable]
enum WebSocketRequestState {
	Connecting = 0,
    Open = 1,
    Closing = 2,
    Closed = 3,
}

#[dom_struct]
pub struct WebSocket {
    eventtarget: EventTarget,
    url: DOMString,
    global: GlobalField,
	ready_state: Cell<WebSocketRequestState>
}

impl WebSocket {
    pub fn new_inherited(global: GlobalRef, url: DOMString) -> WebSocket {
        println!("Creating websocket...");
	let copied_url = url.clone();
	WebSocket {
            eventtarget: EventTarget::new_inherited(EventTargetTypeId::WebSocket),
            url: url,
            global: GlobalField::from_rooted(&global),
		ready_state: Cell::new(WebSocketRequestState::Connecting)
        }

    }

    pub fn new(global: GlobalRef, url: DOMString) -> Temporary<WebSocket> {
        let ws_root = reflect_dom_object(box WebSocket::new_inherited(global, url),
                           global,
                           WebSocketBinding::Wrap).root();
        ws_root.r().Open();
        Temporary::from_rooted(ws_root.r())
    }

    pub fn Constructor(global: GlobalRef, url: DOMString) -> Fallible<Temporary<WebSocket>> {
    	Ok(WebSocket::new(global, url))
    }
	
	/*fn send(self) -> ErrorResult {
		 let tx_1 = self.tx.clone();
		let send_loop = thread::scoped(move || {
			loop {
				let message = match self.rx.recv() {
					Ok(m) => m,
					Err(e) => {
						println!("Send loop: {:?}",e);
						return;
					}
				};
				match message {
					Message::Close(_) => {
						let _ = self.sender.send_message(message);
						// If it's a close message, send it and return
						return;
					}
					_ => (),
				}
				//Send the message
				match self.sender.send_message(message){
					Ok(()) => (),
					Err(e) => {
						println!("Send Loop: {:?}", e);
						let _ = self.sender.send_message(Message::Close(None));
						return;
					}
				}
			}	
		}); 
	}*/
<<<<<<< HEAD

    fn Close(self, code: Option<u16>, reason: Option<DOMString>) -> Fallible<()>{
	if(code.is_some()){ //Code defined
	   if(!(code==Some(1000)||
		(code>=Some(3000) && code<=Some(4999))
	       )
	   )
	   { //Check code is NOT 1000 NOR in the range of 3000-4999 (inclusive)
		return Err(Error::InvalidAccess); //Throw InvalidAccessError and abort
	   }
	}
	if(reason.is_some()){ //reason defined
	   //FIX ME
	   /*if(reason.capacity() > 123) //reason cannot be larger than 123 bytes
	   {
		return Err(Error::Syntax); //Throw SyntaxError and abort
	   }*/
	}
	//TODO:
	/*match self.ready_state.get() { //Returns the value of the cell
	   //WebsocketRequestState::Closing => (), //Do nothing
	   //WebsocketRequestState::Closed => (), //Do nothing
	   //To do:
	   //How to detect not yet established - Receiving state?
	      //Fail the WebSocket connection - how? What does this really mean for the websocket object?
	      //Set readyState to closing
	   //
	   //How to detect not yet been started - Unsent state?
	      //Start the Websocket closing handshake - how? What does this really mean for the websocket object?
	      //if code.is_some - WebSocket status code in close message to be the same as code
	      //if reason.is_some - Websocket close message reason to be same as reason
	   //_ => {self.ready_state.set(WebsocketRequestState::Closing);}
	}*/
	Ok(())
    }
=======
>>>>>>> d821bb32
}

impl<'a> WebSocketMethods for JSRef<'a, WebSocket> {
	event_handler!(open, GetOnopen, SetOnopen);
	event_handler!(close, GetOnclose, SetOnclose);
	event_handler!(error, GetOnerror, SetOnerror);

    fn Url(self) -> DOMString {
	println!("Cloning URL");
       self.url.clone()
    }
	
   fn ReadyState(self) -> u16 {
   	println!("Setting readystate");
	self.ready_state.get() as u16
   }

   fn Open(self) -> ErrorResult {
   		let global_root = self.global.root();
        let addr: Trusted<WebSocket> = Trusted::new(global_root.r().get_cx(), self, global_root.r().script_chan().clone()); 
    	let open_task = box WebSocketTaskHandler::new(addr.clone(), WebSocketTask::Open);
        global_root.r().script_chan().send(ScriptMsg::RunnableMsg(open_task)).unwrap();
   		Ok(())
    }

    fn Close(self, code: Option<u16>, reason: Option<DOMString>) -> Fallible<()>{
	if(code.is_some()){ //Code defined
	   if(!(code==Some(1000)||
		(code>=Some(3000) && code<=Some(4999))
	       )
	   )
	   { //Check code is NOT 1000 NOR in the range of 3000-4999 (inclusive)
		return Err(Error::InvalidAccess); //Throw InvalidAccessError and abort
	   }
	}
	if(reason.is_some()){ //reason defined
	   //FIX ME
	   if(reason.unwrap().as_bytes().len() > 123) //reason cannot be larger than 123 bytes
	   {
		return Err(Error::Syntax); //Throw SyntaxError and abort
	   }
	}
	//TODO:
	/*match self.ready_state.get() { //Returns the value of the cell
	   //WebsocketRequestState::Closing => (), //Do nothing
	   //WebsocketRequestState::Closed => (), //Do nothing
	   //To do:
	   //How to detect not yet established - Receiving state?
	      //Fail the WebSocket connection - how? What does this really mean for the websocket object?
	      //Set readyState to closing
	   //
	   //How to detect not yet been started - Unsent state?
	      //Start the Websocket closing handshake - how? What does this really mean for the websocket object?
	      //if code.is_some - WebSocket status code in close message to be the same as code
	      //if reason.is_some - Websocket close message reason to be same as reason
	   //_ => {self.ready_state.set(WebsocketRequestState::Closing);}
	}*/
	Ok(())
    }
}


pub enum WebSocketTask {
    Open,
}

pub struct WebSocketTaskHandler {
    addr: Trusted<WebSocket>,
    task: WebSocketTask,
}

impl WebSocketTaskHandler {
    pub fn new(addr: Trusted<WebSocket>, task: WebSocketTask) -> WebSocketTaskHandler {
        WebSocketTaskHandler {
            addr: addr,
            task: task,
        }
    }

    fn dispatch_open(&self) {
    	println!("Trying to connect.");
    	let ws = self.addr.to_temporary().root();
		let parsed_url = Url::parse(ws.r().url.as_slice()).unwrap();
   		let request = Client::connect(parsed_url).unwrap();
		let response = request.send().unwrap();
		response.validate().unwrap();
		println!("Successful connection.");
    	let global = ws.r().global.root();
        let event = Event::new(global.r(),
                               "open".to_owned(),
                               EventBubbles::DoesNotBubble,
                               EventCancelable::Cancelable).root();
        let target: JSRef<EventTarget> = EventTargetCast::from_ref(ws.r());
        event.r().fire(target);
        println!("Fired event.");
    }
}

impl Runnable for WebSocketTaskHandler {
    fn handler(self: Box<WebSocketTaskHandler>) {
        match self.task {
            WebSocketTask::Open => {
                self.dispatch_open();
            }
        }
    }
}
<|MERGE_RESOLUTION|>--- conflicted
+++ resolved
@@ -98,44 +98,6 @@
 			}	
 		}); 
 	}*/
-<<<<<<< HEAD
-
-    fn Close(self, code: Option<u16>, reason: Option<DOMString>) -> Fallible<()>{
-	if(code.is_some()){ //Code defined
-	   if(!(code==Some(1000)||
-		(code>=Some(3000) && code<=Some(4999))
-	       )
-	   )
-	   { //Check code is NOT 1000 NOR in the range of 3000-4999 (inclusive)
-		return Err(Error::InvalidAccess); //Throw InvalidAccessError and abort
-	   }
-	}
-	if(reason.is_some()){ //reason defined
-	   //FIX ME
-	   /*if(reason.capacity() > 123) //reason cannot be larger than 123 bytes
-	   {
-		return Err(Error::Syntax); //Throw SyntaxError and abort
-	   }*/
-	}
-	//TODO:
-	/*match self.ready_state.get() { //Returns the value of the cell
-	   //WebsocketRequestState::Closing => (), //Do nothing
-	   //WebsocketRequestState::Closed => (), //Do nothing
-	   //To do:
-	   //How to detect not yet established - Receiving state?
-	      //Fail the WebSocket connection - how? What does this really mean for the websocket object?
-	      //Set readyState to closing
-	   //
-	   //How to detect not yet been started - Unsent state?
-	      //Start the Websocket closing handshake - how? What does this really mean for the websocket object?
-	      //if code.is_some - WebSocket status code in close message to be the same as code
-	      //if reason.is_some - Websocket close message reason to be same as reason
-	   //_ => {self.ready_state.set(WebsocketRequestState::Closing);}
-	}*/
-	Ok(())
-    }
-=======
->>>>>>> d821bb32
 }
 
 impl<'a> WebSocketMethods for JSRef<'a, WebSocket> {
