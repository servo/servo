/* This Source Code Form is subject to the terms of the Mozilla Public
 * License, v. 2.0. If a copy of the MPL was not distributed with this
 * file, You can obtain one at https://mozilla.org/MPL/2.0/. */

use std::cell::Cell;
use std::ptr;

use base::id::{BrowsingContextId, PipelineId, WebViewId};
use dom_struct::dom_struct;
use html5ever::local_name;
use indexmap::map::IndexMap;
use ipc_channel::ipc;
use js::JSCLASS_IS_GLOBAL;
use js::glue::{
    CreateWrapperProxyHandler, DeleteWrapperProxyHandler, GetProxyPrivate, GetProxyReservedSlot,
    ProxyTraps, SetProxyReservedSlot,
};
use js::jsapi::{
    GCContext, Handle as RawHandle, HandleId as RawHandleId, HandleObject as RawHandleObject,
    HandleValue as RawHandleValue, JS_DefinePropertyById, JS_ForwardGetPropertyTo,
    JS_ForwardSetPropertyTo, JS_GetOwnPropertyDescriptorById, JS_HasOwnPropertyById,
    JS_HasPropertyById, JS_IsExceptionPending, JSAutoRealm, JSContext, JSErrNum, JSObject,
    JSPROP_ENUMERATE, JSPROP_READONLY, JSTracer, MutableHandle as RawMutableHandle,
    MutableHandleObject as RawMutableHandleObject, MutableHandleValue as RawMutableHandleValue,
    ObjectOpResult, PropertyDescriptor,
};
use js::jsval::{NullValue, PrivateValue, UndefinedValue};
use js::rust::wrappers::{JS_TransplantObject, NewWindowProxy, SetWindowProxy};
use js::rust::{Handle, MutableHandle, MutableHandleValue, get_object_class};
use malloc_size_of::{MallocSizeOf, MallocSizeOfOps};
use net_traits::request::Referrer;
use script_traits::{
    AuxiliaryWebViewCreationRequest, LoadData, LoadOrigin, NavigationHistoryBehavior,
    NewLayoutInfo, ScriptMsg,
};
use serde::{Deserialize, Serialize};
use servo_url::{ImmutableOrigin, ServoUrl};
use style::attr::parse_integer;

use crate::dom::bindings::cell::DomRefCell;
use crate::dom::bindings::conversions::{ToJSValConvertible, root_from_handleobject};
use crate::dom::bindings::error::{Error, Fallible, throw_dom_exception};
use crate::dom::bindings::inheritance::Castable;
use crate::dom::bindings::proxyhandler::set_property_descriptor;
use crate::dom::bindings::reflector::{DomGlobal, DomObject, Reflector};
use crate::dom::bindings::root::{Dom, DomRoot};
use crate::dom::bindings::str::{DOMString, USVString};
use crate::dom::bindings::trace::JSTraceable;
use crate::dom::bindings::utils::{AsVoidPtr, get_array_index_from_id};
use crate::dom::dissimilaroriginwindow::DissimilarOriginWindow;
use crate::dom::document::Document;
use crate::dom::element::Element;
use crate::dom::globalscope::GlobalScope;
use crate::dom::window::Window;
use crate::realms::{AlreadyInRealm, InRealm, enter_realm};
use crate::script_runtime::{CanGc, JSContext as SafeJSContext};
use crate::script_thread::ScriptThread;

#[dom_struct]
// NOTE: the browsing context for a window is managed in two places:
// here, in script, but also in the constellation. The constellation
// manages the session history, which in script is accessed through
// History objects, messaging the constellation.
pub(crate) struct WindowProxy {
    /// The JS WindowProxy object.
    /// Unlike other reflectors, we mutate this field because
    /// we have to brain-transplant the reflector when the WindowProxy
    /// changes Window.
    reflector: Reflector,

    /// The id of the browsing context.
    /// In the case that this is a nested browsing context, this is the id
    /// of the container.
    #[no_trace]
    browsing_context_id: BrowsingContextId,

    // https://html.spec.whatwg.org/multipage/#opener-browsing-context
    #[no_trace]
    opener: Option<BrowsingContextId>,

    /// The frame id of the top-level ancestor browsing context.
    /// In the case that this is a top-level window, this is our id.
    #[no_trace]
    webview_id: WebViewId,

    /// The name of the browsing context (sometimes, but not always,
    /// equal to the name of a container element)
    name: DomRefCell<DOMString>,
    /// The pipeline id of the currently active document.
    /// May be None, when the currently active document is in another script thread.
    /// We do not try to keep the pipeline id for documents in other threads,
    /// as this would require the constellation notifying many script threads about
    /// the change, which could be expensive.
    #[no_trace]
    currently_active: Cell<Option<PipelineId>>,

    /// Has the browsing context been discarded?
    discarded: Cell<bool>,

    /// Has the browsing context been disowned?
    disowned: Cell<bool>,

    /// <https://html.spec.whatwg.org/multipage/#is-closing>
    is_closing: Cell<bool>,

    /// The containing iframe element, if this is a same-origin iframe
    frame_element: Option<Dom<Element>>,

    /// The parent browsing context's window proxy, if this is a nested browsing context
    parent: Option<Dom<WindowProxy>>,

    /// <https://html.spec.whatwg.org/multipage/#delaying-load-events-mode>
    delaying_load_events_mode: Cell<bool>,

    /// The creator browsing context's base url.
    #[no_trace]
    creator_base_url: Option<ServoUrl>,

    /// The creator browsing context's url.
    #[no_trace]
    creator_url: Option<ServoUrl>,

    /// The creator browsing context's origin.
    #[no_trace]
    creator_origin: Option<ImmutableOrigin>,
}

impl WindowProxy {
    fn new_inherited(
        browsing_context_id: BrowsingContextId,
        webview_id: WebViewId,
        currently_active: Option<PipelineId>,
        frame_element: Option<&Element>,
        parent: Option<&WindowProxy>,
        opener: Option<BrowsingContextId>,
        creator: CreatorBrowsingContextInfo,
    ) -> WindowProxy {
        let name = frame_element.map_or(DOMString::new(), |e| {
            e.get_string_attribute(&local_name!("name"))
        });
        WindowProxy {
            reflector: Reflector::new(),
            browsing_context_id,
            webview_id,
            name: DomRefCell::new(name),
            currently_active: Cell::new(currently_active),
            discarded: Cell::new(false),
            disowned: Cell::new(false),
            is_closing: Cell::new(false),
            frame_element: frame_element.map(Dom::from_ref),
            parent: parent.map(Dom::from_ref),
            delaying_load_events_mode: Cell::new(false),
            opener,
            creator_base_url: creator.base_url,
            creator_url: creator.url,
            creator_origin: creator.origin,
        }
    }

    #[allow(unsafe_code)]
    pub(crate) fn new(
        window: &Window,
        browsing_context_id: BrowsingContextId,
        webview_id: WebViewId,
        frame_element: Option<&Element>,
        parent: Option<&WindowProxy>,
        opener: Option<BrowsingContextId>,
        creator: CreatorBrowsingContextInfo,
    ) -> DomRoot<WindowProxy> {
        unsafe {
            let handler = window.windowproxy_handler();

            let cx = GlobalScope::get_cx();
            let window_jsobject = window.reflector().get_jsobject();
            assert!(!window_jsobject.get().is_null());
            assert_ne!(
                ((*get_object_class(window_jsobject.get())).flags & JSCLASS_IS_GLOBAL),
                0
            );
            let _ac = JSAutoRealm::new(*cx, window_jsobject.get());

            // Create a new window proxy.
            rooted!(in(*cx) let js_proxy = handler.new_window_proxy(&cx, window_jsobject));
            assert!(!js_proxy.is_null());

            // Create a new browsing context.
<<<<<<< HEAD
            let current = Some(window.pipeline_id());
=======
            let current = Some(window.upcast::<GlobalScope>().pipeline_id());
>>>>>>> 3f5220b4
            let window_proxy = Box::new(WindowProxy::new_inherited(
                browsing_context_id,
                webview_id,
                current,
                frame_element,
                parent,
                opener,
                creator,
            ));

            // The window proxy owns the browsing context.
            // When we finalize the window proxy, it drops the browsing context it owns.
            SetProxyReservedSlot(
                js_proxy.get(),
                0,
                &PrivateValue((*window_proxy).as_void_ptr()),
            );

            // Notify the JS engine about the new window proxy binding.
            SetWindowProxy(*cx, window_jsobject, js_proxy.handle());

            // Set the reflector.
            debug!(
                "Initializing reflector of {:p} to {:p}.",
                window_proxy,
                js_proxy.get()
            );
            window_proxy.reflector.set_jsobject(js_proxy.get());
            DomRoot::from_ref(&*Box::into_raw(window_proxy))
        }
    }

    #[allow(unsafe_code)]
    pub(crate) fn new_dissimilar_origin(
        global_to_clone_from: &GlobalScope,
        browsing_context_id: BrowsingContextId,
        webview_id: WebViewId,
        parent: Option<&WindowProxy>,
        opener: Option<BrowsingContextId>,
        creator: CreatorBrowsingContextInfo,
    ) -> DomRoot<WindowProxy> {
        unsafe {
            let handler = WindowProxyHandler::x_origin_proxy_handler();

            let cx = GlobalScope::get_cx();

            // Create a new browsing context.
            let window_proxy = Box::new(WindowProxy::new_inherited(
                browsing_context_id,
                webview_id,
                None,
                None,
                parent,
                opener,
                creator,
            ));

            // Create a new dissimilar-origin window.
            let window = DissimilarOriginWindow::new(global_to_clone_from, &window_proxy);
            let window_jsobject = window.reflector().get_jsobject();
            assert!(!window_jsobject.get().is_null());
            assert_ne!(
                ((*get_object_class(window_jsobject.get())).flags & JSCLASS_IS_GLOBAL),
                0
            );
            let _ac = JSAutoRealm::new(*cx, window_jsobject.get());

            // Create a new window proxy.
            rooted!(in(*cx) let js_proxy = handler.new_window_proxy(&cx, window_jsobject));
            assert!(!js_proxy.is_null());

            // The window proxy owns the browsing context.
            // When we finalize the window proxy, it drops the browsing context it owns.
            SetProxyReservedSlot(
                js_proxy.get(),
                0,
                &PrivateValue((*window_proxy).as_void_ptr()),
            );

            // Notify the JS engine about the new window proxy binding.
            SetWindowProxy(*cx, window_jsobject, js_proxy.handle());

            // Set the reflector.
            debug!(
                "Initializing reflector of {:p} to {:p}.",
                window_proxy,
                js_proxy.get()
            );
            window_proxy.reflector.set_jsobject(js_proxy.get());
            DomRoot::from_ref(&*Box::into_raw(window_proxy))
        }
    }

    // https://html.spec.whatwg.org/multipage/#auxiliary-browsing-context
    fn create_auxiliary_browsing_context(
        &self,
        name: DOMString,
        noopener: bool,
    ) -> Option<DomRoot<WindowProxy>> {
        let (response_sender, response_receiver) = ipc::channel().unwrap();
        let window = self
            .currently_active
            .get()
            .and_then(ScriptThread::find_document)
            .map(|doc| DomRoot::from_ref(doc.window()))
            .unwrap();

        let document = self
            .currently_active
            .get()
            .and_then(ScriptThread::find_document)
            .expect("A WindowProxy creating an auxiliary to have an active document");
        let blank_url = ServoUrl::parse("about:blank").ok().unwrap();
        let load_data = LoadData::new(
            LoadOrigin::Script(document.origin().immutable().clone()),
            blank_url,
            None,
            document.global().get_referrer(),
            document.get_referrer_policy(),
            None, // Doesn't inherit secure context
            None,
        );
        let load_info = AuxiliaryWebViewCreationRequest {
            load_data: load_data.clone(),
            opener_webview_id: window.webview_id(),
            opener_pipeline_id: self.currently_active.get().unwrap(),
            response_sender,
        };
        let constellation_msg = ScriptMsg::CreateAuxiliaryWebView(load_info);
        window.send_to_constellation(constellation_msg);

        let response = response_receiver.recv().unwrap()?;
        let new_browsing_context_id = BrowsingContextId::from(response.new_webview_id);
        let new_layout_info = NewLayoutInfo {
            parent_info: None,
            new_pipeline_id: response.new_pipeline_id,
            browsing_context_id: new_browsing_context_id,
            webview_id: response.new_webview_id,
            opener: Some(self.browsing_context_id),
            load_data,
            window_size: window.window_size(),
        };
        ScriptThread::process_attach_layout(new_layout_info, document.origin().clone());
        // TODO: if noopener is false, copy the sessionStorage storage area of the creator origin.
        // See step 14 of https://html.spec.whatwg.org/multipage/#creating-a-new-browsing-context
        let new_window_proxy = ScriptThread::find_document(response.new_pipeline_id)
            .and_then(|doc| doc.browsing_context())?;
        if name.to_lowercase() != "_blank" {
            new_window_proxy.set_name(name);
        }
        if noopener {
            new_window_proxy.disown();
        }
        Some(new_window_proxy)
    }

    /// <https://html.spec.whatwg.org/multipage/#delaying-load-events-mode>
    pub(crate) fn is_delaying_load_events_mode(&self) -> bool {
        self.delaying_load_events_mode.get()
    }

    /// <https://html.spec.whatwg.org/multipage/#delaying-load-events-mode>
    pub(crate) fn start_delaying_load_events_mode(&self) {
        self.delaying_load_events_mode.set(true);
    }

    /// <https://html.spec.whatwg.org/multipage/#delaying-load-events-mode>
    pub(crate) fn stop_delaying_load_events_mode(&self) {
        self.delaying_load_events_mode.set(false);
        if let Some(document) = self.document() {
            if !document.loader().events_inhibited() {
                ScriptThread::mark_document_with_no_blocked_loads(&document);
            }
        }
    }

    // https://html.spec.whatwg.org/multipage/#disowned-its-opener
    pub(crate) fn disown(&self) {
        self.disowned.set(true);
    }

    /// <https://html.spec.whatwg.org/multipage/#dom-window-close>
    /// Step 3.1, set BCs `is_closing` to true.
    pub(crate) fn close(&self) {
        self.is_closing.set(true);
    }

    /// <https://html.spec.whatwg.org/multipage/#is-closing>
    pub(crate) fn is_closing(&self) -> bool {
        self.is_closing.get()
    }

    /// <https://html.spec.whatwg.org/multipage/#creator-base-url>
    pub(crate) fn creator_base_url(&self) -> Option<ServoUrl> {
        self.creator_base_url.clone()
    }

    pub(crate) fn has_creator_base_url(&self) -> bool {
        self.creator_base_url.is_some()
    }

    /// <https://html.spec.whatwg.org/multipage/#creator-url>
    pub(crate) fn creator_url(&self) -> Option<ServoUrl> {
        self.creator_url.clone()
    }

    pub(crate) fn has_creator_url(&self) -> bool {
        self.creator_base_url.is_some()
    }

    /// <https://html.spec.whatwg.org/multipage/#creator-origin>
    pub(crate) fn creator_origin(&self) -> Option<ImmutableOrigin> {
        self.creator_origin.clone()
    }

    pub(crate) fn has_creator_origin(&self) -> bool {
        self.creator_origin.is_some()
    }

    #[allow(unsafe_code)]
    // https://html.spec.whatwg.org/multipage/#dom-opener
    pub(crate) fn opener(
        &self,
        cx: *mut JSContext,
        in_realm_proof: InRealm,
        mut retval: MutableHandleValue,
    ) {
        if self.disowned.get() {
            return retval.set(NullValue());
        }
        let opener_id = match self.opener {
            Some(opener_browsing_context_id) => opener_browsing_context_id,
            None => return retval.set(NullValue()),
        };
        let parent_browsing_context = self.parent.as_deref();
        let opener_proxy = match ScriptThread::find_window_proxy(opener_id) {
            Some(window_proxy) => window_proxy,
            None => {
                let sender_pipeline_id = self.currently_active().unwrap();
                match ScriptThread::get_top_level_for_browsing_context(
                    sender_pipeline_id,
                    opener_id,
                ) {
                    Some(opener_top_id) => {
                        let global_to_clone_from =
                            unsafe { GlobalScope::from_context(cx, in_realm_proof) };
                        let creator =
                            CreatorBrowsingContextInfo::from(parent_browsing_context, None);
                        WindowProxy::new_dissimilar_origin(
                            &global_to_clone_from,
                            opener_id,
                            opener_top_id,
                            None,
                            None,
                            creator,
                        )
                    },
                    None => return retval.set(NullValue()),
                }
            },
        };
        if opener_proxy.is_browsing_context_discarded() {
            return retval.set(NullValue());
        }
        unsafe { opener_proxy.to_jsval(cx, retval) };
    }

    // https://html.spec.whatwg.org/multipage/#window-open-steps
    pub(crate) fn open(
        &self,
        url: USVString,
        target: DOMString,
        features: DOMString,
        can_gc: CanGc,
    ) -> Fallible<Option<DomRoot<WindowProxy>>> {
        // Step 4.
        let non_empty_target = match target.as_ref() {
            "" => DOMString::from("_blank"),
            _ => target,
        };
        // Step 5
        let tokenized_features = tokenize_open_features(features);
        // Step 7-9
        let noreferrer = parse_open_feature_boolean(&tokenized_features, "noreferrer");
        let noopener = if noreferrer {
            true
        } else {
            parse_open_feature_boolean(&tokenized_features, "noopener")
        };
        // Step 10, 11
        let (chosen, new) = match self.choose_browsing_context(non_empty_target, noopener) {
            (Some(chosen), new) => (chosen, new),
            (None, _) => return Ok(None),
        };
        // TODO Step 12, set up browsing context features.
        let target_document = match chosen.document() {
            Some(target_document) => target_document,
            None => return Ok(None),
        };
        let target_window = target_document.window();
        // Step 13, and 14.4, will have happened elsewhere,
        // since we've created a new browsing context and loaded it with about:blank.
        if !url.is_empty() {
            let existing_document = self
                .currently_active
                .get()
                .and_then(ScriptThread::find_document)
                .unwrap();
            // Step 14.1
            let url = match existing_document.url().join(&url) {
                Ok(url) => url,
                Err(_) => return Err(Error::Syntax),
            };
            // Step 14.3
            let referrer = if noreferrer {
                Referrer::NoReferrer
            } else {
                target_window.as_global_scope().get_referrer()
            };
            // Step 14.5
            let referrer_policy = target_document.get_referrer_policy();
            let pipeline_id = target_window.pipeline_id();
            let secure = target_window.as_global_scope().is_secure_context();
            let load_data = LoadData::new(
                LoadOrigin::Script(existing_document.origin().immutable().clone()),
                url,
                Some(pipeline_id),
                referrer,
                referrer_policy,
                Some(secure),
                Some(target_document.insecure_requests_policy()),
            );
            let history_handling = if new {
                NavigationHistoryBehavior::Replace
            } else {
                NavigationHistoryBehavior::Push
            };

            target_window.load_url(history_handling, false, load_data, can_gc);
        }
        if noopener {
            // Step 15 (Dis-owning has been done in create_auxiliary_browsing_context).
            return Ok(None);
        }
        // Step 17.
        Ok(target_document.browsing_context())
    }

    // https://html.spec.whatwg.org/multipage/#the-rules-for-choosing-a-browsing-context-given-a-browsing-context-name
    pub(crate) fn choose_browsing_context(
        &self,
        name: DOMString,
        noopener: bool,
    ) -> (Option<DomRoot<WindowProxy>>, bool) {
        match name.to_lowercase().as_ref() {
            "" | "_self" => {
                // Step 3.
                (Some(DomRoot::from_ref(self)), false)
            },
            "_parent" => {
                // Step 4
                if let Some(parent) = self.parent() {
                    return (Some(DomRoot::from_ref(parent)), false);
                }
                (None, false)
            },
            "_top" => {
                // Step 5
                (Some(DomRoot::from_ref(self.top())), false)
            },
            "_blank" => (self.create_auxiliary_browsing_context(name, noopener), true),
            _ => {
                // Step 6.
                // TODO: expand the search to all 'familiar' bc,
                // including auxiliaries familiar by way of their opener.
                // See https://html.spec.whatwg.org/multipage/#familiar-with
                match ScriptThread::find_window_proxy_by_name(&name) {
                    Some(proxy) => (Some(proxy), false),
                    None => (self.create_auxiliary_browsing_context(name, noopener), true),
                }
            },
        }
    }

    pub(crate) fn is_auxiliary(&self) -> bool {
        self.opener.is_some()
    }

    pub(crate) fn discard_browsing_context(&self) {
        self.discarded.set(true);
    }

    pub(crate) fn is_browsing_context_discarded(&self) -> bool {
        self.discarded.get()
    }

    pub(crate) fn browsing_context_id(&self) -> BrowsingContextId {
        self.browsing_context_id
    }

    pub(crate) fn webview_id(&self) -> WebViewId {
        self.webview_id
    }

    pub(crate) fn frame_element(&self) -> Option<&Element> {
        self.frame_element.as_deref()
    }

    pub(crate) fn document(&self) -> Option<DomRoot<Document>> {
        self.currently_active
            .get()
            .and_then(ScriptThread::find_document)
    }

    pub(crate) fn parent(&self) -> Option<&WindowProxy> {
        self.parent.as_deref()
    }

    pub(crate) fn top(&self) -> &WindowProxy {
        let mut result = self;
        while let Some(parent) = result.parent() {
            result = parent;
        }
        result
    }

    #[allow(unsafe_code)]
    /// Change the Window that this WindowProxy resolves to.
    // TODO: support setting the window proxy to a dummy value,
    // to handle the case when the active document is in another script thread.
    fn set_window(&self, window: &GlobalScope, handler: &WindowProxyHandler, _can_gc: CanGc) {
        unsafe {
            debug!("Setting window of {:p}.", self);

            let cx = GlobalScope::get_cx();
            let window_jsobject = window.reflector().get_jsobject();
            let old_js_proxy = self.reflector.get_jsobject();
            assert!(!window_jsobject.get().is_null());
            assert_ne!(
                ((*get_object_class(window_jsobject.get())).flags & JSCLASS_IS_GLOBAL),
                0
            );
            let _ac = enter_realm(window);

            // The old window proxy no longer owns this browsing context.
            SetProxyReservedSlot(old_js_proxy.get(), 0, &PrivateValue(ptr::null_mut()));

            // Brain transplant the window proxy. Brain transplantation is
            // usually done to move a window proxy between compartments, but
            // that's not what we are doing here. We need to do this just
            // because we want to replace the wrapper's `ProxyTraps`, but we
            // don't want to update its identity.
            rooted!(in(*cx) let new_js_proxy = handler.new_window_proxy(&cx, window_jsobject));
            // Explicitly set this slot to a null pointer in case a GC occurs before we
            // are ready to set it to a real value.
            SetProxyReservedSlot(new_js_proxy.get(), 0, &PrivateValue(ptr::null_mut()));
            debug!(
                "Transplanting proxy from {:p} to {:p}.",
                old_js_proxy.get(),
                new_js_proxy.get()
            );
            rooted!(in(*cx) let new_js_proxy = JS_TransplantObject(*cx, old_js_proxy, new_js_proxy.handle()));
            debug!("Transplanted proxy is {:p}.", new_js_proxy.get());

            // Transfer ownership of this browsing context from the old window proxy to the new one.
            SetProxyReservedSlot(new_js_proxy.get(), 0, &PrivateValue(self.as_void_ptr()));

            // Notify the JS engine about the new window proxy binding.
            SetWindowProxy(*cx, window_jsobject, new_js_proxy.handle());

            // Update the reflector.
            debug!(
                "Setting reflector of {:p} to {:p}.",
                self,
                new_js_proxy.get()
            );
            self.reflector.rootable().set(new_js_proxy.get());
        }
    }

    pub(crate) fn set_currently_active(&self, window: &Window, can_gc: CanGc) {
        if let Some(pipeline_id) = self.currently_active() {
            if pipeline_id == window.pipeline_id() {
                return debug!(
                    "Attempt to set the currently active window to the currently active window."
                );
            }
        }

        let global_scope = window.as_global_scope();
        self.set_window(global_scope, WindowProxyHandler::proxy_handler(), can_gc);
        self.currently_active.set(Some(global_scope.pipeline_id()));
    }

    pub(crate) fn unset_currently_active(&self, can_gc: CanGc) {
        if self.currently_active().is_none() {
            return debug!(
                "Attempt to unset the currently active window on a windowproxy that does not have one."
            );
        }
        let globalscope = self.global();
        let window = DissimilarOriginWindow::new(&globalscope, self);
        self.set_window(
            window.upcast(),
            WindowProxyHandler::x_origin_proxy_handler(),
            can_gc,
        );
        self.currently_active.set(None);
    }

    pub(crate) fn currently_active(&self) -> Option<PipelineId> {
        self.currently_active.get()
    }

    pub(crate) fn get_name(&self) -> DOMString {
        self.name.borrow().clone()
    }

    pub(crate) fn set_name(&self, name: DOMString) {
        *self.name.borrow_mut() = name;
    }
}

/// A browsing context can have a creator browsing context, the browsing context that
/// was responsible for its creation. If a browsing context has a parent browsing context,
/// then that is its creator browsing context. Otherwise, if the browsing context has an
/// opener browsing context, then that is its creator browsing context. Otherwise, the
/// browsing context has no creator browsing context.
///
/// If a browsing context A has a creator browsing context, then the Document that was the
/// active document of that creator browsing context at the time A was created is the creator
/// Document.
///
/// See: <https://html.spec.whatwg.org/multipage/#creating-browsing-contexts>
#[derive(Debug, Deserialize, Serialize)]
pub(crate) struct CreatorBrowsingContextInfo {
    /// Creator document URL.
    url: Option<ServoUrl>,

    /// Creator document base URL.
    base_url: Option<ServoUrl>,

    /// Creator document origin.
    origin: Option<ImmutableOrigin>,
}

impl CreatorBrowsingContextInfo {
    pub(crate) fn from(
        parent: Option<&WindowProxy>,
        opener: Option<&WindowProxy>,
    ) -> CreatorBrowsingContextInfo {
        let creator = match (parent, opener) {
            (Some(parent), _) => parent.document(),
            (None, Some(opener)) => opener.document(),
            (None, None) => None,
        };

        let base_url = creator.as_deref().map(|document| document.base_url());
        let url = creator.as_deref().map(|document| document.url());
        let origin = creator
            .as_deref()
            .map(|document| document.origin().immutable().clone());

        CreatorBrowsingContextInfo {
            base_url,
            url,
            origin,
        }
    }
}

// https://html.spec.whatwg.org/multipage/#concept-window-open-features-tokenize
fn tokenize_open_features(features: DOMString) -> IndexMap<String, String> {
    let is_feature_sep = |c: char| c.is_ascii_whitespace() || ['=', ','].contains(&c);
    // Step 1
    let mut tokenized_features = IndexMap::new();
    // Step 2
    let mut iter = features.chars();
    let mut cur = iter.next();

    // Step 3
    while cur.is_some() {
        // Step 3.1 & 3.2
        let mut name = String::new();
        let mut value = String::new();
        // Step 3.3
        while let Some(cur_char) = cur {
            if !is_feature_sep(cur_char) {
                break;
            }
            cur = iter.next();
        }
        // Step 3.4
        while let Some(cur_char) = cur {
            if is_feature_sep(cur_char) {
                break;
            }
            name.push(cur_char.to_ascii_lowercase());
            cur = iter.next();
        }
        // Step 3.5
        let normalized_name = String::from(match name.as_ref() {
            "screenx" => "left",
            "screeny" => "top",
            "innerwidth" => "width",
            "innerheight" => "height",
            _ => name.as_ref(),
        });
        // Step 3.6
        while let Some(cur_char) = cur {
            if cur_char == '=' || cur_char == ',' || !is_feature_sep(cur_char) {
                break;
            }
            cur = iter.next();
        }
        // Step 3.7
        if cur.is_some() && is_feature_sep(cur.unwrap()) {
            // Step 3.7.1
            while let Some(cur_char) = cur {
                if !is_feature_sep(cur_char) || cur_char == ',' {
                    break;
                }
                cur = iter.next();
            }
            // Step 3.7.2
            while let Some(cur_char) = cur {
                if is_feature_sep(cur_char) {
                    break;
                }
                value.push(cur_char.to_ascii_lowercase());
                cur = iter.next();
            }
        }
        // Step 3.8
        if !name.is_empty() {
            tokenized_features.insert(normalized_name, value);
        }
    }
    // Step 4
    tokenized_features
}

// https://html.spec.whatwg.org/multipage/#concept-window-open-features-parse-boolean
fn parse_open_feature_boolean(tokenized_features: &IndexMap<String, String>, name: &str) -> bool {
    if let Some(value) = tokenized_features.get(name) {
        // Step 1 & 2
        if value.is_empty() || value == "yes" {
            return true;
        }
        // Step 3 & 4
        if let Ok(int) = parse_integer(value.chars()) {
            return int != 0;
        }
    }
    // Step 5
    false
}

// This is only called from extern functions,
// there's no use using the lifetimed handles here.
// https://html.spec.whatwg.org/multipage/#accessing-other-browsing-contexts
#[allow(unsafe_code, non_snake_case)]
unsafe fn GetSubframeWindowProxy(
    cx: *mut JSContext,
    proxy: RawHandleObject,
    id: RawHandleId,
) -> Option<(DomRoot<WindowProxy>, u32)> {
    let index = get_array_index_from_id(cx, Handle::from_raw(id));
    if let Some(index) = index {
        let mut slot = UndefinedValue();
        GetProxyPrivate(*proxy, &mut slot);
        rooted!(in(cx) let target = slot.to_object());
        if let Ok(win) = root_from_handleobject::<Window>(target.handle(), cx) {
            let browsing_context_id = win.window_proxy().browsing_context_id();
            let (result_sender, result_receiver) = ipc::channel().unwrap();

            let _ = win.as_global_scope().script_to_constellation_chan().send(
                ScriptMsg::GetChildBrowsingContextId(
                    browsing_context_id,
                    index as usize,
                    result_sender,
                ),
            );
            return result_receiver
                .recv()
                .ok()
                .and_then(|maybe_bcid| maybe_bcid)
                .and_then(ScriptThread::find_window_proxy)
                .map(|proxy| (proxy, (JSPROP_ENUMERATE | JSPROP_READONLY) as u32));
        } else if let Ok(win) =
            root_from_handleobject::<DissimilarOriginWindow>(target.handle(), cx)
        {
            let browsing_context_id = win.window_proxy().browsing_context_id();
            let (result_sender, result_receiver) = ipc::channel().unwrap();

            let _ = win.global().script_to_constellation_chan().send(
                ScriptMsg::GetChildBrowsingContextId(
                    browsing_context_id,
                    index as usize,
                    result_sender,
                ),
            );
            return result_receiver
                .recv()
                .ok()
                .and_then(|maybe_bcid| maybe_bcid)
                .and_then(ScriptThread::find_window_proxy)
                .map(|proxy| (proxy, JSPROP_READONLY as u32));
        }
    }

    None
}

#[allow(unsafe_code, non_snake_case)]
unsafe extern "C" fn getOwnPropertyDescriptor(
    cx: *mut JSContext,
    proxy: RawHandleObject,
    id: RawHandleId,
    desc: RawMutableHandle<PropertyDescriptor>,
    is_none: *mut bool,
) -> bool {
    let window = GetSubframeWindowProxy(cx, proxy, id);
    if let Some((window, attrs)) = window {
        rooted!(in(cx) let mut val = UndefinedValue());
        window.to_jsval(cx, val.handle_mut());
        set_property_descriptor(
            MutableHandle::from_raw(desc),
            val.handle(),
            attrs,
            &mut *is_none,
        );
        return true;
    }

    let mut slot = UndefinedValue();
    GetProxyPrivate(proxy.get(), &mut slot);
    rooted!(in(cx) let target = slot.to_object());
    JS_GetOwnPropertyDescriptorById(cx, target.handle().into(), id, desc, is_none)
}

#[allow(unsafe_code, non_snake_case)]
unsafe extern "C" fn defineProperty(
    cx: *mut JSContext,
    proxy: RawHandleObject,
    id: RawHandleId,
    desc: RawHandle<PropertyDescriptor>,
    res: *mut ObjectOpResult,
) -> bool {
    if get_array_index_from_id(cx, Handle::from_raw(id)).is_some() {
        // Spec says to Reject whether this is a supported index or not,
        // since we have no indexed setter or indexed creator.  That means
        // throwing in strict mode (FIXME: Bug 828137), doing nothing in
        // non-strict mode.
        (*res).code_ = JSErrNum::JSMSG_CANT_DEFINE_WINDOW_ELEMENT as ::libc::uintptr_t;
        return true;
    }

    let mut slot = UndefinedValue();
    GetProxyPrivate(*proxy.ptr, &mut slot);
    rooted!(in(cx) let target = slot.to_object());
    JS_DefinePropertyById(cx, target.handle().into(), id, desc, res)
}

#[allow(unsafe_code)]
unsafe extern "C" fn has(
    cx: *mut JSContext,
    proxy: RawHandleObject,
    id: RawHandleId,
    bp: *mut bool,
) -> bool {
    let window = GetSubframeWindowProxy(cx, proxy, id);
    if window.is_some() {
        *bp = true;
        return true;
    }

    let mut slot = UndefinedValue();
    GetProxyPrivate(*proxy.ptr, &mut slot);
    rooted!(in(cx) let target = slot.to_object());
    let mut found = false;
    if !JS_HasPropertyById(cx, target.handle().into(), id, &mut found) {
        return false;
    }

    *bp = found;
    true
}

#[allow(unsafe_code)]
unsafe extern "C" fn get(
    cx: *mut JSContext,
    proxy: RawHandleObject,
    receiver: RawHandleValue,
    id: RawHandleId,
    vp: RawMutableHandleValue,
) -> bool {
    let window = GetSubframeWindowProxy(cx, proxy, id);
    if let Some((window, _attrs)) = window {
        window.to_jsval(cx, MutableHandle::from_raw(vp));
        return true;
    }

    let mut slot = UndefinedValue();
    GetProxyPrivate(*proxy.ptr, &mut slot);
    rooted!(in(cx) let target = slot.to_object());
    JS_ForwardGetPropertyTo(cx, target.handle().into(), id, receiver, vp)
}

#[allow(unsafe_code)]
unsafe extern "C" fn set(
    cx: *mut JSContext,
    proxy: RawHandleObject,
    id: RawHandleId,
    v: RawHandleValue,
    receiver: RawHandleValue,
    res: *mut ObjectOpResult,
) -> bool {
    if get_array_index_from_id(cx, Handle::from_raw(id)).is_some() {
        // Reject (which means throw if and only if strict) the set.
        (*res).code_ = JSErrNum::JSMSG_READ_ONLY as ::libc::uintptr_t;
        return true;
    }

    let mut slot = UndefinedValue();
    GetProxyPrivate(*proxy.ptr, &mut slot);
    rooted!(in(cx) let target = slot.to_object());
    JS_ForwardSetPropertyTo(cx, target.handle().into(), id, v, receiver, res)
}

#[allow(unsafe_code)]
unsafe extern "C" fn get_prototype_if_ordinary(
    _: *mut JSContext,
    _: RawHandleObject,
    is_ordinary: *mut bool,
    _: RawMutableHandleObject,
) -> bool {
    // Window's [[GetPrototypeOf]] trap isn't the ordinary definition:
    //
    //   https://html.spec.whatwg.org/multipage/#windowproxy-getprototypeof
    //
    // We nonetheless can implement it with a static [[Prototype]], because
    // wrapper-class handlers (particularly, XOW in FilteringWrapper.cpp) supply
    // all non-ordinary behavior.
    //
    // But from a spec point of view, it's the exact same object in both cases --
    // only the observer's changed.  So this getPrototypeIfOrdinary trap on the
    // non-wrapper object *must* report non-ordinary, even if static [[Prototype]]
    // usually means ordinary.
    *is_ordinary = false;
    true
}

static PROXY_TRAPS: ProxyTraps = ProxyTraps {
    // TODO: These traps should change their behavior depending on
    //       `IsPlatformObjectSameOrigin(this.[[Window]])`
    enter: None,
    getOwnPropertyDescriptor: Some(getOwnPropertyDescriptor),
    defineProperty: Some(defineProperty),
    ownPropertyKeys: None,
    delete_: None,
    enumerate: None,
    getPrototypeIfOrdinary: Some(get_prototype_if_ordinary),
    getPrototype: None, // TODO: return `null` if cross origin-domain
    setPrototype: None,
    setImmutablePrototype: None,
    preventExtensions: None,
    isExtensible: None,
    has: Some(has),
    get: Some(get),
    set: Some(set),
    call: None,
    construct: None,
    hasOwn: None,
    getOwnEnumerablePropertyKeys: None,
    nativeCall: None,
    objectClassIs: None,
    className: None,
    fun_toString: None,
    boxedValue_unbox: None,
    defaultValue: None,
    trace: Some(trace),
    finalize: Some(finalize),
    objectMoved: None,
    isCallable: None,
    isConstructor: None,
};

/// Proxy handler for a WindowProxy.
/// Has ownership of the inner pointer and deallocates it when it is no longer needed.
pub(crate) struct WindowProxyHandler(*const libc::c_void);

impl MallocSizeOf for WindowProxyHandler {
    fn size_of(&self, _ops: &mut MallocSizeOfOps) -> usize {
        // FIXME(#6907) this is a pointer to memory allocated by `new` in NewProxyHandler in rust-mozjs.
        0
    }
}

// Safety: Send and Sync is guaranteed since the underlying pointer and all its associated methods in C++ are const.
#[allow(unsafe_code)]
unsafe impl Send for WindowProxyHandler {}
// Safety: Send and Sync is guaranteed since the underlying pointer and all its associated methods in C++ are const.
#[allow(unsafe_code)]
unsafe impl Sync for WindowProxyHandler {}

#[allow(unsafe_code)]
impl WindowProxyHandler {
    fn new(traps: &ProxyTraps) -> Self {
        // Safety: Foreign function generated by bindgen. Pointer is freed in drop to prevent memory leak.
        let ptr = unsafe { CreateWrapperProxyHandler(traps) };
        assert!(!ptr.is_null());
        Self(ptr)
    }

    /// Returns a single, shared WindowProxyHandler that contains XORIGIN_PROXY_TRAPS.
    pub(crate) fn x_origin_proxy_handler() -> &'static Self {
        use std::sync::OnceLock;
        /// We are sharing a single instance for the entire programs here due to lifetime issues.
        /// The pointer in self.0 is known to C++ and visited by the GC. Hence, we don't know when
        /// it is safe to free it.
        /// Sharing a single instance should be fine because all methods on this pointer in C++
        /// are const and don't modify its internal state.
        static SINGLETON: OnceLock<WindowProxyHandler> = OnceLock::new();
        SINGLETON.get_or_init(|| Self::new(&XORIGIN_PROXY_TRAPS))
    }

    /// Returns a single, shared WindowProxyHandler that contains normal PROXY_TRAPS.
    pub(crate) fn proxy_handler() -> &'static Self {
        use std::sync::OnceLock;
        /// We are sharing a single instance for the entire programs here due to lifetime issues.
        /// The pointer in self.0 is known to C++ and visited by the GC. Hence, we don't know when
        /// it is safe to free it.
        /// Sharing a single instance should be fine because all methods on this pointer in C++
        /// are const and don't modify its internal state.
        static SINGLETON: OnceLock<WindowProxyHandler> = OnceLock::new();
        SINGLETON.get_or_init(|| Self::new(&PROXY_TRAPS))
    }

    /// Creates a new WindowProxy object on the C++ side and returns the pointer to it.
    /// The pointer should be owned by the GC.
    pub(crate) fn new_window_proxy(
        &self,
        cx: &crate::script_runtime::JSContext,
        window_jsobject: js::gc::HandleObject,
    ) -> *mut JSObject {
        let obj = unsafe { NewWindowProxy(**cx, window_jsobject, self.0) };
        assert!(!obj.is_null());
        obj
    }
}

#[allow(unsafe_code)]
impl Drop for WindowProxyHandler {
    fn drop(&mut self) {
        // Safety: Pointer is allocated by corresponding C++ function, owned by this
        // struct and not accessible from outside.
        unsafe {
            DeleteWrapperProxyHandler(self.0);
        }
    }
}

// The proxy traps for cross-origin windows.
// These traps often throw security errors, and only pass on calls to methods
// defined in the DissimilarOriginWindow IDL.

// TODO: reuse the infrastructure in `proxyhandler.rs`. For starters, the calls
//       to this function should be replaced with those to
//       `report_cross_origin_denial`.
#[allow(unsafe_code)]
unsafe fn throw_security_error(cx: *mut JSContext, realm: InRealm) -> bool {
    if !JS_IsExceptionPending(cx) {
        let safe_context = SafeJSContext::from_ptr(cx);
        let global = GlobalScope::from_context(cx, realm);
        throw_dom_exception(safe_context, &global, Error::Security, CanGc::note());
    }
    false
}

#[allow(unsafe_code)]
unsafe extern "C" fn has_xorigin(
    cx: *mut JSContext,
    proxy: RawHandleObject,
    id: RawHandleId,
    bp: *mut bool,
) -> bool {
    let mut slot = UndefinedValue();
    GetProxyPrivate(*proxy.ptr, &mut slot);
    rooted!(in(cx) let target = slot.to_object());
    let mut found = false;
    JS_HasOwnPropertyById(cx, target.handle().into(), id, &mut found);
    if found {
        *bp = true;
        true
    } else {
        let in_realm_proof = AlreadyInRealm::assert_for_cx(SafeJSContext::from_ptr(cx));
        throw_security_error(cx, InRealm::Already(&in_realm_proof))
    }
}

#[allow(unsafe_code)]
unsafe extern "C" fn get_xorigin(
    cx: *mut JSContext,
    proxy: RawHandleObject,
    receiver: RawHandleValue,
    id: RawHandleId,
    vp: RawMutableHandleValue,
) -> bool {
    let mut found = false;
    has_xorigin(cx, proxy, id, &mut found);
    found && get(cx, proxy, receiver, id, vp)
}

#[allow(unsafe_code)]
unsafe extern "C" fn set_xorigin(
    cx: *mut JSContext,
    _: RawHandleObject,
    _: RawHandleId,
    _: RawHandleValue,
    _: RawHandleValue,
    _: *mut ObjectOpResult,
) -> bool {
    let in_realm_proof = AlreadyInRealm::assert_for_cx(SafeJSContext::from_ptr(cx));
    throw_security_error(cx, InRealm::Already(&in_realm_proof))
}

#[allow(unsafe_code)]
unsafe extern "C" fn delete_xorigin(
    cx: *mut JSContext,
    _: RawHandleObject,
    _: RawHandleId,
    _: *mut ObjectOpResult,
) -> bool {
    let in_realm_proof = AlreadyInRealm::assert_for_cx(SafeJSContext::from_ptr(cx));
    throw_security_error(cx, InRealm::Already(&in_realm_proof))
}

#[allow(unsafe_code, non_snake_case)]
unsafe extern "C" fn getOwnPropertyDescriptor_xorigin(
    cx: *mut JSContext,
    proxy: RawHandleObject,
    id: RawHandleId,
    desc: RawMutableHandle<PropertyDescriptor>,
    is_none: *mut bool,
) -> bool {
    let mut found = false;
    has_xorigin(cx, proxy, id, &mut found);
    found && getOwnPropertyDescriptor(cx, proxy, id, desc, is_none)
}

#[allow(unsafe_code, non_snake_case)]
unsafe extern "C" fn defineProperty_xorigin(
    cx: *mut JSContext,
    _: RawHandleObject,
    _: RawHandleId,
    _: RawHandle<PropertyDescriptor>,
    _: *mut ObjectOpResult,
) -> bool {
    let in_realm_proof = AlreadyInRealm::assert_for_cx(SafeJSContext::from_ptr(cx));
    throw_security_error(cx, InRealm::Already(&in_realm_proof))
}

#[allow(unsafe_code, non_snake_case)]
unsafe extern "C" fn preventExtensions_xorigin(
    cx: *mut JSContext,
    _: RawHandleObject,
    _: *mut ObjectOpResult,
) -> bool {
    let in_realm_proof = AlreadyInRealm::assert_for_cx(SafeJSContext::from_ptr(cx));
    throw_security_error(cx, InRealm::Already(&in_realm_proof))
}

static XORIGIN_PROXY_TRAPS: ProxyTraps = ProxyTraps {
    enter: None,
    getOwnPropertyDescriptor: Some(getOwnPropertyDescriptor_xorigin),
    defineProperty: Some(defineProperty_xorigin),
    ownPropertyKeys: None,
    delete_: Some(delete_xorigin),
    enumerate: None,
    getPrototypeIfOrdinary: None,
    getPrototype: None,
    setPrototype: None,
    setImmutablePrototype: None,
    preventExtensions: Some(preventExtensions_xorigin),
    isExtensible: None,
    has: Some(has_xorigin),
    get: Some(get_xorigin),
    set: Some(set_xorigin),
    call: None,
    construct: None,
    hasOwn: Some(has_xorigin),
    getOwnEnumerablePropertyKeys: None,
    nativeCall: None,
    objectClassIs: None,
    className: None,
    fun_toString: None,
    boxedValue_unbox: None,
    defaultValue: None,
    trace: Some(trace),
    finalize: Some(finalize),
    objectMoved: None,
    isCallable: None,
    isConstructor: None,
};

// How WindowProxy objects are garbage collected.

#[allow(unsafe_code)]
unsafe extern "C" fn finalize(_fop: *mut GCContext, obj: *mut JSObject) {
    let mut slot = UndefinedValue();
    GetProxyReservedSlot(obj, 0, &mut slot);
    let this = slot.to_private() as *mut WindowProxy;
    if this.is_null() {
        // GC during obj creation or after transplanting.
        return;
    }
    let jsobject = (*this).reflector.get_jsobject().get();
    debug!(
        "WindowProxy finalize: {:p}, with reflector {:p} from {:p}.",
        this, jsobject, obj
    );
    let _ = Box::from_raw(this);
}

#[allow(unsafe_code)]
unsafe extern "C" fn trace(trc: *mut JSTracer, obj: *mut JSObject) {
    let mut slot = UndefinedValue();
    GetProxyReservedSlot(obj, 0, &mut slot);
    let this = slot.to_private() as *const WindowProxy;
    if this.is_null() {
        // GC during obj creation or after transplanting.
        return;
    }
    (*this).trace(trc);
}<|MERGE_RESOLUTION|>--- conflicted
+++ resolved
@@ -184,11 +184,8 @@
             assert!(!js_proxy.is_null());
 
             // Create a new browsing context.
-<<<<<<< HEAD
-            let current = Some(window.pipeline_id());
-=======
+
             let current = Some(window.upcast::<GlobalScope>().pipeline_id());
->>>>>>> 3f5220b4
             let window_proxy = Box::new(WindowProxy::new_inherited(
                 browsing_context_id,
                 webview_id,
