/* This Source Code Form is subject to the terms of the Mozilla Public
 * License, v. 2.0. If a copy of the MPL was not distributed with this
 * file, You can obtain one at http://mozilla.org/MPL/2.0/. */

use caseless::compatibility_caseless_match_str;
use dom::activation::{Activatable, ActivationSource, synthetic_click_activation};
use dom::attr::Attr;
use dom::bindings::cell::DomRefCell;
use dom::bindings::codegen::Bindings::EventBinding::EventMethods;
use dom::bindings::codegen::Bindings::FileListBinding::FileListMethods;
use dom::bindings::codegen::Bindings::HTMLFormElementBinding::SelectionMode;
use dom::bindings::codegen::Bindings::HTMLInputElementBinding;
use dom::bindings::codegen::Bindings::HTMLInputElementBinding::HTMLInputElementMethods;
use dom::bindings::codegen::Bindings::KeyboardEventBinding::KeyboardEventMethods;
use dom::bindings::error::{Error, ErrorResult};
use dom::bindings::inheritance::Castable;
use dom::bindings::root::{Dom, DomRoot, LayoutDom, MutNullableDom, RootedReference};
use dom::bindings::str::DOMString;
use dom::document::Document;
use dom::element::{AttributeMutation, Element, LayoutElementHelpers, RawLayoutElementHelpers};
use dom::event::{Event, EventBubbles, EventCancelable};
use dom::eventtarget::EventTarget;
use dom::file::File;
use dom::filelist::FileList;
use dom::globalscope::GlobalScope;
use dom::htmlelement::HTMLElement;
use dom::htmlfieldsetelement::HTMLFieldSetElement;
use dom::htmlformelement::{FormControl, FormDatum, FormDatumValue, FormSubmitter, HTMLFormElement};
use dom::htmlformelement::{ResetFrom, SubmittedFrom};
use dom::keyboardevent::KeyboardEvent;
use dom::mouseevent::MouseEvent;
use dom::node::{Node, NodeDamage, UnbindContext};
use dom::node::{document_from_node, window_from_node};
use dom::nodelist::NodeList;
use dom::textcontrol::{TextControlElement, TextControlSelection};
use dom::validation::Validatable;
use dom::validitystate::ValidationFlags;
use dom::virtualmethods::VirtualMethods;
use dom_struct::dom_struct;
use html5ever::{LocalName, Prefix};
use ipc_channel::ipc::channel;
use mime_guess;
use net_traits::{CoreResourceMsg, IpcSend};
use net_traits::blob_url_store::get_blob_origin;
use net_traits::filemanager_thread::{FileManagerThreadMsg, FilterPattern};
use script_layout_interface::rpc::TextIndexResponse;
use script_traits::ScriptToConstellationChan;
use servo_atoms::Atom;
use std::borrow::ToOwned;
use std::cell::Cell;
use std::mem;
use std::ops::Range;
use style::attr::AttrValue;
use style::element_state::ElementState;
use style::str::split_commas;
use textinput::{Direction, SelectionDirection, TextInput};
use textinput::KeyReaction::{DispatchInput, Nothing, RedrawSelection, TriggerDefaultAction};
use textinput::Lines::Single;

const DEFAULT_SUBMIT_VALUE: &'static str = "Submit";
const DEFAULT_RESET_VALUE: &'static str = "Reset";
const PASSWORD_REPLACEMENT_CHAR: char = '●';

#[derive(Clone, Copy, JSTraceable, PartialEq)]
#[allow(dead_code)]
#[derive(MallocSizeOf)]
pub enum InputType {
    Button,
    Checkbox,
    Color,
    Date,
    DatetimeLocal,
    Email,
    File,
    Hidden,
    Image,
    Month,
    Number,
    Password,
    Radio,
    Range,
    Reset,
    Search,
    Submit,
    Tel,
    Text,
    Time,
    Url,
    Week,
}

impl InputType {
    // Note that Password is not included here since it is handled
    // slightly differently, with placeholder characters shown rather
    // than the underlying value.
    fn is_textual(&self) -> bool {
        match *self {
            InputType::Color | InputType::Date | InputType::DatetimeLocal
            | InputType::Email | InputType::Hidden | InputType::Month
            | InputType::Number | InputType::Range | InputType::Search
            | InputType::Tel | InputType::Text | InputType::Time
            | InputType::Url | InputType::Week => {
                true
            }

            _ => false
        }
    }

    fn is_textual_or_password(&self) -> bool {
        self.is_textual() || *self == InputType::Password
    }

    fn to_str(&self) -> &str {
        match *self {
            InputType::Button => "button",
            InputType::Checkbox => "checkbox",
            InputType::Color => "color",
            InputType::Date => "date",
            InputType::DatetimeLocal => "datetime-local",
            InputType::Email => "email",
            InputType::File => "file",
            InputType::Hidden => "hidden",
            InputType::Image => "image",
            InputType::Month => "month",
            InputType::Number => "number",
            InputType::Password => "password",
            InputType::Radio => "radio",
            InputType::Range => "range",
            InputType::Reset => "reset",
            InputType::Search => "search",
            InputType::Submit => "submit",
            InputType::Tel => "tel",
            InputType::Text => "text",
            InputType::Time => "time",
            InputType::Url => "url",
            InputType::Week => "week",
        }
    }
}

impl<'a> From<&'a Atom> for InputType {
    fn from(value: &Atom) -> InputType {
        match value.to_ascii_lowercase() {
            atom!("button") => InputType::Button,
            atom!("checkbox") => InputType::Checkbox,
            atom!("color") => InputType::Color,
            atom!("date") => InputType::Date,
            atom!("datetime-local") => InputType::DatetimeLocal,
            atom!("email") => InputType::Email,
            atom!("file") => InputType::File,
            atom!("hidden") => InputType::Hidden,
            atom!("image") => InputType::Image,
            atom!("month") => InputType::Month,
            atom!("number") => InputType::Number,
            atom!("password") => InputType::Password,
            atom!("radio") => InputType::Radio,
            atom!("range") => InputType::Range,
            atom!("reset") => InputType::Reset,
            atom!("search") => InputType::Search,
            atom!("submit") => InputType::Submit,
            atom!("tel") => InputType::Tel,
            atom!("text") => InputType::Text,
            atom!("time") => InputType::Time,
            atom!("url") => InputType::Url,
            atom!("week") => InputType::Week,
            _ => Self::default()
        }
    }
}

impl Default for InputType {
    fn default() -> InputType {
        InputType::Text
    }
}

#[derive(Debug, PartialEq)]
enum ValueMode {
    Value,
    Default,
    DefaultOn,
    Filename,
}

#[dom_struct]
pub struct HTMLInputElement {
    htmlelement: HTMLElement,
    input_type: Cell<InputType>,
    checked_changed: Cell<bool>,
    placeholder: DomRefCell<DOMString>,
    size: Cell<u32>,
    maxlength: Cell<i32>,
    minlength: Cell<i32>,
    #[ignore_malloc_size_of = "#7193"]
    textinput: DomRefCell<TextInput<ScriptToConstellationChan>>,
    activation_state: DomRefCell<InputActivationState>,
    // https://html.spec.whatwg.org/multipage/#concept-input-value-dirty-flag
    value_dirty: Cell<bool>,

    filelist: MutNullableDom<FileList>,
    form_owner: MutNullableDom<HTMLFormElement>,
}

#[derive(JSTraceable)]
#[must_root]
#[derive(MallocSizeOf)]
struct InputActivationState {
    indeterminate: bool,
    checked: bool,
    checked_changed: bool,
    checked_radio: Option<Dom<HTMLInputElement>>,
    // In case mutability changed
    was_mutable: bool,
    // In case the type changed
    old_type: InputType,
}

impl InputActivationState {
    fn new() -> InputActivationState {
        InputActivationState {
            indeterminate: false,
            checked: false,
            checked_changed: false,
            checked_radio: None,
            was_mutable: false,
            old_type: Default::default()
        }
    }
}

static DEFAULT_INPUT_SIZE: u32 = 20;
static DEFAULT_MAX_LENGTH: i32 = -1;
static DEFAULT_MIN_LENGTH: i32 = -1;

impl HTMLInputElement {
    fn new_inherited(local_name: LocalName, prefix: Option<Prefix>, document: &Document) -> HTMLInputElement {
        let chan = document.window().upcast::<GlobalScope>().script_to_constellation_chan().clone();
        HTMLInputElement {
            htmlelement:
                HTMLElement::new_inherited_with_state(ElementState::IN_ENABLED_STATE |
                                                      ElementState::IN_READ_WRITE_STATE,
                                                      local_name, prefix, document),
            input_type: Cell::new(Default::default()),
            placeholder: DomRefCell::new(DOMString::new()),
            checked_changed: Cell::new(false),
            maxlength: Cell::new(DEFAULT_MAX_LENGTH),
            minlength: Cell::new(DEFAULT_MIN_LENGTH),
            size: Cell::new(DEFAULT_INPUT_SIZE),
            textinput: DomRefCell::new(TextInput::new(Single,
                                                      DOMString::new(),
                                                      chan,
                                                      None,
                                                      None,
                                                      SelectionDirection::None)),
            activation_state: DomRefCell::new(InputActivationState::new()),
            value_dirty: Cell::new(false),
            filelist: MutNullableDom::new(None),
            form_owner: Default::default(),
        }
    }

    #[allow(unrooted_must_root)]
    pub fn new(local_name: LocalName,
               prefix: Option<Prefix>,
               document: &Document) -> DomRoot<HTMLInputElement> {
        Node::reflect_node(Box::new(HTMLInputElement::new_inherited(local_name, prefix, document)),
                           document,
                           HTMLInputElementBinding::Wrap)
    }

    // https://html.spec.whatwg.org/multipage/#dom-input-value
    // https://html.spec.whatwg.org/multipage/#concept-input-apply
    fn value_mode(&self) -> ValueMode {
        match self.input_type() {
            InputType::Submit | InputType::Reset | InputType::Button
            | InputType::Image | InputType::Hidden => {
                ValueMode::Default
            },

            InputType::Checkbox | InputType::Radio => {
                ValueMode::DefaultOn
            },

            InputType::Color | InputType::Date | InputType::DatetimeLocal
            | InputType::Email | InputType::Month | InputType::Number
            | InputType::Password | InputType::Range | InputType::Search
            | InputType::Tel | InputType::Text | InputType::Time
            | InputType::Url | InputType::Week => {
                ValueMode::Value
            }

            InputType::File => ValueMode::Filename,
        }
    }

    #[inline]
    pub fn input_type(&self) -> InputType {
        self.input_type.get()
    }
}

pub trait LayoutHTMLInputElementHelpers {
    #[allow(unsafe_code)]
    unsafe fn value_for_layout(self) -> String;
    #[allow(unsafe_code)]
    unsafe fn size_for_layout(self) -> u32;
    #[allow(unsafe_code)]
    unsafe fn selection_for_layout(self) -> Option<Range<usize>>;
    #[allow(unsafe_code)]
    unsafe fn checked_state_for_layout(self) -> bool;
    #[allow(unsafe_code)]
    unsafe fn indeterminate_state_for_layout(self) -> bool;
}

#[allow(unsafe_code)]
unsafe fn get_raw_textinput_value(input: LayoutDom<HTMLInputElement>) -> DOMString {
    (*input.unsafe_get()).textinput.borrow_for_layout().get_content()
}

impl LayoutHTMLInputElementHelpers for LayoutDom<HTMLInputElement> {
    #[allow(unsafe_code)]
    unsafe fn value_for_layout(self) -> String {
        #[allow(unsafe_code)]
        unsafe fn get_raw_attr_value(input: LayoutDom<HTMLInputElement>, default: &str) -> String {
            let elem = input.upcast::<Element>();
            let value = (*elem.unsafe_get())
                .get_attr_val_for_layout(&ns!(), &local_name!("value"))
                .unwrap_or(default);
            String::from(value)
        }

        match (*self.unsafe_get()).input_type() {
            InputType::Checkbox | InputType::Radio => String::new(),
            InputType::File | InputType::Image => String::new(),
            InputType::Button => get_raw_attr_value(self, ""),
            InputType::Submit => get_raw_attr_value(self, DEFAULT_SUBMIT_VALUE),
            InputType::Reset => get_raw_attr_value(self, DEFAULT_RESET_VALUE),
            InputType::Password => {
                let text = get_raw_textinput_value(self);
                if !text.is_empty() {
                    text.chars().map(|_| PASSWORD_REPLACEMENT_CHAR).collect()
                } else {
                    String::from((*self.unsafe_get()).placeholder.borrow_for_layout().clone())
                }
            },
            _ => {
                let text = get_raw_textinput_value(self);
                if !text.is_empty() {
                    String::from(text)
                } else {
                    String::from((*self.unsafe_get()).placeholder.borrow_for_layout().clone())
                }
            },
        }
    }

    #[allow(unrooted_must_root)]
    #[allow(unsafe_code)]
    unsafe fn size_for_layout(self) -> u32 {
        (*self.unsafe_get()).size.get()
    }

    #[allow(unrooted_must_root)]
    #[allow(unsafe_code)]
    unsafe fn selection_for_layout(self) -> Option<Range<usize>> {
        if !(*self.unsafe_get()).upcast::<Element>().focus_state() {
            return None;
        }

        let textinput = (*self.unsafe_get()).textinput.borrow_for_layout();

        match (*self.unsafe_get()).input_type() {
            InputType::Password => {
                let text = get_raw_textinput_value(self);
                let sel = textinput.sorted_selection_offsets_range();

                // Translate indices from the raw value to indices in the replacement value.
                let char_start = text[.. sel.start].chars().count();
                let char_end = char_start + text[sel].chars().count();

                let bytes_per_char = PASSWORD_REPLACEMENT_CHAR.len_utf8();
                Some(char_start * bytes_per_char .. char_end * bytes_per_char)
            }
            input_type if input_type.is_textual() => Some(textinput.sorted_selection_offsets_range()),
            _ => None
        }
    }

    #[allow(unrooted_must_root)]
    #[allow(unsafe_code)]
    unsafe fn checked_state_for_layout(self) -> bool {
        self.upcast::<Element>().get_state_for_layout().contains(ElementState::IN_CHECKED_STATE)
    }

    #[allow(unrooted_must_root)]
    #[allow(unsafe_code)]
    unsafe fn indeterminate_state_for_layout(self) -> bool {
        self.upcast::<Element>().get_state_for_layout().contains(ElementState::IN_INDETERMINATE_STATE)
    }
}

impl TextControlElement for HTMLInputElement {
    // https://html.spec.whatwg.org/multipage/#concept-input-apply
    fn selection_api_applies(&self) -> bool {
        match self.input_type() {
            InputType::Text | InputType::Search | InputType::Url
            | InputType::Tel | InputType::Password => {
                true
            },

            _ => false
        }
    }

    // https://html.spec.whatwg.org/multipage/#concept-input-apply
    //
    // Defines input types to which the select() IDL method applies. These are a superset of the
    // types for which selection_api_applies() returns true.
    //
    // Types omitted which could theoretically be included if they were
    // rendered as a text control: file
    fn has_selectable_text(&self) -> bool {
        match self.input_type() {
            InputType::Text | InputType::Search | InputType::Url
            | InputType::Tel | InputType::Password | InputType::Email
            | InputType::Date | InputType::Month | InputType::Week
            | InputType::Time | InputType::DatetimeLocal | InputType::Number
            | InputType::Color => {
                true
            }

            InputType::Button | InputType::Checkbox | InputType::File
            | InputType::Hidden | InputType::Image | InputType::Radio
            | InputType::Range | InputType::Reset | InputType::Submit => {
                false
            }
        }
    }

    fn set_dirty_value_flag(&self, value: bool) {
        self.value_dirty.set(value)
    }
}

impl HTMLInputElementMethods for HTMLInputElement {
    // https://html.spec.whatwg.org/multipage/#dom-input-accept
    make_getter!(Accept, "accept");

    // https://html.spec.whatwg.org/multipage/#dom-input-accept
    make_setter!(SetAccept, "accept");

    // https://html.spec.whatwg.org/multipage/#dom-input-alt
    make_getter!(Alt, "alt");

    // https://html.spec.whatwg.org/multipage/#dom-input-alt
    make_setter!(SetAlt, "alt");

    // https://html.spec.whatwg.org/multipage/#dom-input-dirName
    make_getter!(DirName, "dirname");

    // https://html.spec.whatwg.org/multipage/#dom-input-dirName
    make_setter!(SetDirName, "dirname");

    // https://html.spec.whatwg.org/multipage/#dom-fe-disabled
    make_bool_getter!(Disabled, "disabled");

    // https://html.spec.whatwg.org/multipage/#dom-fe-disabled
    make_bool_setter!(SetDisabled, "disabled");

    // https://html.spec.whatwg.org/multipage/#dom-fae-form
    fn GetForm(&self) -> Option<DomRoot<HTMLFormElement>> {
        self.form_owner()
    }

    // https://html.spec.whatwg.org/multipage/#dom-input-files
    fn GetFiles(&self) -> Option<DomRoot<FileList>> {
        match self.filelist.get() {
            Some(ref fl) => Some(fl.clone()),
            None => None,
        }
    }

    // https://html.spec.whatwg.org/multipage/#dom-input-defaultchecked
    make_bool_getter!(DefaultChecked, "checked");

    // https://html.spec.whatwg.org/multipage/#dom-input-defaultchecked
    make_bool_setter!(SetDefaultChecked, "checked");

    // https://html.spec.whatwg.org/multipage/#dom-input-checked
    fn Checked(&self) -> bool {
        self.upcast::<Element>().state().contains(ElementState::IN_CHECKED_STATE)
    }

    // https://html.spec.whatwg.org/multipage/#dom-input-checked
    fn SetChecked(&self, checked: bool) {
        self.update_checked_state(checked, true);
    }

    // https://html.spec.whatwg.org/multipage/#dom-input-readonly
    make_bool_getter!(ReadOnly, "readonly");

    // https://html.spec.whatwg.org/multipage/#dom-input-readonly
    make_bool_setter!(SetReadOnly, "readonly");

    // https://html.spec.whatwg.org/multipage/#dom-input-size
    make_uint_getter!(Size, "size", DEFAULT_INPUT_SIZE);

    // https://html.spec.whatwg.org/multipage/#dom-input-size
    make_limited_uint_setter!(SetSize, "size", DEFAULT_INPUT_SIZE);

    // https://html.spec.whatwg.org/multipage/#dom-input-type
    fn Type(&self) -> DOMString {
        DOMString::from(self.input_type().to_str())
    }

    // https://html.spec.whatwg.org/multipage/#dom-input-type
    make_atomic_setter!(SetType, "type");

    // https://html.spec.whatwg.org/multipage/#dom-input-value
    fn Value(&self) -> DOMString {
        match self.value_mode() {
            ValueMode::Value => self.textinput.borrow().get_content(),
            ValueMode::Default => {
                self.upcast::<Element>()
                    .get_attribute(&ns!(), &local_name!("value"))
                    .map_or(DOMString::from(""),
                            |a| DOMString::from(a.summarize().value))
            }
            ValueMode::DefaultOn => {
                self.upcast::<Element>()
                    .get_attribute(&ns!(), &local_name!("value"))
                    .map_or(DOMString::from("on"),
                            |a| DOMString::from(a.summarize().value))
            }
            ValueMode::Filename => {
                let mut path = DOMString::from("");
                match self.filelist.get() {
                    Some(ref fl) => match fl.Item(0) {
                        Some(ref f) => {
                            path.push_str("C:\\fakepath\\");
                            path.push_str(f.name());
                            path
                        }
                        None => path,
                    },
                    None => path,
                }
            }
        }
    }

    // https://html.spec.whatwg.org/multipage/#dom-input-value
    fn SetValue(&self, value: DOMString) -> ErrorResult {
        self.update_text_contents(value, true)
    }

    // https://html.spec.whatwg.org/multipage/#dom-input-defaultvalue
    make_getter!(DefaultValue, "value");

    // https://html.spec.whatwg.org/multipage/#dom-input-defaultvalue
    make_setter!(SetDefaultValue, "value");

    // https://html.spec.whatwg.org/multipage/#attr-fe-name
    make_getter!(Name, "name");

    // https://html.spec.whatwg.org/multipage/#attr-fe-name
    make_atomic_setter!(SetName, "name");

    // https://html.spec.whatwg.org/multipage/#dom-input-placeholder
    make_getter!(Placeholder, "placeholder");

    // https://html.spec.whatwg.org/multipage/#dom-input-placeholder
    make_setter!(SetPlaceholder, "placeholder");

    // https://html.spec.whatwg.org/multipage/#dom-input-formaction
    make_form_action_getter!(FormAction, "formaction");

    // https://html.spec.whatwg.org/multipage/#dom-input-formaction
    make_setter!(SetFormAction, "formaction");

    // https://html.spec.whatwg.org/multipage/#dom-input-formenctype
    make_enumerated_getter!(FormEnctype,
                            "formenctype",
                            "application/x-www-form-urlencoded",
                            "text/plain" | "multipart/form-data");

    // https://html.spec.whatwg.org/multipage/#dom-input-formenctype
    make_setter!(SetFormEnctype, "formenctype");

    // https://html.spec.whatwg.org/multipage/#dom-input-formmethod
    make_enumerated_getter!(FormMethod, "formmethod", "get", "post" | "dialog");

    // https://html.spec.whatwg.org/multipage/#dom-input-formmethod
    make_setter!(SetFormMethod, "formmethod");

    // https://html.spec.whatwg.org/multipage/#dom-input-formtarget
    make_getter!(FormTarget, "formtarget");

    // https://html.spec.whatwg.org/multipage/#dom-input-formtarget
    make_setter!(SetFormTarget, "formtarget");

    // https://html.spec.whatwg.org/multipage/#attr-fs-formnovalidate
    make_bool_getter!(FormNoValidate, "formnovalidate");

    // https://html.spec.whatwg.org/multipage/#attr-fs-formnovalidate
    make_bool_setter!(SetFormNoValidate, "formnovalidate");

    // https://html.spec.whatwg.org/multipage/#dom-input-max
    make_getter!(Max, "max");

    // https://html.spec.whatwg.org/multipage/#dom-input-max
    make_setter!(SetMax, "max");

    // https://html.spec.whatwg.org/multipage/#dom-input-maxlength
    make_int_getter!(MaxLength, "maxlength", DEFAULT_MAX_LENGTH);

    // https://html.spec.whatwg.org/multipage/#dom-input-maxlength
    make_limited_int_setter!(SetMaxLength, "maxlength", DEFAULT_MAX_LENGTH);

    // https://html.spec.whatwg.org/multipage/#dom-input-minlength
    make_int_getter!(MinLength, "minlength", DEFAULT_MIN_LENGTH);

    // https://html.spec.whatwg.org/multipage/#dom-input-minlength
    make_limited_int_setter!(SetMinLength, "minlength", DEFAULT_MIN_LENGTH);

    // https://html.spec.whatwg.org/multipage/#dom-input-min
    make_getter!(Min, "min");

    // https://html.spec.whatwg.org/multipage/#dom-input-min
    make_setter!(SetMin, "min");

    // https://html.spec.whatwg.org/multipage/#dom-input-multiple
    make_bool_getter!(Multiple, "multiple");

    // https://html.spec.whatwg.org/multipage/#dom-input-multiple
    make_bool_setter!(SetMultiple, "multiple");

    // https://html.spec.whatwg.org/multipage/#dom-input-pattern
    make_getter!(Pattern, "pattern");

    // https://html.spec.whatwg.org/multipage/#dom-input-pattern
    make_setter!(SetPattern, "pattern");

    // https://html.spec.whatwg.org/multipage/#dom-input-required
    make_bool_getter!(Required, "required");

    // https://html.spec.whatwg.org/multipage/#dom-input-required
    make_bool_setter!(SetRequired, "required");

    // https://html.spec.whatwg.org/multipage/#dom-input-src
    make_url_getter!(Src, "src");

    // https://html.spec.whatwg.org/multipage/#dom-input-src
    make_setter!(SetSrc, "src");

    // https://html.spec.whatwg.org/multipage/#dom-input-step
    make_getter!(Step, "step");

    // https://html.spec.whatwg.org/multipage/#dom-input-step
    make_setter!(SetStep, "step");

    // https://html.spec.whatwg.org/multipage/#dom-input-indeterminate
    fn Indeterminate(&self) -> bool {
        self.upcast::<Element>().state().contains(ElementState::IN_INDETERMINATE_STATE)
    }

    // https://html.spec.whatwg.org/multipage/#dom-input-indeterminate
    fn SetIndeterminate(&self, val: bool) {
        self.upcast::<Element>().set_state(ElementState::IN_INDETERMINATE_STATE, val)
    }

    // https://html.spec.whatwg.org/multipage/#dom-lfe-labels
    fn Labels(&self) -> DomRoot<NodeList> {
        if self.input_type() == InputType::Hidden {
            let window = window_from_node(self);
            NodeList::empty(&window)
        } else {
            self.upcast::<HTMLElement>().labels()
        }
    }

    // https://html.spec.whatwg.org/multipage/#dom-textarea/input-select
    fn Select(&self) {
        self.selection().dom_select();
    }

    // https://html.spec.whatwg.org/multipage/#dom-textarea/input-selectionstart
    fn GetSelectionStart(&self) -> Option<u32> {
        self.selection().dom_start()
    }

    // https://html.spec.whatwg.org/multipage/#dom-textarea/input-selectionstart
    fn SetSelectionStart(&self, start: Option<u32>) -> ErrorResult {
        self.selection().set_dom_start(start)
    }

    // https://html.spec.whatwg.org/multipage/#dom-textarea/input-selectionend
    fn GetSelectionEnd(&self) -> Option<u32> {
        self.selection().dom_end()
    }

    // https://html.spec.whatwg.org/multipage/#dom-textarea/input-selectionend
    fn SetSelectionEnd(&self, end: Option<u32>) -> ErrorResult {
        self.selection().set_dom_end(end)
    }

    // https://html.spec.whatwg.org/multipage/#dom-textarea/input-selectiondirection
    fn GetSelectionDirection(&self) -> Option<DOMString> {
        self.selection().dom_direction()
    }

    // https://html.spec.whatwg.org/multipage/#dom-textarea/input-selectiondirection
    fn SetSelectionDirection(&self, direction: Option<DOMString>) -> ErrorResult {
        self.selection().set_dom_direction(direction)
    }

    // https://html.spec.whatwg.org/multipage/#dom-textarea/input-setselectionrange
    fn SetSelectionRange(&self, start: u32, end: u32, direction: Option<DOMString>) -> ErrorResult {
        self.selection().set_dom_range(start, end, direction)
    }

    // https://html.spec.whatwg.org/multipage/#dom-textarea/input-setrangetext
    fn SetRangeText(&self, replacement: DOMString) -> ErrorResult {
        self.selection().set_dom_range_text(replacement, None, None, Default::default())
    }

    // https://html.spec.whatwg.org/multipage/#dom-textarea/input-setrangetext
    fn SetRangeText_(&self, replacement: DOMString, start: u32, end: u32,
                     selection_mode: SelectionMode) -> ErrorResult {
        self.selection().set_dom_range_text(replacement, Some(start), Some(end), selection_mode)
    }

    // Select the files based on filepaths passed in,
    // enabled by dom.htmlinputelement.select_files.enabled,
    // used for test purpose.
    // check-tidy: no specs after this line
    fn SelectFiles(&self, paths: Vec<DOMString>) {
        if self.input_type() == InputType::File {
            self.select_files(Some(paths));
        }
    }
}


#[allow(unsafe_code)]
fn broadcast_radio_checked(broadcaster: &HTMLInputElement, group: Option<&Atom>) {
    match group {
        None | Some(&atom!("")) => {
            // Radio input elements with a missing or empty name are alone in their
            // own group.
            return;
        },
        _ => {},
    }

    //TODO: if not in document, use root ancestor instead of document
    let owner = broadcaster.form_owner();
    let doc = document_from_node(broadcaster);

    // This function is a workaround for lifetime constraint difficulties.
    fn do_broadcast(doc_node: &Node, broadcaster: &HTMLInputElement,
                        owner: Option<&HTMLFormElement>, group: Option<&Atom>) {
        let iter = doc_node.query_selector_iter(DOMString::from("input[type=radio]")).unwrap()
                .filter_map(DomRoot::downcast::<HTMLInputElement>)
                .filter(|r| in_same_group(&r, owner, group) && broadcaster != &**r);
        for ref r in iter {
            if r.Checked() {
                r.SetChecked(false);
            }
        }
    }

    do_broadcast(doc.upcast(), broadcaster, owner.r(), group)
}

// https://html.spec.whatwg.org/multipage/#radio-button-group
fn in_same_group(other: &HTMLInputElement, owner: Option<&HTMLFormElement>,
                 group: Option<&Atom>) -> bool {
    other.input_type() == InputType::Radio &&
    // TODO Both a and b are in the same home subtree.
    other.form_owner().r() == owner &&
    match (other.radio_group_name(), group) {
        (Some(ref s1), Some(s2)) => compatibility_caseless_match_str(s1, s2) && s2 != &atom!(""),
        _ => false
    }
}

impl HTMLInputElement {
    fn radio_group_updated(&self, group: Option<&Atom>) {
        if self.Checked() {
            broadcast_radio_checked(self, group);
        }
    }

    /// <https://html.spec.whatwg.org/multipage/#constructing-the-form-data-set>
    /// Steps range from 3.1 to 3.7 (specific to HTMLInputElement)
    pub fn form_datums(&self, submitter: Option<FormSubmitter>) -> Vec<FormDatum> {
        // 3.1: disabled state check is in get_unclean_dataset

        // Step 3.2
        let ty = self.Type();

        // Step 3.4
        let name = self.Name();
        let is_submitter = match submitter {
            Some(FormSubmitter::InputElement(s)) => {
                self == s
            },
            _ => false
        };

        match self.input_type() {
            // Step 3.1: it's a button but it is not submitter.
            InputType::Submit | InputType::Button | InputType::Reset if !is_submitter => return vec![],

            // Step 3.1: it's the "Checkbox" or "Radio Button" and whose checkedness is false.
            InputType::Radio | InputType::Checkbox => if !self.Checked() || name.is_empty() {
                return vec![];
            },

            InputType::File => {
                let mut datums = vec![];

                // Step 3.2-3.7
                let name = self.Name();

                match self.GetFiles() {
                    Some(fl) => {
                        for f in fl.iter_files() {
                            datums.push(FormDatum {
                                ty: ty.clone(),
                                name: name.clone(),
                                value: FormDatumValue::File(DomRoot::from_ref(&f)),
                            });
                        }
                    }
                    None => {
                        datums.push(FormDatum {
                            // XXX(izgzhen): Spec says 'application/octet-stream' as the type,
                            // but this is _type_ of element rather than content right?
                            ty: ty.clone(),
                            name: name.clone(),
                            value: FormDatumValue::String(DOMString::from("")),
                        })
                    }
                }

                return datums;
            }

            InputType::Image => return vec![], // Unimplemented

            // Step 3.1: it's not the "Image Button" and doesn't have a name attribute.
            _ => if name.is_empty() {
                return vec![];
            }

        }

        // Step 3.9
        vec![FormDatum {
            ty: ty.clone(),
            name: name,
            value: FormDatumValue::String(self.Value())
        }]
    }

    // https://html.spec.whatwg.org/multipage/#radio-button-group
    fn radio_group_name(&self) -> Option<Atom> {
        //TODO: determine form owner
        self.upcast::<Element>()
            .get_attribute(&ns!(), &local_name!("name"))
            .map(|name| name.value().as_atom().clone())
    }

    fn update_checked_state(&self, checked: bool, dirty: bool) {
        self.upcast::<Element>().set_state(ElementState::IN_CHECKED_STATE, checked);

        if dirty {
            self.checked_changed.set(true);
        }

        if self.input_type() == InputType::Radio && checked {
            broadcast_radio_checked(self,
                                    self.radio_group_name().as_ref());
        }

        self.upcast::<Node>().dirty(NodeDamage::OtherNodeDamage);
        //TODO: dispatch change event
    }

    // https://html.spec.whatwg.org/multipage/#concept-fe-mutable
    fn is_mutable(&self) -> bool {
        // https://html.spec.whatwg.org/multipage/#the-input-element:concept-fe-mutable
        // https://html.spec.whatwg.org/multipage/#the-readonly-attribute:concept-fe-mutable
        !(self.upcast::<Element>().disabled_state() || self.ReadOnly())
    }

    // https://html.spec.whatwg.org/multipage/#the-input-element:concept-form-reset-control
    pub fn reset(&self) {
        match self.input_type() {
            InputType::Radio | InputType::Checkbox => {
                self.update_checked_state(self.DefaultChecked(), false);
                self.checked_changed.set(false);
            },
            InputType::Image => (),
            _ => ()
        }

<<<<<<< HEAD
        self.update_text_contents(self.DefaultValue(), false)
=======
        self.update_text_contents(self.DefaultValue(), true)
>>>>>>> 3d6ce6c3
            .expect("Failed to reset input value to default.");
        self.value_dirty.set(false);
        self.upcast::<Node>().dirty(NodeDamage::OtherNodeDamage);
    }

    fn update_placeholder_shown_state(&self) {
        if !self.input_type().is_textual_or_password() {
            return
        }

        let has_placeholder = !self.placeholder.borrow().is_empty();
        let has_value = !self.textinput.borrow().is_empty();
        let el = self.upcast::<Element>();

        el.set_placeholder_shown_state(has_placeholder && !has_value);
    }

    // https://html.spec.whatwg.org/multipage/#file-upload-state-(type=file)
    // Select files by invoking UI or by passed in argument
    fn select_files(&self, opt_test_paths: Option<Vec<DOMString>>) {
        let window = window_from_node(self);
        let origin = get_blob_origin(&window.get_url());
        let resource_threads = window.upcast::<GlobalScope>().resource_threads();

        let mut files: Vec<DomRoot<File>> = vec![];
        let mut error = None;

        let filter = filter_from_accept(&self.Accept());
        let target = self.upcast::<EventTarget>();

        if self.Multiple() {
            let opt_test_paths = opt_test_paths.map(|paths| paths.iter().map(|p| p.to_string()).collect());

            let (chan, recv) = channel().expect("Error initializing channel");
            let msg = FileManagerThreadMsg::SelectFiles(filter, chan, origin, opt_test_paths);
            let _ = resource_threads.send(CoreResourceMsg::ToFileManager(msg)).unwrap();

            match recv.recv().expect("IpcSender side error") {
                Ok(selected_files) => {
                    for selected in selected_files {
                        files.push(File::new_from_selected(&window, selected));
                    }
                },
                Err(err) => error = Some(err),
            };
        } else {
            let opt_test_path = match opt_test_paths {
                Some(paths) => {
                    if paths.len() == 0 {
                        return;
                    } else {
                        Some(paths[0].to_string()) // neglect other paths
                    }
                }
                None => None,
            };

            let (chan, recv) = channel().expect("Error initializing channel");
            let msg = FileManagerThreadMsg::SelectFile(filter, chan, origin, opt_test_path);
            let _ = resource_threads.send(CoreResourceMsg::ToFileManager(msg)).unwrap();

            match recv.recv().expect("IpcSender side error") {
                Ok(selected) => {
                    files.push(File::new_from_selected(&window, selected));
                },
                Err(err) => error = Some(err),
            };
        }

        if let Some(err) = error {
            debug!("Input file select error: {:?}", err);
        } else {
            let filelist = FileList::new(&window, files);
            self.filelist.set(Some(&filelist));

            target.fire_bubbling_event(atom!("input"));
            target.fire_bubbling_event(atom!("change"));
        }
    }

    // https://html.spec.whatwg.org/multipage/#value-sanitization-algorithm
    fn sanitize_value(&self) {
        match self.input_type() {
            InputType::Text | InputType::Search | InputType::Tel | InputType::Password => {
                self.textinput.borrow_mut().single_line_content_mut().strip_newlines();
            }
            InputType::Url => {
                let mut textinput = self.textinput.borrow_mut();
                let content = textinput.single_line_content_mut();
                content.strip_newlines();
                content.strip_leading_and_trailing_ascii_whitespace();
            }
            InputType::Date => {
                let mut textinput = self.textinput.borrow_mut();
                if !textinput.single_line_content().is_valid_date_string() {
                    textinput.single_line_content_mut().clear();
                }
            }
            InputType::Month => {
                let mut textinput = self.textinput.borrow_mut();
                if !textinput.single_line_content().is_valid_month_string() {
                    textinput.single_line_content_mut().clear();
                }
            }
            InputType::Week => {
                let mut textinput = self.textinput.borrow_mut();
                if !textinput.single_line_content().is_valid_week_string() {
                    textinput.single_line_content_mut().clear();
                }
            }
            InputType::Color => {
                let mut textinput = self.textinput.borrow_mut();

                let is_valid = {
                    let content = textinput.single_line_content();
                    let mut chars = content.chars();
                    if content.len() == 7 && chars.next() == Some('#') {
                        chars.all(|c| c.is_digit(16))
                    } else {
                        false
                    }
                };

                if is_valid {
                    let content = textinput.single_line_content_mut();
                    content.make_ascii_lowercase();
                } else {
                    textinput.set_content("#000000".into(), true);
                }
            }
            InputType::Time => {
                let mut textinput = self.textinput.borrow_mut();

                if !textinput.single_line_content().is_valid_time_string() {
                    textinput.single_line_content_mut().clear();
                }
            }
            InputType::DatetimeLocal => {
                let mut textinput = self.textinput.borrow_mut();
                if textinput.single_line_content_mut()
                    .convert_valid_normalized_local_date_and_time_string().is_err() {
                        textinput.single_line_content_mut().clear();
                }
            }
            InputType::Number => {
                let mut textinput = self.textinput.borrow_mut();
                if !textinput.single_line_content().is_valid_floating_point_number_string() {
                    textinput.single_line_content_mut().clear();
                }
            }
            // https://html.spec.whatwg.org/multipage/#range-state-(type=range):value-sanitization-algorithm
            InputType::Range => {
                self.textinput
                    .borrow_mut()
                    .single_line_content_mut()
                    .set_best_representation_of_the_floating_point_number();
            }
            _ => ()
        }
    }

    #[allow(unrooted_must_root)]
    fn selection(&self) -> TextControlSelection<Self> {
        TextControlSelection::new(&self, &self.textinput)
    }

    fn update_text_contents(&self, value: DOMString, update_text_cursor: bool) -> ErrorResult {
        match self.value_mode() {
            ValueMode::Value => {
                // Steps 1-2.
                let old_value = mem::replace(self.textinput.borrow_mut().single_line_content_mut(), value);
                // Step 3.
                self.value_dirty.set(true);
                // Step 4.
                if update_text_cursor {
                    self.sanitize_value();
                }
                // Step 5.
                if *self.textinput.borrow().single_line_content() != old_value {
                    self.textinput.borrow_mut().clear_selection_to_limit(Direction::Forward, update_text_cursor);
                }
            }
            ValueMode::Default |
            ValueMode::DefaultOn => {
                self.upcast::<Element>().set_string_attribute(&local_name!("value"), value);
            }
            ValueMode::Filename => {
                if value.is_empty() {
                    let window = window_from_node(self);
                    let fl = FileList::new(&window, vec![]);
                    self.filelist.set(Some(&fl));
                } else {
                    return Err(Error::InvalidState);
                }
            }
        }

        self.upcast::<Node>().dirty(NodeDamage::OtherNodeDamage);
        Ok(())
    }
}

impl VirtualMethods for HTMLInputElement {
    fn super_type(&self) -> Option<&VirtualMethods> {
        Some(self.upcast::<HTMLElement>() as &VirtualMethods)
    }

    fn attribute_mutated(&self, attr: &Attr, mutation: AttributeMutation) {
        self.super_type().unwrap().attribute_mutated(attr, mutation);
        match attr.local_name() {
            &local_name!("disabled") => {
                let disabled_state = match mutation {
                    AttributeMutation::Set(None) => true,
                    AttributeMutation::Set(Some(_)) => {
                       // Input was already disabled before.
                       return;
                    },
                    AttributeMutation::Removed => false,
                };
                let el = self.upcast::<Element>();
                el.set_disabled_state(disabled_state);
                el.set_enabled_state(!disabled_state);
                el.check_ancestors_disabled_state_for_form_control();

                if self.input_type().is_textual() {
                    let read_write = !(self.ReadOnly() || el.disabled_state());
                    el.set_read_write_state(read_write);
                }
            },
            &local_name!("checked") if !self.checked_changed.get() => {
                let checked_state = match mutation {
                    AttributeMutation::Set(None) => true,
                    AttributeMutation::Set(Some(_)) => {
                       // Input was already checked before.
                       return;
                    },
                    AttributeMutation::Removed => false,
                };
                self.update_checked_state(checked_state, false);
            },
            &local_name!("size") => {
                let size = mutation.new_value(attr).map(|value| {
                    value.as_uint()
                });
                self.size.set(size.unwrap_or(DEFAULT_INPUT_SIZE));
            }
            &local_name!("type") => {
                let el = self.upcast::<Element>();
                match mutation {
                    AttributeMutation::Set(_) => {
                        let new_type = InputType::from(attr.value().as_atom());

                        // https://html.spec.whatwg.org/multipage/#input-type-change
                        let (old_value_mode, old_idl_value) = (self.value_mode(), self.Value());
                        let previously_selectable = self.selection_api_applies();

                        self.input_type.set(new_type);

                        if new_type.is_textual() {
                            let read_write = !(self.ReadOnly() || el.disabled_state());
                            el.set_read_write_state(read_write);
                        } else {
                            el.set_read_write_state(false);
                        }

                        if new_type == InputType::File {
                            let window = window_from_node(self);
                            let filelist = FileList::new(&window, vec![]);
                            self.filelist.set(Some(&filelist));
                        }

                        let new_value_mode = self.value_mode();

                        match (&old_value_mode, old_idl_value.is_empty(), new_value_mode) {
                            // Step 1
                            (&ValueMode::Value, false, ValueMode::Default) |
                            (&ValueMode::Value, false, ValueMode::DefaultOn) => {
                                self.SetValue(old_idl_value)
                                    .expect("Failed to set input value on type change to a default ValueMode.");
                            }

                            // Step 2
                            (_, _, ValueMode::Value) if old_value_mode != ValueMode::Value => {
                                self.SetValue(self.upcast::<Element>()
                                                  .get_attribute(&ns!(), &local_name!("value"))
                                                  .map_or(DOMString::from(""),
                                                          |a| DOMString::from(a.summarize().value)))
                                    .expect("Failed to set input value on type change to ValueMode::Value.");
                                self.value_dirty.set(false);
                            }

                            // Step 3
                            (_, _, ValueMode::Filename) if old_value_mode != ValueMode::Filename => {
                                self.SetValue(DOMString::from(""))
                                    .expect("Failed to set input value on type change to ValueMode::Filename.");
                            }
                            _ => {}
                        }

                        // Step 5
                        if new_type == InputType::Radio {
                            self.radio_group_updated(
                                self.radio_group_name().as_ref());
                        }

                        // Step 6
                        self.sanitize_value();

                        // Steps 7-9
                        if !previously_selectable && self.selection_api_applies() {
                            self.textinput.borrow_mut().clear_selection_to_limit(Direction::Backward, true);
                        }
                    },
                    AttributeMutation::Removed => {
                        if self.input_type() == InputType::Radio {
                            broadcast_radio_checked(
                                self,
                                self.radio_group_name().as_ref());
                        }
                        self.input_type.set(InputType::default());
                        let el = self.upcast::<Element>();

                        let read_write = !(self.ReadOnly() || el.disabled_state());
                        el.set_read_write_state(read_write);
                    }
                }

                self.update_placeholder_shown_state();
            },
            &local_name!("value") if !self.value_dirty.get() => {
                let value = mutation.new_value(attr).map(|value| (**value).to_owned());
                self.textinput.borrow_mut().set_content(
                    value.map_or(DOMString::new(), DOMString::from), true);
                self.sanitize_value();
                self.update_placeholder_shown_state();
            },
            &local_name!("name") if self.input_type() == InputType::Radio => {
                self.radio_group_updated(
                    mutation.new_value(attr).as_ref().map(|name| name.as_atom()));
            },
            &local_name!("maxlength") => {
                match *attr.value() {
                    AttrValue::Int(_, value) => {
                        if value < 0 {
                            self.textinput.borrow_mut().max_length = None
                        } else {
                            self.textinput.borrow_mut().max_length = Some(value as usize)
                        }
                    },
                    _ => panic!("Expected an AttrValue::Int"),
                }
            },
            &local_name!("minlength") => {
                match *attr.value() {
                    AttrValue::Int(_, value) => {
                        if value < 0 {
                            self.textinput.borrow_mut().min_length = None
                        } else {
                            self.textinput.borrow_mut().min_length = Some(value as usize)
                        }
                    },
                    _ => panic!("Expected an AttrValue::Int"),
                }
            },
            &local_name!("placeholder") => {
                {
                    let mut placeholder = self.placeholder.borrow_mut();
                    placeholder.clear();
                    if let AttributeMutation::Set(_) = mutation {
                        placeholder.extend(
                            attr.value().chars().filter(|&c| c != '\n' && c != '\r'));
                    }
                }
                self.update_placeholder_shown_state();
            },
            &local_name!("readonly") if self.input_type().is_textual() => {
                let el = self.upcast::<Element>();
                match mutation {
                    AttributeMutation::Set(_) => {
                        el.set_read_write_state(false);
                    },
                    AttributeMutation::Removed => {
                        el.set_read_write_state(!el.disabled_state());
                    }
                }
            },
            &local_name!("form") => {
                self.form_attribute_mutated(mutation);
            },
            _ => {},
        }
    }

    fn parse_plain_attribute(&self, name: &LocalName, value: DOMString) -> AttrValue {
        match name {
            &local_name!("accept") => AttrValue::from_comma_separated_tokenlist(value.into()),
            &local_name!("name") => AttrValue::from_atomic(value.into()),
            &local_name!("size") => AttrValue::from_limited_u32(value.into(), DEFAULT_INPUT_SIZE),
            &local_name!("type") => AttrValue::from_atomic(value.into()),
            &local_name!("maxlength") => AttrValue::from_limited_i32(value.into(), DEFAULT_MAX_LENGTH),
            &local_name!("minlength") => AttrValue::from_limited_i32(value.into(), DEFAULT_MIN_LENGTH),
            _ => self.super_type().unwrap().parse_plain_attribute(name, value),
        }
    }

    fn bind_to_tree(&self, tree_in_doc: bool) {
        if let Some(ref s) = self.super_type() {
            s.bind_to_tree(tree_in_doc);
        }
        self.upcast::<Element>().check_ancestors_disabled_state_for_form_control();
    }

    fn unbind_from_tree(&self, context: &UnbindContext) {
        self.super_type().unwrap().unbind_from_tree(context);

        let node = self.upcast::<Node>();
        let el = self.upcast::<Element>();
        if node.ancestors().any(|ancestor| ancestor.is::<HTMLFieldSetElement>()) {
            el.check_ancestors_disabled_state_for_form_control();
        } else {
            el.check_disabled_attribute();
        }
    }

    fn handle_event(&self, event: &Event) {
        if let Some(s) = self.super_type() {
            s.handle_event(event);
        }

        if event.type_() == atom!("click") && !event.DefaultPrevented() {
            // TODO: Dispatch events for non activatable inputs
            // https://html.spec.whatwg.org/multipage/#common-input-element-events

            //TODO: set the editing position for text inputs

            document_from_node(self).request_focus(self.upcast());
            if self.input_type().is_textual_or_password() &&
                // Check if we display a placeholder. Layout doesn't know about this.
                !self.textinput.borrow().is_empty() {
                    if let Some(mouse_event) = event.downcast::<MouseEvent>() {
                        // dispatch_key_event (document.rs) triggers a click event when releasing
                        // the space key. There's no nice way to catch this so let's use this for
                        // now.
                        if let Some(point_in_target) = mouse_event.point_in_target() {
                            let window = window_from_node(self);
                            let TextIndexResponse(index) = window.text_index_query(
                                self.upcast::<Node>().to_trusted_node_address(),
                                point_in_target
                            );
                            if let Some(i) = index {
                                self.textinput.borrow_mut().set_edit_point_index(i as usize);
                                // trigger redraw
                                self.upcast::<Node>().dirty(NodeDamage::OtherNodeDamage);
                                event.PreventDefault();
                            }
                        }
                    }
                }
        } else if event.type_() == atom!("keydown") && !event.DefaultPrevented() &&
            self.input_type().is_textual_or_password() {
                if let Some(keyevent) = event.downcast::<KeyboardEvent>() {
                    // This can't be inlined, as holding on to textinput.borrow_mut()
                    // during self.implicit_submission will cause a panic.
                    let action = self.textinput.borrow_mut().handle_keydown(keyevent);
                    match action {
                        TriggerDefaultAction => {
                            self.implicit_submission(keyevent.CtrlKey(),
                                                     keyevent.ShiftKey(),
                                                     keyevent.AltKey(),
                                                     keyevent.MetaKey());
                        },
                        DispatchInput => {
                            self.value_dirty.set(true);
                            self.update_placeholder_shown_state();
                            self.upcast::<Node>().dirty(NodeDamage::OtherNodeDamage);
                            event.mark_as_handled();
                        }
                        RedrawSelection => {
                            self.upcast::<Node>().dirty(NodeDamage::OtherNodeDamage);
                            event.mark_as_handled();
                        }
                        Nothing => (),
                    }
                }
        } else if event.type_() == atom!("keypress") && !event.DefaultPrevented() &&
            self.input_type().is_textual_or_password() {
                if event.IsTrusted() {
                    let window = window_from_node(self);
                    let _ = window.user_interaction_task_source()
                                  .queue_event(&self.upcast(),
                                               atom!("input"),
                                               EventBubbles::Bubbles,
                                               EventCancelable::NotCancelable,
                                               &window);
                }
            }
    }
}

impl FormControl for HTMLInputElement {
    fn form_owner(&self) -> Option<DomRoot<HTMLFormElement>> {
        self.form_owner.get()
    }

    fn set_form_owner(&self, form: Option<&HTMLFormElement>) {
        self.form_owner.set(form);
    }

    fn to_element<'a>(&'a self) -> &'a Element {
        self.upcast::<Element>()
    }
}

impl Validatable for HTMLInputElement {
    fn is_instance_validatable(&self) -> bool {
        // https://html.spec.whatwg.org/multipage/#candidate-for-constraint-validation
        true
    }
    fn validate(&self, _validate_flags: ValidationFlags) -> bool {
        // call stub methods defined in validityState.rs file here according to the flags set in validate_flags
        true
    }
}

impl Activatable for HTMLInputElement {
    fn as_element(&self) -> &Element {
        self.upcast()
    }

    fn is_instance_activatable(&self) -> bool {
        match self.input_type() {
            // https://html.spec.whatwg.org/multipage/#submit-button-state-%28type=submit%29:activation-behaviour-2
            // https://html.spec.whatwg.org/multipage/#reset-button-state-%28type=reset%29:activation-behaviour-2
            // https://html.spec.whatwg.org/multipage/#checkbox-state-%28type=checkbox%29:activation-behaviour-2
            // https://html.spec.whatwg.org/multipage/#radio-button-state-%28type=radio%29:activation-behaviour-2
            InputType::Submit | InputType::Reset | InputType::File
            | InputType::Checkbox | InputType::Radio => self.is_mutable(),
            _ => false
        }
    }

    // https://html.spec.whatwg.org/multipage/#run-pre-click-activation-steps
    #[allow(unsafe_code)]
    fn pre_click_activation(&self) {
        let mut cache = self.activation_state.borrow_mut();
        let ty = self.input_type();
        cache.old_type = ty;
        cache.was_mutable = self.is_mutable();
        if cache.was_mutable {
            match ty {
                // https://html.spec.whatwg.org/multipage/#submit-button-state-(type=submit):activation-behavior
                // InputType::Submit => (), // No behavior defined
                // https://html.spec.whatwg.org/multipage/#reset-button-state-(type=reset):activation-behavior
                // InputType::Submit => (), // No behavior defined
                InputType::Checkbox => {
                    /*
                    https://html.spec.whatwg.org/multipage/#checkbox-state-(type=checkbox):pre-click-activation-steps
                    cache current values of `checked` and `indeterminate`
                    we may need to restore them later
                    */
                    cache.indeterminate = self.Indeterminate();
                    cache.checked = self.Checked();
                    cache.checked_changed = self.checked_changed.get();
                    self.SetIndeterminate(false);
                    self.SetChecked(!cache.checked);
                },
                // https://html.spec.whatwg.org/multipage/#radio-button-state-(type=radio):pre-click-activation-steps
                InputType::Radio => {
                    //TODO: if not in document, use root ancestor instead of document
                    let owner = self.form_owner();
                    let doc = document_from_node(self);
                    let doc_node = doc.upcast::<Node>();
                    let group = self.radio_group_name();;

                    // Safe since we only manipulate the DOM tree after finding an element
                    let checked_member = doc_node.query_selector_iter(DOMString::from("input[type=radio]"))
                            .unwrap()
                            .filter_map(DomRoot::downcast::<HTMLInputElement>)
                            .find(|r| {
                                in_same_group(&*r, owner.r(), group.as_ref()) &&
                                r.Checked()
                            });
                    cache.checked_radio = checked_member.r().map(Dom::from_ref);
                    cache.checked_changed = self.checked_changed.get();
                    self.SetChecked(true);
                }
                _ => ()
            }
        }
    }

    // https://html.spec.whatwg.org/multipage/#run-canceled-activation-steps
    fn canceled_activation(&self) {
        let cache = self.activation_state.borrow();
        let ty = self.input_type();
        if cache.old_type != ty  {
            // Type changed, abandon ship
            // https://www.w3.org/Bugs/Public/show_bug.cgi?id=27414
            return;
        }
        match ty {
            // https://html.spec.whatwg.org/multipage/#submit-button-state-(type=submit):activation-behavior
            // InputType::Submit => (), // No behavior defined
            // https://html.spec.whatwg.org/multipage/#reset-button-state-(type=reset):activation-behavior
            // InputType::Reset => (), // No behavior defined
            // https://html.spec.whatwg.org/multipage/#checkbox-state-(type=checkbox):canceled-activation-steps
            InputType::Checkbox => {
                // We want to restore state only if the element had been changed in the first place
                if cache.was_mutable {
                    self.SetIndeterminate(cache.indeterminate);
                    self.SetChecked(cache.checked);
                    self.checked_changed.set(cache.checked_changed);
                }
            },
            // https://html.spec.whatwg.org/multipage/#radio-button-state-(type=radio):canceled-activation-steps
            InputType::Radio => {
                // We want to restore state only if the element had been changed in the first place
                if cache.was_mutable {
                    match cache.checked_radio.r() {
                        Some(o) => {
                            // Avoiding iterating through the whole tree here, instead
                            // we can check if the conditions for radio group siblings apply
                            if in_same_group(&o, self.form_owner().r(), self.radio_group_name().as_ref()) {
                                o.SetChecked(true);
                            } else {
                                self.SetChecked(false);
                            }
                        },
                        None => self.SetChecked(false)
                    };
                    self.checked_changed.set(cache.checked_changed);
                }
            }
            _ => ()
        }
    }

    // https://html.spec.whatwg.org/multipage/#run-post-click-activation-steps
    fn activation_behavior(&self, _event: &Event, _target: &EventTarget) {
        let ty = self.input_type();
        if self.activation_state.borrow().old_type != ty || !self.is_mutable() {
            // Type changed or input is immutable, abandon ship
            // https://www.w3.org/Bugs/Public/show_bug.cgi?id=27414
            return;
        }
        match ty {
            InputType::Submit => {
                // https://html.spec.whatwg.org/multipage/#submit-button-state-(type=submit):activation-behavior
                // FIXME (Manishearth): support document owners (needs ability to get parent browsing context)
                // Check if document owner is fully active
                self.form_owner().map(|o| {
                    o.submit(SubmittedFrom::NotFromForm,
                             FormSubmitter::InputElement(self.clone()))
                });
            },
            InputType::Reset => {
                // https://html.spec.whatwg.org/multipage/#reset-button-state-(type=reset):activation-behavior
                // FIXME (Manishearth): support document owners (needs ability to get parent browsing context)
                // Check if document owner is fully active
                self.form_owner().map(|o| {
                    o.reset(ResetFrom::NotFromForm)
                });
            },
            InputType::Checkbox | InputType::Radio => {
                // https://html.spec.whatwg.org/multipage/#checkbox-state-(type=checkbox):activation-behavior
                // https://html.spec.whatwg.org/multipage/#radio-button-state-(type=radio):activation-behavior
                // Check if document owner is fully active
                let target = self.upcast::<EventTarget>();
                target.fire_bubbling_event(atom!("input"));
                target.fire_bubbling_event(atom!("change"));
            },
            InputType::File => self.select_files(None),
            _ => ()
        }
    }

    // https://html.spec.whatwg.org/multipage/#implicit-submission
    #[allow(unsafe_code)]
    fn implicit_submission(&self, ctrl_key: bool, shift_key: bool, alt_key: bool, meta_key: bool) {
        let doc = document_from_node(self);
        let node = doc.upcast::<Node>();
        let owner = self.form_owner();
        let form = match owner {
            None => return,
            Some(ref f) => f
        };

        if self.upcast::<Element>().click_in_progress() {
            return;
        }
        let submit_button;
        submit_button = node.query_selector_iter(DOMString::from("input[type=submit]")).unwrap()
            .filter_map(DomRoot::downcast::<HTMLInputElement>)
            .find(|r| r.form_owner() == owner);
        match submit_button {
            Some(ref button) => {
                if button.is_instance_activatable() {
                    synthetic_click_activation(button.as_element(),
                                               ctrl_key,
                                               shift_key,
                                               alt_key,
                                               meta_key,
                                               ActivationSource::NotFromClick)
                }
            }
            None => {
                let inputs = node.query_selector_iter(DOMString::from("input")).unwrap()
                    .filter_map(DomRoot::downcast::<HTMLInputElement>)
                    .filter(|input| {
                        input.form_owner() == owner && match input.input_type() {
                            InputType::Text | InputType::Search | InputType::Url | InputType::Tel
                            | InputType::Email | InputType::Password | InputType::Date
                            | InputType::Month | InputType::Week | InputType::Time
                            | InputType::DatetimeLocal | InputType::Number
                              => true,
                            _ => false
                        }
                    });

                if inputs.skip(1).next().is_some() {
                    // lazily test for > 1 submission-blocking inputs
                    return;
                }
                form.submit(SubmittedFrom::NotFromForm,
                            FormSubmitter::FormElement(&form));
            }
        }
    }
}

// https://html.spec.whatwg.org/multipage/#attr-input-accept
fn filter_from_accept(s: &DOMString) -> Vec<FilterPattern> {
    let mut filter = vec![];
    for p in split_commas(s) {
        if let Some('.') = p.chars().nth(0) {
            filter.push(FilterPattern(p[1..].to_string()));
        } else {
            if let Some(exts) = mime_guess::get_mime_extensions_str(p) {
                for ext in exts {
                    filter.push(FilterPattern(ext.to_string()));
                }
            }
        }
    }

    filter
}<|MERGE_RESOLUTION|>--- conflicted
+++ resolved
@@ -908,11 +908,7 @@
             _ => ()
         }
 
-<<<<<<< HEAD
-        self.update_text_contents(self.DefaultValue(), false)
-=======
         self.update_text_contents(self.DefaultValue(), true)
->>>>>>> 3d6ce6c3
             .expect("Failed to reset input value to default.");
         self.value_dirty.set(false);
         self.upcast::<Node>().dirty(NodeDamage::OtherNodeDamage);
