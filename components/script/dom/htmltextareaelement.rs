/* This Source Code Form is subject to the terms of the Mozilla Public
 * License, v. 2.0. If a copy of the MPL was not distributed with this
 * file, You can obtain one at https://mozilla.org/MPL/2.0/. */

use std::cell::Cell;
use std::default::Default;
use std::ops::Range;

use dom_struct::dom_struct;
use html5ever::{local_name, namespace_url, ns, LocalName, Prefix};
use js::rust::HandleObject;
use script_traits::ScriptToConstellationChan;
use style::attr::AttrValue;
use style_dom::ElementState;

use crate::dom::attr::Attr;
use crate::dom::bindings::cell::DomRefCell;
use crate::dom::bindings::codegen::Bindings::EventBinding::EventMethods;
use crate::dom::bindings::codegen::Bindings::HTMLFormElementBinding::SelectionMode;
use crate::dom::bindings::codegen::Bindings::HTMLTextAreaElementBinding::HTMLTextAreaElementMethods;
use crate::dom::bindings::codegen::Bindings::NodeBinding::NodeMethods;
use crate::dom::bindings::error::ErrorResult;
use crate::dom::bindings::inheritance::Castable;
use crate::dom::bindings::root::{DomRoot, LayoutDom, MutNullableDom};
use crate::dom::bindings::str::DOMString;
use crate::dom::compositionevent::CompositionEvent;
use crate::dom::document::Document;
use crate::dom::element::{AttributeMutation, Element, LayoutElementHelpers};
use crate::dom::event::{Event, EventBubbles, EventCancelable};
use crate::dom::globalscope::GlobalScope;
use crate::dom::htmlelement::HTMLElement;
use crate::dom::htmlfieldsetelement::HTMLFieldSetElement;
use crate::dom::htmlformelement::{FormControl, HTMLFormElement};
use crate::dom::htmlinputelement::HTMLInputElement;
use crate::dom::keyboardevent::KeyboardEvent;
use crate::dom::node::{
    window_from_node, BindContext, ChildrenMutation, CloneChildrenFlag, Node, NodeDamage,
    UnbindContext,
};
use crate::dom::nodelist::NodeList;
use crate::dom::textcontrol::{TextControlElement, TextControlSelection};
use crate::dom::validation::{is_barred_by_datalist_ancestor, Validatable};
use crate::dom::validitystate::{ValidationFlags, ValidityState};
use crate::dom::virtualmethods::VirtualMethods;
use crate::script_runtime::CanGc;
use crate::textinput::{
    Direction, KeyReaction, Lines, SelectionDirection, TextInput, UTF16CodeUnits, UTF8Bytes,
};

#[dom_struct]
pub struct HTMLTextAreaElement {
    htmlelement: HTMLElement,
    #[ignore_malloc_size_of = "#7193"]
    #[no_trace]
    textinput: DomRefCell<TextInput<ScriptToConstellationChan>>,
    placeholder: DomRefCell<DOMString>,
    // https://html.spec.whatwg.org/multipage/#concept-textarea-dirty
    value_dirty: Cell<bool>,
    form_owner: MutNullableDom<HTMLFormElement>,
    labels_node_list: MutNullableDom<NodeList>,
    validity_state: MutNullableDom<ValidityState>,
}

pub trait LayoutHTMLTextAreaElementHelpers {
    fn value_for_layout(self) -> String;
    fn selection_for_layout(self) -> Option<Range<usize>>;
    fn get_cols(self) -> u32;
    fn get_rows(self) -> u32;
}

#[allow(unsafe_code)]
impl<'dom> LayoutDom<'dom, HTMLTextAreaElement> {
    fn textinput_content(self) -> DOMString {
        unsafe {
            self.unsafe_get()
                .textinput
                .borrow_for_layout()
                .get_content()
        }
    }

    fn textinput_sorted_selection_offsets_range(self) -> Range<UTF8Bytes> {
        unsafe {
            self.unsafe_get()
                .textinput
                .borrow_for_layout()
                .sorted_selection_offsets_range()
        }
    }

    fn placeholder(self) -> &'dom str {
        unsafe { self.unsafe_get().placeholder.borrow_for_layout() }
    }
}

impl LayoutHTMLTextAreaElementHelpers for LayoutDom<'_, HTMLTextAreaElement> {
    fn value_for_layout(self) -> String {
        let text = self.textinput_content();
        if text.is_empty() {
            // FIXME(nox): Would be cool to not allocate a new string if the
            // placeholder is single line, but that's an unimportant detail.
            self.placeholder().replace("\r\n", "\n").replace('\r', "\n")
        } else {
            text.into()
        }
    }

    fn selection_for_layout(self) -> Option<Range<usize>> {
        if !self.upcast::<Element>().focus_state() {
            return None;
        }
        Some(UTF8Bytes::unwrap_range(
            self.textinput_sorted_selection_offsets_range(),
        ))
    }

    fn get_cols(self) -> u32 {
        self.upcast::<Element>()
            .get_attr_for_layout(&ns!(), &local_name!("cols"))
            .map_or(DEFAULT_COLS, AttrValue::as_uint)
    }

    fn get_rows(self) -> u32 {
        self.upcast::<Element>()
            .get_attr_for_layout(&ns!(), &local_name!("rows"))
            .map_or(DEFAULT_ROWS, AttrValue::as_uint)
    }
}

// https://html.spec.whatwg.org/multipage/#attr-textarea-cols-value
const DEFAULT_COLS: u32 = 20;

// https://html.spec.whatwg.org/multipage/#attr-textarea-rows-value
const DEFAULT_ROWS: u32 = 2;

const DEFAULT_MAX_LENGTH: i32 = -1;
const DEFAULT_MIN_LENGTH: i32 = -1;

impl HTMLTextAreaElement {
    fn new_inherited(
        local_name: LocalName,
        prefix: Option<Prefix>,
        document: &Document,
    ) -> HTMLTextAreaElement {
        let chan = document
            .window()
            .upcast::<GlobalScope>()
            .script_to_constellation_chan()
            .clone();
        HTMLTextAreaElement {
            htmlelement: HTMLElement::new_inherited_with_state(
                ElementState::ENABLED | ElementState::READWRITE,
                local_name,
                prefix,
                document,
            ),
            placeholder: DomRefCell::new(DOMString::new()),
            textinput: DomRefCell::new(TextInput::new(
                Lines::Multiple,
                DOMString::new(),
                chan,
                None,
                None,
                SelectionDirection::None,
            )),
            value_dirty: Cell::new(false),
            form_owner: Default::default(),
            labels_node_list: Default::default(),
            validity_state: Default::default(),
        }
    }

    #[allow(crown::unrooted_must_root)]
    pub fn new(
        local_name: LocalName,
        prefix: Option<Prefix>,
        document: &Document,
        proto: Option<HandleObject>,
    ) -> DomRoot<HTMLTextAreaElement> {
        Node::reflect_node_with_proto(
            Box::new(HTMLTextAreaElement::new_inherited(
                local_name, prefix, document,
            )),
            document,
            proto,
        )
    }

    pub fn auto_directionality(&self) -> String {
        let value: String = self.Value().to_string();
        HTMLInputElement::directionality_from_value(&value)
    }

    fn update_placeholder_shown_state(&self) {
        let has_placeholder = !self.placeholder.borrow().is_empty();
        let has_value = !self.textinput.borrow().is_empty();
        let el = self.upcast::<Element>();
        el.set_placeholder_shown_state(has_placeholder && !has_value);
    }

    // https://html.spec.whatwg.org/multipage/#concept-fe-mutable
    fn is_mutable(&self) -> bool {
        // https://html.spec.whatwg.org/multipage/#the-textarea-element%3Aconcept-fe-mutable
        // https://html.spec.whatwg.org/multipage/#the-readonly-attribute:concept-fe-mutable
        !(self.upcast::<Element>().disabled_state() || self.ReadOnly())
    }
}

impl TextControlElement for HTMLTextAreaElement {
    fn selection_api_applies(&self) -> bool {
        true
    }

    fn has_selectable_text(&self) -> bool {
        true
    }

    fn set_dirty_value_flag(&self, value: bool) {
        self.value_dirty.set(value)
    }
}

impl HTMLTextAreaElementMethods for HTMLTextAreaElement {
    // TODO A few of these attributes have default values and additional
    // constraints

    // https://html.spec.whatwg.org/multipage/#dom-textarea-cols
    make_uint_getter!(Cols, "cols", DEFAULT_COLS);

    // https://html.spec.whatwg.org/multipage/#dom-textarea-cols
    make_limited_uint_setter!(SetCols, "cols", DEFAULT_COLS);

    // https://html.spec.whatwg.org/multipage/#dom-input-dirName
    make_getter!(DirName, "dirname");

    // https://html.spec.whatwg.org/multipage/#dom-input-dirName
    make_setter!(SetDirName, "dirname");

    // https://html.spec.whatwg.org/multipage/#dom-fe-disabled
    make_bool_getter!(Disabled, "disabled");

    // https://html.spec.whatwg.org/multipage/#dom-fe-disabled
    make_bool_setter!(SetDisabled, "disabled");

    // https://html.spec.whatwg.org/multipage/#dom-fae-form
    fn GetForm(&self) -> Option<DomRoot<HTMLFormElement>> {
        self.form_owner()
    }

    // https://html.spec.whatwg.org/multipage/#attr-fe-name
    make_getter!(Name, "name");

    // https://html.spec.whatwg.org/multipage/#attr-fe-name
    make_atomic_setter!(SetName, "name");

    // https://html.spec.whatwg.org/multipage/#dom-textarea-placeholder
    make_getter!(Placeholder, "placeholder");

    // https://html.spec.whatwg.org/multipage/#dom-textarea-placeholder
    make_setter!(SetPlaceholder, "placeholder");

    // https://html.spec.whatwg.org/multipage/#attr-textarea-maxlength
    make_int_getter!(MaxLength, "maxlength", DEFAULT_MAX_LENGTH);

    // https://html.spec.whatwg.org/multipage/#attr-textarea-maxlength
    make_limited_int_setter!(SetMaxLength, "maxlength", DEFAULT_MAX_LENGTH);

    // https://html.spec.whatwg.org/multipage/#attr-textarea-minlength
    make_int_getter!(MinLength, "minlength", DEFAULT_MIN_LENGTH);

    // https://html.spec.whatwg.org/multipage/#attr-textarea-minlength
    make_limited_int_setter!(SetMinLength, "minlength", DEFAULT_MIN_LENGTH);

    // https://html.spec.whatwg.org/multipage/#attr-textarea-readonly
    make_bool_getter!(ReadOnly, "readonly");

    // https://html.spec.whatwg.org/multipage/#attr-textarea-readonly
    make_bool_setter!(SetReadOnly, "readonly");

    // https://html.spec.whatwg.org/multipage/#dom-textarea-required
    make_bool_getter!(Required, "required");

    // https://html.spec.whatwg.org/multipage/#dom-textarea-required
    make_bool_setter!(SetRequired, "required");

    // https://html.spec.whatwg.org/multipage/#dom-textarea-rows
    make_uint_getter!(Rows, "rows", DEFAULT_ROWS);

    // https://html.spec.whatwg.org/multipage/#dom-textarea-rows
    make_limited_uint_setter!(SetRows, "rows", DEFAULT_ROWS);

    // https://html.spec.whatwg.org/multipage/#dom-textarea-wrap
    make_getter!(Wrap, "wrap");

    // https://html.spec.whatwg.org/multipage/#dom-textarea-wrap
    make_setter!(SetWrap, "wrap");

    // https://html.spec.whatwg.org/multipage/#dom-textarea-type
    fn Type(&self) -> DOMString {
        DOMString::from("textarea")
    }

    // https://html.spec.whatwg.org/multipage/#dom-textarea-defaultvalue
    fn DefaultValue(&self) -> DOMString {
        self.upcast::<Node>().GetTextContent().unwrap()
    }

    // https://html.spec.whatwg.org/multipage/#dom-textarea-defaultvalue
    fn SetDefaultValue(&self, value: DOMString) {
        self.upcast::<Node>().SetTextContent(Some(value));

        // if the element's dirty value flag is false, then the element's
        // raw value must be set to the value of the element's textContent IDL attribute
        if !self.value_dirty.get() {
            self.reset();
        }
    }

    // https://html.spec.whatwg.org/multipage/#dom-textarea-value
    fn Value(&self) -> DOMString {
        self.textinput.borrow().get_content()
    }

    // https://html.spec.whatwg.org/multipage/#dom-textarea-value
    fn SetValue(&self, value: DOMString) {
        {
            let mut textinput = self.textinput.borrow_mut();

            // Step 1
            let old_value = textinput.get_content();

            // Step 2
            textinput.set_content(value);

            // Step 3
            self.value_dirty.set(true);

            if old_value != textinput.get_content() {
                // Step 4
                textinput.clear_selection_to_limit(Direction::Forward);
            }
        }

        self.validity_state()
            .perform_validation_and_update(ValidationFlags::all());
        self.upcast::<Node>().dirty(NodeDamage::OtherNodeDamage);
    }

    // https://html.spec.whatwg.org/multipage/#dom-textarea-textlength
    fn TextLength(&self) -> u32 {
        let UTF16CodeUnits(num_units) = self.textinput.borrow().utf16_len();
        num_units as u32
    }

    // https://html.spec.whatwg.org/multipage/#dom-lfe-labels
    make_labels_getter!(Labels, labels_node_list);

    // https://html.spec.whatwg.org/multipage/#dom-textarea/input-select
    fn Select(&self) {
        self.selection().dom_select();
    }

    // https://html.spec.whatwg.org/multipage/#dom-textarea/input-selectionstart
    fn GetSelectionStart(&self) -> Option<u32> {
        self.selection().dom_start()
    }

    // https://html.spec.whatwg.org/multipage/#dom-textarea/input-selectionstart
    fn SetSelectionStart(&self, start: Option<u32>) -> ErrorResult {
        self.selection().set_dom_start(start)
    }

    // https://html.spec.whatwg.org/multipage/#dom-textarea/input-selectionend
    fn GetSelectionEnd(&self) -> Option<u32> {
        self.selection().dom_end()
    }

    // https://html.spec.whatwg.org/multipage/#dom-textarea/input-selectionend
    fn SetSelectionEnd(&self, end: Option<u32>) -> ErrorResult {
        self.selection().set_dom_end(end)
    }

    // https://html.spec.whatwg.org/multipage/#dom-textarea/input-selectiondirection
    fn GetSelectionDirection(&self) -> Option<DOMString> {
        self.selection().dom_direction()
    }

    // https://html.spec.whatwg.org/multipage/#dom-textarea/input-selectiondirection
    fn SetSelectionDirection(&self, direction: Option<DOMString>) -> ErrorResult {
        self.selection().set_dom_direction(direction)
    }

    // https://html.spec.whatwg.org/multipage/#dom-textarea/input-setselectionrange
    fn SetSelectionRange(&self, start: u32, end: u32, direction: Option<DOMString>) -> ErrorResult {
        self.selection().set_dom_range(start, end, direction)
    }

    // https://html.spec.whatwg.org/multipage/#dom-textarea/input-setrangetext
    fn SetRangeText(&self, replacement: DOMString) -> ErrorResult {
        self.selection()
            .set_dom_range_text(replacement, None, None, Default::default())
    }

    // https://html.spec.whatwg.org/multipage/#dom-textarea/input-setrangetext
    fn SetRangeText_(
        &self,
        replacement: DOMString,
        start: u32,
        end: u32,
        selection_mode: SelectionMode,
    ) -> ErrorResult {
        self.selection()
            .set_dom_range_text(replacement, Some(start), Some(end), selection_mode)
    }

    // https://html.spec.whatwg.org/multipage/#dom-cva-willvalidate
    fn WillValidate(&self) -> bool {
        self.is_instance_validatable()
    }

    // https://html.spec.whatwg.org/multipage/#dom-cva-validity
    fn Validity(&self) -> DomRoot<ValidityState> {
        self.validity_state()
    }

    // https://html.spec.whatwg.org/multipage/#dom-cva-checkvalidity
    fn CheckValidity(&self) -> bool {
        self.check_validity()
    }

    // https://html.spec.whatwg.org/multipage/#dom-cva-reportvalidity
<<<<<<< HEAD
    fn ReportValidity(&self) -> bool {
        self.report_validity(CanGc::note())
=======
    fn ReportValidity(&self, can_gc: CanGc) -> bool {
        self.report_validity(can_gc)
>>>>>>> 65c86628
    }

    // https://html.spec.whatwg.org/multipage/#dom-cva-validationmessage
    fn ValidationMessage(&self) -> DOMString {
        self.validation_message()
    }

    // https://html.spec.whatwg.org/multipage/#dom-cva-setcustomvalidity
    fn SetCustomValidity(&self, error: DOMString) {
        self.validity_state().set_custom_error_message(error);
    }
}

impl HTMLTextAreaElement {
    pub fn reset(&self) {
        // https://html.spec.whatwg.org/multipage/#the-textarea-element:concept-form-reset-control
        let mut textinput = self.textinput.borrow_mut();
        textinput.set_content(self.DefaultValue());
        self.value_dirty.set(false);
    }

    #[allow(crown::unrooted_must_root)]
    fn selection(&self) -> TextControlSelection<Self> {
        TextControlSelection::new(self, &self.textinput)
    }
}

impl VirtualMethods for HTMLTextAreaElement {
    fn super_type(&self) -> Option<&dyn VirtualMethods> {
        Some(self.upcast::<HTMLElement>() as &dyn VirtualMethods)
    }

    fn attribute_mutated(&self, attr: &Attr, mutation: AttributeMutation) {
        self.super_type().unwrap().attribute_mutated(attr, mutation);
        match *attr.local_name() {
            local_name!("disabled") => {
                let el = self.upcast::<Element>();
                match mutation {
                    AttributeMutation::Set(_) => {
                        el.set_disabled_state(true);
                        el.set_enabled_state(false);

                        el.set_read_write_state(false);
                    },
                    AttributeMutation::Removed => {
                        el.set_disabled_state(false);
                        el.set_enabled_state(true);
                        el.check_ancestors_disabled_state_for_form_control();

                        if !el.disabled_state() && !el.read_write_state() {
                            el.set_read_write_state(true);
                        }
                    },
                }
                el.update_sequentially_focusable_status(CanGc::note());
            },
            local_name!("maxlength") => match *attr.value() {
                AttrValue::Int(_, value) => {
                    let mut textinput = self.textinput.borrow_mut();

                    if value < 0 {
                        textinput.set_max_length(None);
                    } else {
                        textinput.set_max_length(Some(UTF16CodeUnits(value as usize)))
                    }
                },
                _ => panic!("Expected an AttrValue::Int"),
            },
            local_name!("minlength") => match *attr.value() {
                AttrValue::Int(_, value) => {
                    let mut textinput = self.textinput.borrow_mut();

                    if value < 0 {
                        textinput.set_min_length(None);
                    } else {
                        textinput.set_min_length(Some(UTF16CodeUnits(value as usize)))
                    }
                },
                _ => panic!("Expected an AttrValue::Int"),
            },
            local_name!("placeholder") => {
                {
                    let mut placeholder = self.placeholder.borrow_mut();
                    placeholder.clear();
                    if let AttributeMutation::Set(_) = mutation {
                        placeholder.push_str(&attr.value());
                    }
                }
                self.update_placeholder_shown_state();
            },
            local_name!("readonly") => {
                let el = self.upcast::<Element>();
                match mutation {
                    AttributeMutation::Set(_) => {
                        el.set_read_write_state(false);
                    },
                    AttributeMutation::Removed => {
                        el.set_read_write_state(!el.disabled_state());
                    },
                }
            },
            local_name!("form") => {
                self.form_attribute_mutated(mutation);
            },
            _ => {},
        }

        self.validity_state()
            .perform_validation_and_update(ValidationFlags::all());
    }

    fn bind_to_tree(&self, context: &BindContext) {
        if let Some(s) = self.super_type() {
            s.bind_to_tree(context);
        }

        self.upcast::<Element>()
            .check_ancestors_disabled_state_for_form_control();

        self.validity_state()
            .perform_validation_and_update(ValidationFlags::all());
    }

    fn parse_plain_attribute(&self, name: &LocalName, value: DOMString) -> AttrValue {
        match *name {
            local_name!("cols") => AttrValue::from_limited_u32(value.into(), DEFAULT_COLS),
            local_name!("rows") => AttrValue::from_limited_u32(value.into(), DEFAULT_ROWS),
            local_name!("maxlength") => {
                AttrValue::from_limited_i32(value.into(), DEFAULT_MAX_LENGTH)
            },
            local_name!("minlength") => {
                AttrValue::from_limited_i32(value.into(), DEFAULT_MIN_LENGTH)
            },
            _ => self
                .super_type()
                .unwrap()
                .parse_plain_attribute(name, value),
        }
    }

    fn unbind_from_tree(&self, context: &UnbindContext) {
        self.super_type().unwrap().unbind_from_tree(context);

        let node = self.upcast::<Node>();
        let el = self.upcast::<Element>();
        if node
            .ancestors()
            .any(|ancestor| ancestor.is::<HTMLFieldSetElement>())
        {
            el.check_ancestors_disabled_state_for_form_control();
        } else {
            el.check_disabled_attribute();
        }

        self.validity_state()
            .perform_validation_and_update(ValidationFlags::all());
    }

    // The cloning steps for textarea elements must propagate the raw value
    // and dirty value flag from the node being cloned to the copy.
    fn cloning_steps(
        &self,
        copy: &Node,
        maybe_doc: Option<&Document>,
        clone_children: CloneChildrenFlag,
    ) {
        if let Some(s) = self.super_type() {
            s.cloning_steps(copy, maybe_doc, clone_children);
        }
        let el = copy.downcast::<HTMLTextAreaElement>().unwrap();
        el.value_dirty.set(self.value_dirty.get());
        {
            let mut textinput = el.textinput.borrow_mut();
            textinput.set_content(self.textinput.borrow().get_content());
        }
        el.validity_state()
            .perform_validation_and_update(ValidationFlags::all());
    }

    fn children_changed(&self, mutation: &ChildrenMutation) {
        if let Some(s) = self.super_type() {
            s.children_changed(mutation);
        }
        if !self.value_dirty.get() {
            self.reset();
        }
    }

    // copied and modified from htmlinputelement.rs
    fn handle_event(&self, event: &Event) {
        if let Some(s) = self.super_type() {
            s.handle_event(event);
        }

        if event.type_() == atom!("click") && !event.DefaultPrevented() {
            //TODO: set the editing position for text inputs
        } else if event.type_() == atom!("keydown") && !event.DefaultPrevented() {
            if let Some(kevent) = event.downcast::<KeyboardEvent>() {
                // This can't be inlined, as holding on to textinput.borrow_mut()
                // during self.implicit_submission will cause a panic.
                let action = self.textinput.borrow_mut().handle_keydown(kevent);
                match action {
                    KeyReaction::TriggerDefaultAction => (),
                    KeyReaction::DispatchInput => {
                        self.value_dirty.set(true);
                        self.update_placeholder_shown_state();
                        self.upcast::<Node>().dirty(NodeDamage::OtherNodeDamage);
                        event.mark_as_handled();
                    },
                    KeyReaction::RedrawSelection => {
                        self.upcast::<Node>().dirty(NodeDamage::OtherNodeDamage);
                        event.mark_as_handled();
                    },
                    KeyReaction::Nothing => (),
                }
            }
        } else if event.type_() == atom!("keypress") && !event.DefaultPrevented() {
            if event.IsTrusted() {
                let window = window_from_node(self);
                window
                    .task_manager()
                    .user_interaction_task_source()
                    .queue_event(
                        self.upcast(),
                        atom!("input"),
                        EventBubbles::Bubbles,
                        EventCancelable::NotCancelable,
                        &window,
                    );
            }
        } else if event.type_() == atom!("compositionstart") ||
            event.type_() == atom!("compositionupdate") ||
            event.type_() == atom!("compositionend")
        {
            // TODO: Update DOM on start and continue
            // and generally do proper CompositionEvent handling.
            if let Some(compositionevent) = event.downcast::<CompositionEvent>() {
                if event.type_() == atom!("compositionend") {
                    let _ = self
                        .textinput
                        .borrow_mut()
                        .handle_compositionend(compositionevent);
                    self.upcast::<Node>().dirty(NodeDamage::OtherNodeDamage);
                }
                event.mark_as_handled();
            }
        }

        self.validity_state()
            .perform_validation_and_update(ValidationFlags::all());
    }

    fn pop(&self) {
        self.super_type().unwrap().pop();

        // https://html.spec.whatwg.org/multipage/#the-textarea-element:stack-of-open-elements
        self.reset();
    }
}

impl FormControl for HTMLTextAreaElement {
    fn form_owner(&self) -> Option<DomRoot<HTMLFormElement>> {
        self.form_owner.get()
    }

    fn set_form_owner(&self, form: Option<&HTMLFormElement>) {
        self.form_owner.set(form);
    }

    fn to_element(&self) -> &Element {
        self.upcast::<Element>()
    }
}

impl Validatable for HTMLTextAreaElement {
    fn as_element(&self) -> &Element {
        self.upcast()
    }

    fn validity_state(&self) -> DomRoot<ValidityState> {
        self.validity_state
            .or_init(|| ValidityState::new(&window_from_node(self), self.upcast()))
    }

    fn is_instance_validatable(&self) -> bool {
        // https://html.spec.whatwg.org/multipage/#enabling-and-disabling-form-controls%3A-the-disabled-attribute%3Abarred-from-constraint-validation
        // https://html.spec.whatwg.org/multipage/#the-textarea-element%3Abarred-from-constraint-validation
        // https://html.spec.whatwg.org/multipage/#the-datalist-element%3Abarred-from-constraint-validation
        !self.upcast::<Element>().disabled_state() &&
            !self.ReadOnly() &&
            !is_barred_by_datalist_ancestor(self.upcast())
    }

    fn perform_validation(&self, validate_flags: ValidationFlags) -> ValidationFlags {
        let mut failed_flags = ValidationFlags::empty();

        let textinput = self.textinput.borrow();
        let UTF16CodeUnits(value_len) = textinput.utf16_len();
        let last_edit_by_user = !textinput.was_last_change_by_set_content();
        let value_dirty = self.value_dirty.get();

        // https://html.spec.whatwg.org/multipage/#suffering-from-being-missing
        // https://html.spec.whatwg.org/multipage/#the-textarea-element%3Asuffering-from-being-missing
        if validate_flags.contains(ValidationFlags::VALUE_MISSING) &&
            self.Required() &&
            self.is_mutable() &&
            value_len == 0
        {
            failed_flags.insert(ValidationFlags::VALUE_MISSING);
        }

        if value_dirty && last_edit_by_user && value_len > 0 {
            // https://html.spec.whatwg.org/multipage/#suffering-from-being-too-long
            // https://html.spec.whatwg.org/multipage/#limiting-user-input-length%3A-the-maxlength-attribute%3Asuffering-from-being-too-long
            if validate_flags.contains(ValidationFlags::TOO_LONG) {
                let max_length = self.MaxLength();
                if max_length != DEFAULT_MAX_LENGTH && value_len > (max_length as usize) {
                    failed_flags.insert(ValidationFlags::TOO_LONG);
                }
            }

            // https://html.spec.whatwg.org/multipage/#suffering-from-being-too-short
            // https://html.spec.whatwg.org/multipage/#setting-minimum-input-length-requirements%3A-the-minlength-attribute%3Asuffering-from-being-too-short
            if validate_flags.contains(ValidationFlags::TOO_SHORT) {
                let min_length = self.MinLength();
                if min_length != DEFAULT_MIN_LENGTH && value_len < (min_length as usize) {
                    failed_flags.insert(ValidationFlags::TOO_SHORT);
                }
            }
        }

        failed_flags
    }
}<|MERGE_RESOLUTION|>--- conflicted
+++ resolved
@@ -429,13 +429,8 @@
     }
 
     // https://html.spec.whatwg.org/multipage/#dom-cva-reportvalidity
-<<<<<<< HEAD
-    fn ReportValidity(&self) -> bool {
-        self.report_validity(CanGc::note())
-=======
     fn ReportValidity(&self, can_gc: CanGc) -> bool {
         self.report_validity(can_gc)
->>>>>>> 65c86628
     }
 
     // https://html.spec.whatwg.org/multipage/#dom-cva-validationmessage
