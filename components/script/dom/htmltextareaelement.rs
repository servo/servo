--- conflicted
+++ resolved
@@ -308,11 +308,8 @@
 impl HTMLTextAreaElement {
     pub fn reset(&self,  update_text_cursor: bool) {
         // https://html.spec.whatwg.org/multipage/#the-textarea-element:concept-form-reset-control
-<<<<<<< HEAD
-        self.update_text_contents(self.DefaultValue(), false);
-=======
+
         self.update_text_contents(self.DefaultValue(), update_text_cursor);
->>>>>>> 3d6ce6c3
         self.value_dirty.set(false);
     }
 
