--- conflicted
+++ resolved
@@ -81,14 +81,10 @@
                          resource_task: ResourceTask,
                          mem_profiler_chan: mem::ProfilerChan,
                          devtools_chan: Option<IpcSender<ScriptToDevtoolsControlMsg>>,
-<<<<<<< HEAD
+                         devtools_sender: Option<IpcSender<DevtoolScriptControlMsg>>,
+                         devtools_receiver: Receiver<DevtoolScriptControlMsg>,
                          constellation_chan: ConstellationChan,
                          worker_id: Option<WorkerId>)
-=======
-                         devtools_sender: Option<IpcSender<DevtoolScriptControlMsg>>,
-                         devtools_receiver: Receiver<DevtoolScriptControlMsg>,
-                         constellation_chan: ConstellationChan)
->>>>>>> effb17b3
                          -> WorkerGlobalScope {
         WorkerGlobalScope {
             eventtarget: EventTarget::new_inherited(EventTargetTypeId::WorkerGlobalScope(type_id)),
@@ -336,11 +332,8 @@
     fn get_cx(self) -> *mut JSContext {
         self.runtime.cx()
     }
-<<<<<<< HEAD
-=======
 
     fn set_devtools_wants_updates(self, value: bool) {
         self.devtools_wants_updates.set(value);
     }
->>>>>>> effb17b3
 }