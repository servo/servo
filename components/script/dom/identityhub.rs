/* This Source Code Form is subject to the terms of the Mozilla Public
 * License, v. 2.0. If a copy of the MPL was not distributed with this
 * file, You can obtain one at https://mozilla.org/MPL/2.0/. */

use webgpu::identity::{ComputePass, ComputePassId, RenderPass, RenderPassId};
use webgpu::wgc::id::markers::{
    Adapter, BindGroup, BindGroupLayout, Buffer, CommandEncoder, ComputePipeline, Device,
    PipelineLayout, Queue, RenderBundle, RenderPipeline, Sampler, ShaderModule, Texture,
    TextureView,
};
use webgpu::wgc::id::{
    AdapterId, BindGroupId, BindGroupLayoutId, BufferId, CommandEncoderId, ComputePipelineId,
    DeviceId, PipelineLayoutId, QueueId, RenderBundleId, RenderPipelineId, SamplerId,
    ShaderModuleId, TextureId, TextureViewId,
};
use webgpu::wgc::identity::IdentityManager;

#[derive(Debug)]
pub struct IdentityHub {
    adapters: IdentityManager<Adapter>,
    devices: IdentityManager<Device>,
    queues: IdentityManager<Queue>,
    buffers: IdentityManager<Buffer>,
    bind_groups: IdentityManager<BindGroup>,
    bind_group_layouts: IdentityManager<BindGroupLayout>,
    compute_pipelines: IdentityManager<ComputePipeline>,
    pipeline_layouts: IdentityManager<PipelineLayout>,
    shader_modules: IdentityManager<ShaderModule>,
    command_encoders: IdentityManager<CommandEncoder>,
    textures: IdentityManager<Texture>,
    texture_views: IdentityManager<TextureView>,
    samplers: IdentityManager<Sampler>,
    render_pipelines: IdentityManager<RenderPipeline>,
    render_bundles: IdentityManager<RenderBundle>,
    compute_passes: IdentityManager<ComputePass>,
    render_passes: IdentityManager<RenderPass>,
}

<<<<<<< HEAD
impl IdentityHub {
    pub fn new() -> Self {
=======
impl Default for IdentityHub {
    fn default() -> Self {
>>>>>>> 457d8a8a
        IdentityHub {
            adapters: IdentityManager::new(),
            devices: IdentityManager::new(),
            queues: IdentityManager::new(),
            buffers: IdentityManager::new(),
            bind_groups: IdentityManager::new(),
            bind_group_layouts: IdentityManager::new(),
            compute_pipelines: IdentityManager::new(),
            pipeline_layouts: IdentityManager::new(),
            shader_modules: IdentityManager::new(),
            command_encoders: IdentityManager::new(),
            textures: IdentityManager::new(),
            texture_views: IdentityManager::new(),
            samplers: IdentityManager::new(),
            render_pipelines: IdentityManager::new(),
            render_bundles: IdentityManager::new(),
            compute_passes: IdentityManager::new(),
            render_passes: IdentityManager::new(),
        }
    }
}

impl IdentityHub {
    pub fn create_device_id(&self) -> DeviceId {
        self.devices.process()
    }

    pub fn free_device_id(&self, id: DeviceId) {
        self.devices.free(id);
    }

    pub fn create_queue_id(&self) -> QueueId {
        self.queues.process()
    }

    pub fn free_queue_id(&self, id: QueueId) {
        self.queues.free(id);
    }

    pub fn create_adapter_id(&self) -> AdapterId {
        self.adapters.process()
    }

    pub fn free_adapter_id(&self, id: AdapterId) {
        self.adapters.free(id);
    }

    pub fn create_buffer_id(&self) -> BufferId {
        self.buffers.process()
    }

    pub fn free_buffer_id(&self, id: BufferId) {
        self.buffers.free(id);
    }

    pub fn create_bind_group_id(&self) -> BindGroupId {
        self.bind_groups.process()
    }

    pub fn free_bind_group_id(&self, id: BindGroupId) {
        self.bind_groups.free(id);
    }

    pub fn create_bind_group_layout_id(&self) -> BindGroupLayoutId {
        self.bind_group_layouts.process()
    }

    pub fn free_bind_group_layout_id(&self, id: BindGroupLayoutId) {
        self.bind_group_layouts.free(id);
    }

    pub fn create_compute_pipeline_id(&self) -> ComputePipelineId {
        self.compute_pipelines.process()
    }

    pub fn free_compute_pipeline_id(&self, id: ComputePipelineId) {
        self.compute_pipelines.free(id);
    }

    pub fn create_pipeline_layout_id(&self) -> PipelineLayoutId {
        self.pipeline_layouts.process()
    }

    pub fn free_pipeline_layout_id(&self, id: PipelineLayoutId) {
        self.pipeline_layouts.free(id);
    }

    pub fn create_shader_module_id(&self) -> ShaderModuleId {
        self.shader_modules.process()
    }

    pub fn free_shader_module_id(&self, id: ShaderModuleId) {
        self.shader_modules.free(id);
    }

    pub fn create_command_encoder_id(&self) -> CommandEncoderId {
        self.command_encoders.process()
    }

    pub fn free_command_buffer_id(&self, id: CommandEncoderId) {
        self.command_encoders.free(id);
    }

    pub fn create_sampler_id(&self) -> SamplerId {
        self.samplers.process()
    }

    pub fn free_sampler_id(&self, id: SamplerId) {
        self.samplers.free(id);
    }

    pub fn create_render_pipeline_id(&self) -> RenderPipelineId {
        self.render_pipelines.process()
    }

    pub fn free_render_pipeline_id(&self, id: RenderPipelineId) {
        self.render_pipelines.free(id);
    }

    pub fn create_texture_id(&self) -> TextureId {
        self.textures.process()
    }

    pub fn free_texture_id(&self, id: TextureId) {
        self.textures.free(id);
    }

    pub fn create_texture_view_id(&self) -> TextureViewId {
        self.texture_views.process()
    }

    pub fn free_texture_view_id(&self, id: TextureViewId) {
        self.texture_views.free(id);
    }

    pub fn create_render_bundle_id(&self) -> RenderBundleId {
        self.render_bundles.process()
    }

    pub fn free_render_bundle_id(&self, id: RenderBundleId) {
        self.render_bundles.free(id);
    }

    pub fn create_compute_pass_id(&self) -> ComputePassId {
        self.compute_passes.process()
    }

    pub fn free_compute_pass_id(&self, id: ComputePassId) {
        self.compute_passes.free(id);
    }

    pub fn create_render_pass_id(&self) -> RenderPassId {
        self.render_passes.process()
    }

    pub fn free_render_pass_id(&self, id: RenderPassId) {
        self.render_passes.free(id);
    }
}<|MERGE_RESOLUTION|>--- conflicted
+++ resolved
@@ -36,13 +36,8 @@
     render_passes: IdentityManager<RenderPass>,
 }
 
-<<<<<<< HEAD
-impl IdentityHub {
-    pub fn new() -> Self {
-=======
 impl Default for IdentityHub {
     fn default() -> Self {
->>>>>>> 457d8a8a
         IdentityHub {
             adapters: IdentityManager::new(),
             devices: IdentityManager::new(),
