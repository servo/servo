/* This Source Code Form is subject to the terms of the Mozilla Public
 * License, v. 2.0. If a copy of the MPL was not distributed with this
 * file, You can obtain one at https://mozilla.org/MPL/2.0/. */

use std::cell::Cell;
use std::collections::VecDeque;
use std::rc::Rc;
use std::sync::{Arc, Mutex};
use std::time::{Duration, Instant};
use std::{f64, mem};

use dom_struct::dom_struct;
use embedder_traits::resources::{self, Resource as EmbedderResource};
use embedder_traits::{MediaPositionState, MediaSessionEvent, MediaSessionPlaybackState};
use euclid::default::Size2D;
use headers::{ContentLength, ContentRange, HeaderMapExt};
use html5ever::{local_name, namespace_url, ns, LocalName, Prefix};
use http::header::{self, HeaderMap, HeaderValue};
use http::StatusCode;
use ipc_channel::ipc::{self, IpcSharedMemory};
use ipc_channel::router::ROUTER;
use js::jsapi::JSAutoRealm;
use media::{glplayer_channel, GLPlayerMsg, GLPlayerMsgForward, WindowGLContext};
use net_traits::request::{Destination, RequestId};
use net_traits::{
    FetchMetadata, FetchResponseListener, Metadata, NetworkError, ResourceFetchTiming,
    ResourceTimingType,
};
use pixels::Image;
use script_layout_interface::MediaFrame;
use servo_config::pref;
use servo_media::player::audio::AudioRenderer;
use servo_media::player::video::{VideoFrame, VideoFrameRenderer};
use servo_media::player::{PlaybackState, Player, PlayerError, PlayerEvent, SeekLock, StreamType};
use servo_media::{ClientContextId, ServoMedia, SupportsMediaType};
use servo_url::ServoUrl;
use webrender_api::{
    ExternalImageData, ExternalImageId, ExternalImageType, ImageBufferKind, ImageDescriptor,
    ImageDescriptorFlags, ImageFormat, ImageKey,
};
use webrender_traits::{CrossProcessCompositorApi, ImageUpdate, SerializableImageData};

use crate::document_loader::{LoadBlocker, LoadType};
use crate::dom::attr::Attr;
use crate::dom::audiotrack::AudioTrack;
use crate::dom::audiotracklist::AudioTrackList;
use crate::dom::bindings::cell::DomRefCell;
use crate::dom::bindings::codegen::Bindings::AttrBinding::AttrMethods;
use crate::dom::bindings::codegen::Bindings::HTMLMediaElementBinding::{
    CanPlayTypeResult, HTMLMediaElementConstants, HTMLMediaElementMethods,
};
use crate::dom::bindings::codegen::Bindings::HTMLSourceElementBinding::HTMLSourceElementMethods;
use crate::dom::bindings::codegen::Bindings::MediaErrorBinding::MediaErrorConstants::*;
use crate::dom::bindings::codegen::Bindings::MediaErrorBinding::MediaErrorMethods;
use crate::dom::bindings::codegen::Bindings::NavigatorBinding::Navigator_Binding::NavigatorMethods;
use crate::dom::bindings::codegen::Bindings::NodeBinding::Node_Binding::NodeMethods;
use crate::dom::bindings::codegen::Bindings::TextTrackBinding::{TextTrackKind, TextTrackMode};
use crate::dom::bindings::codegen::Bindings::URLBinding::URLMethods;
use crate::dom::bindings::codegen::Bindings::WindowBinding::Window_Binding::WindowMethods;
use crate::dom::bindings::codegen::InheritTypes::{
    ElementTypeId, HTMLElementTypeId, HTMLMediaElementTypeId, NodeTypeId,
};
use crate::dom::bindings::codegen::UnionTypes::{
    MediaStreamOrBlob, VideoTrackOrAudioTrackOrTextTrack,
};
use crate::dom::bindings::error::{Error, ErrorResult, Fallible};
use crate::dom::bindings::inheritance::Castable;
use crate::dom::bindings::num::Finite;
use crate::dom::bindings::refcounted::Trusted;
use crate::dom::bindings::reflector::DomObject;
use crate::dom::bindings::root::{Dom, DomRoot, MutNullableDom};
use crate::dom::bindings::str::{DOMString, USVString};
use crate::dom::blob::Blob;
use crate::dom::document::Document;
use crate::dom::element::{
    cors_setting_for_element, reflect_cross_origin_attribute, set_cross_origin_attribute,
    AttributeMutation, Element, ElementCreator,
};
use crate::dom::event::Event;
use crate::dom::eventtarget::EventTarget;
use crate::dom::globalscope::GlobalScope;
use crate::dom::htmlelement::HTMLElement;
use crate::dom::htmlscriptelement::HTMLScriptElement;
use crate::dom::htmlsourceelement::HTMLSourceElement;
use crate::dom::htmlstyleelement::HTMLStyleElement;
use crate::dom::htmlvideoelement::HTMLVideoElement;
use crate::dom::mediaerror::MediaError;
use crate::dom::mediafragmentparser::MediaFragmentParser;
use crate::dom::mediastream::MediaStream;
use crate::dom::node::{document_from_node, window_from_node, Node, NodeDamage, UnbindContext};
use crate::dom::performanceresourcetiming::InitiatorType;
use crate::dom::promise::Promise;
use crate::dom::shadowroot::IsUserAgentWidget;
use crate::dom::texttrack::TextTrack;
use crate::dom::texttracklist::TextTrackList;
use crate::dom::timeranges::{TimeRanges, TimeRangesContainer};
use crate::dom::trackevent::TrackEvent;
use crate::dom::url::URL;
use crate::dom::videotrack::VideoTrack;
use crate::dom::videotracklist::VideoTrackList;
use crate::dom::virtualmethods::VirtualMethods;
use crate::fetch::{create_a_potential_cors_request, FetchCanceller};
use crate::microtask::{Microtask, MicrotaskRunnable};
use crate::network_listener::{self, PreInvoke, ResourceTimingListener};
use crate::realms::{enter_realm, InRealm};
use crate::script_runtime::CanGc;
use crate::script_thread::ScriptThread;
use crate::task_source::TaskSource;

#[derive(PartialEq)]
enum FrameStatus {
    Locked,
    Unlocked,
}

struct FrameHolder(FrameStatus, VideoFrame);

impl FrameHolder {
    fn new(frame: VideoFrame) -> FrameHolder {
        FrameHolder(FrameStatus::Unlocked, frame)
    }

    fn lock(&mut self) {
        if self.0 == FrameStatus::Unlocked {
            self.0 = FrameStatus::Locked;
        };
    }

    fn unlock(&mut self) {
        if self.0 == FrameStatus::Locked {
            self.0 = FrameStatus::Unlocked;
        };
    }

    fn set(&mut self, new_frame: VideoFrame) {
        if self.0 == FrameStatus::Unlocked {
            self.1 = new_frame
        };
    }

    fn get(&self) -> (u32, Size2D<i32>, usize) {
        if self.0 == FrameStatus::Locked {
            (
                self.1.get_texture_id(),
                Size2D::new(self.1.get_width(), self.1.get_height()),
                0,
            )
        } else {
            unreachable!();
        }
    }

    fn get_frame(&self) -> VideoFrame {
        self.1.clone()
    }
}

pub struct MediaFrameRenderer {
    player_id: Option<u64>,
<<<<<<< HEAD
    api: WebRenderScriptApi,
    current_frame: Option<MediaFrame>,
=======
    compositor_api: CrossProcessCompositorApi,
    current_frame: Option<(ImageKey, i32, i32)>,
>>>>>>> ccafda9a
    old_frame: Option<ImageKey>,
    very_old_frame: Option<ImageKey>,
    current_frame_holder: Option<FrameHolder>,
    show_poster: bool,
}

impl MediaFrameRenderer {
    fn new(compositor_api: CrossProcessCompositorApi) -> Self {
        Self {
            player_id: None,
            compositor_api,
            current_frame: None,
            old_frame: None,
            very_old_frame: None,
            current_frame_holder: None,
            show_poster: false,
        }
    }

    fn render_poster_frame(&mut self, image: Arc<Image>) {
        if let Some(image_key) = image.id {
            self.current_frame = Some(MediaFrame {
                image_key,
                width: image.width as i32,
                height: image.height as i32,
            });
            self.show_poster = true;
        }
    }
}

impl VideoFrameRenderer for MediaFrameRenderer {
    fn render(&mut self, frame: VideoFrame) {
        // Don't render new frames if the poster should be shown
        if self.show_poster {
            return;
        }

        let mut updates = vec![];

        if let Some(old_image_key) = mem::replace(&mut self.very_old_frame, self.old_frame.take()) {
            updates.push(ImageUpdate::DeleteImage(old_image_key));
        }

        let descriptor = ImageDescriptor::new(
            frame.get_width(),
            frame.get_height(),
            ImageFormat::BGRA8,
            ImageDescriptorFlags::empty(),
        );

        match &mut self.current_frame {
            Some(ref mut current_frame)
                if current_frame.width == frame.get_width() &&
                    current_frame.height == frame.get_height() =>
            {
                if !frame.is_gl_texture() {
                    updates.push(ImageUpdate::UpdateImage(
                        current_frame.image_key,
                        descriptor,
                        SerializableImageData::Raw(IpcSharedMemory::from_bytes(&frame.get_data())),
                    ));
                }

                self.current_frame_holder
                    .get_or_insert_with(|| FrameHolder::new(frame.clone()))
                    .set(frame);

                if let Some(old_image_key) = self.old_frame.take() {
                    updates.push(ImageUpdate::DeleteImage(old_image_key));
                }
            },
            Some(ref mut current_frame) => {
                self.old_frame = Some(current_frame.image_key);

                let Some(new_image_key) = self.compositor_api.generate_image_key() else {
                    return;
                };

                /* update current_frame */
                current_frame.image_key = new_image_key;
                current_frame.width = frame.get_width();
                current_frame.height = frame.get_height();

                let image_data = if frame.is_gl_texture() && self.player_id.is_some() {
                    let texture_target = if frame.is_external_oes() {
                        ImageBufferKind::TextureExternal
                    } else {
                        ImageBufferKind::Texture2D
                    };

                    SerializableImageData::External(ExternalImageData {
                        id: ExternalImageId(self.player_id.unwrap()),
                        channel_index: 0,
                        image_type: ExternalImageType::TextureHandle(texture_target),
                    })
                } else {
                    SerializableImageData::Raw(IpcSharedMemory::from_bytes(&frame.get_data()))
                };

                self.current_frame_holder
                    .get_or_insert_with(|| FrameHolder::new(frame.clone()))
                    .set(frame);

                updates.push(ImageUpdate::AddImage(new_image_key, descriptor, image_data));
            },
            None => {
                let Some(image_key) = self.compositor_api.generate_image_key() else {
                    return;
                };

                self.current_frame = Some(MediaFrame {
                    image_key,
                    width: frame.get_width(),
                    height: frame.get_height(),
                });

                let image_data = if frame.is_gl_texture() && self.player_id.is_some() {
                    let texture_target = if frame.is_external_oes() {
                        ImageBufferKind::TextureExternal
                    } else {
                        ImageBufferKind::Texture2D
                    };

                    SerializableImageData::External(ExternalImageData {
                        id: ExternalImageId(self.player_id.unwrap()),
                        channel_index: 0,
                        image_type: ExternalImageType::TextureHandle(texture_target),
                    })
                } else {
                    SerializableImageData::Raw(IpcSharedMemory::from_bytes(&frame.get_data()))
                };

                self.current_frame_holder = Some(FrameHolder::new(frame));

                updates.push(ImageUpdate::AddImage(image_key, descriptor, image_data));
            },
        }
        self.compositor_api.update_images(updates);
    }
}

#[crown::unrooted_must_root_lint::must_root]
#[derive(JSTraceable, MallocSizeOf)]
enum SrcObject {
    MediaStream(Dom<MediaStream>),
    Blob(Dom<Blob>),
}

impl From<MediaStreamOrBlob> for SrcObject {
    #[allow(crown::unrooted_must_root)]
    fn from(src_object: MediaStreamOrBlob) -> SrcObject {
        match src_object {
            MediaStreamOrBlob::Blob(blob) => SrcObject::Blob(Dom::from_ref(&*blob)),
            MediaStreamOrBlob::MediaStream(stream) => {
                SrcObject::MediaStream(Dom::from_ref(&*stream))
            },
        }
    }
}

#[dom_struct]
#[allow(non_snake_case)]
pub struct HTMLMediaElement {
    htmlelement: HTMLElement,
    /// <https://html.spec.whatwg.org/multipage/#dom-media-networkstate>
    network_state: Cell<NetworkState>,
    /// <https://html.spec.whatwg.org/multipage/#dom-media-readystate>
    ready_state: Cell<ReadyState>,
    /// <https://html.spec.whatwg.org/multipage/#dom-media-srcobject>
    src_object: DomRefCell<Option<SrcObject>>,
    /// <https://html.spec.whatwg.org/multipage/#dom-media-currentsrc>
    current_src: DomRefCell<String>,
    /// Incremented whenever tasks associated with this element are cancelled.
    generation_id: Cell<u32>,
    /// <https://html.spec.whatwg.org/multipage/#fire-loadeddata>
    ///
    /// Reset to false every time the load algorithm is invoked.
    fired_loadeddata_event: Cell<bool>,
    /// <https://html.spec.whatwg.org/multipage/#dom-media-error>
    error: MutNullableDom<MediaError>,
    /// <https://html.spec.whatwg.org/multipage/#dom-media-paused>
    paused: Cell<bool>,
    /// <https://html.spec.whatwg.org/multipage/#dom-media-defaultplaybackrate>
    defaultPlaybackRate: Cell<f64>,
    /// <https://html.spec.whatwg.org/multipage/#dom-media-playbackrate>
    playbackRate: Cell<f64>,
    /// <https://html.spec.whatwg.org/multipage/#attr-media-autoplay>
    autoplaying: Cell<bool>,
    /// <https://html.spec.whatwg.org/multipage/#delaying-the-load-event-flag>
    delaying_the_load_event_flag: DomRefCell<Option<LoadBlocker>>,
    /// <https://html.spec.whatwg.org/multipage/#list-of-pending-play-promises>
    #[ignore_malloc_size_of = "promises are hard"]
    pending_play_promises: DomRefCell<Vec<Rc<Promise>>>,
    /// Play promises which are soon to be fulfilled by a queued task.
    #[allow(clippy::type_complexity)]
    #[ignore_malloc_size_of = "promises are hard"]
    in_flight_play_promises_queue: DomRefCell<VecDeque<(Box<[Rc<Promise>]>, ErrorResult)>>,
    #[ignore_malloc_size_of = "servo_media"]
    #[no_trace]
    player: DomRefCell<Option<Arc<Mutex<dyn Player>>>>,
    #[ignore_malloc_size_of = "Arc"]
    #[no_trace]
    video_renderer: Arc<Mutex<MediaFrameRenderer>>,
    #[ignore_malloc_size_of = "Arc"]
    #[no_trace]
    audio_renderer: DomRefCell<Option<Arc<Mutex<dyn AudioRenderer>>>>,
    /// <https://html.spec.whatwg.org/multipage/#show-poster-flag>
    show_poster: Cell<bool>,
    /// <https://html.spec.whatwg.org/multipage/#dom-media-duration>
    duration: Cell<f64>,
    /// <https://html.spec.whatwg.org/multipage/#official-playback-position>
    playback_position: Cell<f64>,
    /// <https://html.spec.whatwg.org/multipage/#default-playback-start-position>
    default_playback_start_position: Cell<f64>,
    /// <https://html.spec.whatwg.org/multipage/#dom-media-volume>
    volume: Cell<f64>,
    /// <https://html.spec.whatwg.org/multipage/#dom-media-seeking>
    seeking: Cell<bool>,
    /// <https://html.spec.whatwg.org/multipage/#dom-media-muted>
    muted: Cell<bool>,
    /// URL of the media resource, if any.
    #[no_trace]
    resource_url: DomRefCell<Option<ServoUrl>>,
    /// URL of the media resource, if the resource is set through the src_object attribute and it
    /// is a blob.
    #[no_trace]
    blob_url: DomRefCell<Option<ServoUrl>>,
    /// <https://html.spec.whatwg.org/multipage/#dom-media-played>
    #[ignore_malloc_size_of = "Rc"]
    played: DomRefCell<TimeRangesContainer>,
    // https://html.spec.whatwg.org/multipage/#dom-media-audiotracks
    audio_tracks_list: MutNullableDom<AudioTrackList>,
    // https://html.spec.whatwg.org/multipage/#dom-media-videotracks
    video_tracks_list: MutNullableDom<VideoTrackList>,
    /// <https://html.spec.whatwg.org/multipage/#dom-media-texttracks>
    text_tracks_list: MutNullableDom<TextTrackList>,
    /// Time of last timeupdate notification.
    #[ignore_malloc_size_of = "Defined in std::time"]
    next_timeupdate_event: Cell<Instant>,
    /// Latest fetch request context.
    current_fetch_context: DomRefCell<Option<HTMLMediaElementFetchContext>>,
    /// Player Id reported the player thread
    id: Cell<u64>,
    /// Media controls id.
    /// In order to workaround the lack of privileged JS context, we secure the
    /// the access to the "privileged" document.servoGetMediaControls(id) API by
    /// keeping a whitelist of media controls identifiers.
    media_controls_id: DomRefCell<Option<String>>,
    #[ignore_malloc_size_of = "Defined in other crates"]
    #[no_trace]
    player_context: WindowGLContext,
}

/// <https://html.spec.whatwg.org/multipage/#dom-media-networkstate>
#[derive(Clone, Copy, JSTraceable, MallocSizeOf, PartialEq)]
#[repr(u8)]
pub enum NetworkState {
    Empty = HTMLMediaElementConstants::NETWORK_EMPTY as u8,
    Idle = HTMLMediaElementConstants::NETWORK_IDLE as u8,
    Loading = HTMLMediaElementConstants::NETWORK_LOADING as u8,
    NoSource = HTMLMediaElementConstants::NETWORK_NO_SOURCE as u8,
}

/// <https://html.spec.whatwg.org/multipage/#dom-media-readystate>
#[derive(Clone, Copy, Debug, JSTraceable, MallocSizeOf, PartialEq, PartialOrd)]
#[repr(u8)]
#[allow(clippy::enum_variant_names)] // Clippy warning silenced here because these names are from the specification.
pub enum ReadyState {
    HaveNothing = HTMLMediaElementConstants::HAVE_NOTHING as u8,
    HaveMetadata = HTMLMediaElementConstants::HAVE_METADATA as u8,
    HaveCurrentData = HTMLMediaElementConstants::HAVE_CURRENT_DATA as u8,
    HaveFutureData = HTMLMediaElementConstants::HAVE_FUTURE_DATA as u8,
    HaveEnoughData = HTMLMediaElementConstants::HAVE_ENOUGH_DATA as u8,
}

impl HTMLMediaElement {
    pub fn new_inherited(tag_name: LocalName, prefix: Option<Prefix>, document: &Document) -> Self {
        Self {
            htmlelement: HTMLElement::new_inherited(tag_name, prefix, document),
            network_state: Cell::new(NetworkState::Empty),
            ready_state: Cell::new(ReadyState::HaveNothing),
            src_object: Default::default(),
            current_src: DomRefCell::new("".to_owned()),
            generation_id: Cell::new(0),
            fired_loadeddata_event: Cell::new(false),
            error: Default::default(),
            paused: Cell::new(true),
            defaultPlaybackRate: Cell::new(1.0),
            playbackRate: Cell::new(1.0),
            muted: Cell::new(false),
            // FIXME(nox): Why is this initialised to true?
            autoplaying: Cell::new(true),
            delaying_the_load_event_flag: Default::default(),
            pending_play_promises: Default::default(),
            in_flight_play_promises_queue: Default::default(),
            player: Default::default(),
            video_renderer: Arc::new(Mutex::new(MediaFrameRenderer::new(
                document.window().compositor_api().clone(),
            ))),
            audio_renderer: Default::default(),
            show_poster: Cell::new(true),
            duration: Cell::new(f64::NAN),
            playback_position: Cell::new(0.),
            default_playback_start_position: Cell::new(0.),
            volume: Cell::new(1.0),
            seeking: Cell::new(false),
            resource_url: DomRefCell::new(None),
            blob_url: DomRefCell::new(None),
            played: DomRefCell::new(TimeRangesContainer::default()),
            audio_tracks_list: Default::default(),
            video_tracks_list: Default::default(),
            text_tracks_list: Default::default(),
            next_timeupdate_event: Cell::new(Instant::now() + Duration::from_millis(250)),
            current_fetch_context: DomRefCell::new(None),
            id: Cell::new(0),
            media_controls_id: DomRefCell::new(None),
            player_context: document.window().get_player_context(),
        }
    }

    pub fn get_ready_state(&self) -> ReadyState {
        self.ready_state.get()
    }

    fn media_type_id(&self) -> HTMLMediaElementTypeId {
        match self.upcast::<Node>().type_id() {
            NodeTypeId::Element(ElementTypeId::HTMLElement(
                HTMLElementTypeId::HTMLMediaElement(media_type_id),
            )) => media_type_id,
            _ => unreachable!(),
        }
    }

    fn play_media(&self) {
        if let Some(ref player) = *self.player.borrow() {
            if let Err(e) = player.lock().unwrap().set_rate(self.playbackRate.get()) {
                warn!("Could not set the playback rate {:?}", e);
            }
            if let Err(e) = player.lock().unwrap().play() {
                warn!("Could not play media {:?}", e);
            }
        }
    }

    /// Marks that element as delaying the load event or not.
    ///
    /// Nothing happens if the element was already delaying the load event and
    /// we pass true to that method again.
    ///
    /// <https://html.spec.whatwg.org/multipage/#delaying-the-load-event-flag>
    pub fn delay_load_event(&self, delay: bool, can_gc: CanGc) {
        let mut blocker = self.delaying_the_load_event_flag.borrow_mut();
        if delay && blocker.is_none() {
            *blocker = Some(LoadBlocker::new(&document_from_node(self), LoadType::Media));
        } else if !delay && blocker.is_some() {
            LoadBlocker::terminate(&mut blocker, can_gc);
        }
    }

    /// <https://html.spec.whatwg.org/multipage/#time-marches-on>
    fn time_marches_on(&self) {
        // Step 6.
        if Instant::now() > self.next_timeupdate_event.get() {
            let window = window_from_node(self);
            window
                .task_manager()
                .media_element_task_source()
                .queue_simple_event(self.upcast(), atom!("timeupdate"), &window);
            self.next_timeupdate_event
                .set(Instant::now() + Duration::from_millis(350));
        }
    }

    /// <https://html.spec.whatwg.org/multipage/#internal-pause-steps>
    fn internal_pause_steps(&self) {
        // Step 1.
        self.autoplaying.set(false);

        // Step 2.
        if !self.Paused() {
            // Step 2.1.
            self.paused.set(true);

            // Step 2.2.
            self.take_pending_play_promises(Err(Error::Abort));

            // Step 2.3.
            let window = window_from_node(self);
            let this = Trusted::new(self);
            let generation_id = self.generation_id.get();
            let _ = window.task_manager().media_element_task_source().queue(
                task!(internal_pause_steps: move || {
                    let this = this.root();
                    if generation_id != this.generation_id.get() {
                        return;
                    }

                    this.fulfill_in_flight_play_promises(|| {
                        // Step 2.3.1.
                        this.upcast::<EventTarget>().fire_event(atom!("timeupdate"), CanGc::note());

                        // Step 2.3.2.
                        this.upcast::<EventTarget>().fire_event(atom!("pause"), CanGc::note());

                        if let Some(ref player) = *this.player.borrow() {
                            if let Err(e) = player.lock().unwrap().pause() {
                                eprintln!("Could not pause player {:?}", e);
                            }
                        }

                        // Step 2.3.3.
                        // Done after running this closure in
                        // `fulfill_in_flight_play_promises`.
                    });
                }),
                window.upcast(),
            );

            // Step 2.4.
            // FIXME(nox): Set the official playback position to the current
            // playback position.
        }
    }
    // https://html.spec.whatwg.org/multipage/#allowed-to-play
    fn is_allowed_to_play(&self) -> bool {
        true
    }

    // https://html.spec.whatwg.org/multipage/#notify-about-playing
    fn notify_about_playing(&self) {
        // Step 1.
        self.take_pending_play_promises(Ok(()));

        // Step 2.
        let window = window_from_node(self);
        let this = Trusted::new(self);
        let generation_id = self.generation_id.get();
        // FIXME(nox): Why are errors silenced here?
        let _ = window.task_manager().media_element_task_source().queue(
            task!(notify_about_playing: move || {
                let this = this.root();
                if generation_id != this.generation_id.get() {
                    return;
                }

                this.fulfill_in_flight_play_promises(|| {
                    // Step 2.1.
                    this.upcast::<EventTarget>().fire_event(atom!("playing"), CanGc::note());
                    this.play_media();

                    // Step 2.2.
                    // Done after running this closure in
                    // `fulfill_in_flight_play_promises`.
                });

            }),
            window.upcast(),
        );
    }

    // https://html.spec.whatwg.org/multipage/#ready-states
    fn change_ready_state(&self, ready_state: ReadyState) {
        let old_ready_state = self.ready_state.get();
        self.ready_state.set(ready_state);

        if self.network_state.get() == NetworkState::Empty {
            return;
        }

        if old_ready_state == ready_state {
            return;
        }

        let window = window_from_node(self);
        let task_source = window.task_manager().media_element_task_source();

        // Step 1.
        match (old_ready_state, ready_state) {
            (ReadyState::HaveNothing, ReadyState::HaveMetadata) => {
                task_source.queue_simple_event(self.upcast(), atom!("loadedmetadata"), &window);
                // No other steps are applicable in this case.
                return;
            },
            (ReadyState::HaveMetadata, new) if new >= ReadyState::HaveCurrentData => {
                if !self.fired_loadeddata_event.get() {
                    self.fired_loadeddata_event.set(true);
                    let this = Trusted::new(self);
                    // FIXME(nox): Why are errors silenced here?
                    let _ = task_source.queue(
                        task!(media_reached_current_data: move || {
                            let this = this.root();
                            this.upcast::<EventTarget>().fire_event(atom!("loadeddata"), CanGc::note());
                            this.delay_load_event(false, CanGc::note());
                        }),
                        window.upcast(),
                    );
                }

                // Steps for the transition from HaveMetadata to HaveCurrentData
                // or HaveFutureData also apply here, as per the next match
                // expression.
            },
            (ReadyState::HaveFutureData, new) if new <= ReadyState::HaveCurrentData => {
                // FIXME(nox): Queue a task to fire timeupdate and waiting
                // events if the conditions call from the spec are met.

                // No other steps are applicable in this case.
                return;
            },

            _ => (),
        }

        if old_ready_state <= ReadyState::HaveCurrentData &&
            ready_state >= ReadyState::HaveFutureData
        {
            task_source.queue_simple_event(self.upcast(), atom!("canplay"), &window);

            if !self.Paused() {
                self.notify_about_playing();
            }
        }

        if ready_state == ReadyState::HaveEnoughData {
            // TODO: Check sandboxed automatic features browsing context flag.
            // FIXME(nox): I have no idea what this TODO is about.

            // FIXME(nox): Review this block.
            if self.autoplaying.get() && self.Paused() && self.Autoplay() {
                // Step 1
                self.paused.set(false);
                // Step 2
                if self.show_poster.get() {
                    self.set_show_poster(false);
                    self.time_marches_on();
                }
                // Step 3
                task_source.queue_simple_event(self.upcast(), atom!("play"), &window);
                // Step 4
                self.notify_about_playing();
                // Step 5
                self.autoplaying.set(false);
            }

            // FIXME(nox): According to the spec, this should come *before* the
            // "play" event.
            task_source.queue_simple_event(self.upcast(), atom!("canplaythrough"), &window);
        }
    }

    // https://html.spec.whatwg.org/multipage/#concept-media-load-algorithm
    fn invoke_resource_selection_algorithm(&self, can_gc: CanGc) {
        // Step 1.
        self.network_state.set(NetworkState::NoSource);

        // Step 2.
        self.set_show_poster(true);

        // Step 3.
        self.delay_load_event(true, can_gc);

        // Step 4.
        // If the resource selection mode in the synchronous section is
        // "attribute", the URL of the resource to fetch is relative to the
        // media element's node document when the src attribute was last
        // changed, which is why we need to pass the base URL in the task
        // right here.
        let doc = document_from_node(self);
        let task = MediaElementMicrotask::ResourceSelection {
            elem: DomRoot::from_ref(self),
            generation_id: self.generation_id.get(),
            base_url: doc.base_url(),
        };

        // FIXME(nox): This will later call the resource_selection_algorithm_sync
        // method from below, if microtasks were trait objects, we would be able
        // to put the code directly in this method, without the boilerplate
        // indirections.
        ScriptThread::await_stable_state(Microtask::MediaElement(task));
    }

    // https://html.spec.whatwg.org/multipage/#concept-media-load-algorithm
    fn resource_selection_algorithm_sync(&self, base_url: ServoUrl, can_gc: CanGc) {
        // Step 5.
        // FIXME(ferjm): Implement blocked_on_parser logic
        // https://html.spec.whatwg.org/multipage/#blocked-on-parser
        // FIXME(nox): Maybe populate the list of pending text tracks.

        // Step 6.
        enum Mode {
            Object,
            Attribute(String),
            Children(DomRoot<HTMLSourceElement>),
        }
        fn mode(media: &HTMLMediaElement) -> Option<Mode> {
            if media.src_object.borrow().is_some() {
                return Some(Mode::Object);
            }
            if let Some(attr) = media
                .upcast::<Element>()
                .get_attribute(&ns!(), &local_name!("src"))
            {
                return Some(Mode::Attribute(attr.Value().into()));
            }
            let source_child_element = media
                .upcast::<Node>()
                .children()
                .filter_map(DomRoot::downcast::<HTMLSourceElement>)
                .next();
            if let Some(element) = source_child_element {
                return Some(Mode::Children(element));
            }
            None
        }
        let mode = if let Some(mode) = mode(self) {
            mode
        } else {
            self.network_state.set(NetworkState::Empty);
            // https://github.com/whatwg/html/issues/3065
            self.delay_load_event(false, can_gc);
            return;
        };

        // Step 7.
        self.network_state.set(NetworkState::Loading);

        // Step 8.
        let window = window_from_node(self);
        window
            .task_manager()
            .media_element_task_source()
            .queue_simple_event(self.upcast(), atom!("loadstart"), &window);

        // Step 9.
        match mode {
            // Step 9.obj.
            Mode::Object => {
                // Step 9.obj.1.
                "".clone_into(&mut self.current_src.borrow_mut());

                // Step 9.obj.2.
                // FIXME(nox): The rest of the steps should be ran in parallel.

                // Step 9.obj.3.
                // Note that the resource fetch algorithm itself takes care
                // of the cleanup in case of failure itself.
                self.resource_fetch_algorithm(Resource::Object);
            },
            Mode::Attribute(src) => {
                // Step 9.attr.1.
                if src.is_empty() {
                    self.queue_dedicated_media_source_failure_steps();
                    return;
                }

                // Step 9.attr.2.
                let url_record = match base_url.join(&src) {
                    Ok(url) => url,
                    Err(_) => {
                        self.queue_dedicated_media_source_failure_steps();
                        return;
                    },
                };

                // Step 9.attr.3.
                *self.current_src.borrow_mut() = url_record.as_str().into();

                // Step 9.attr.4.
                // Note that the resource fetch algorithm itself takes care
                // of the cleanup in case of failure itself.
                self.resource_fetch_algorithm(Resource::Url(url_record));
            },
            // Step 9.children.
            Mode::Children(source) => {
                // This is only a partial implementation
                // FIXME: https://github.com/servo/servo/issues/21481
                let src = source.Src();
                // Step 9.attr.2.
                if src.is_empty() {
                    source
                        .upcast::<EventTarget>()
                        .fire_event(atom!("error"), can_gc);
                    self.queue_dedicated_media_source_failure_steps();
                    return;
                }
                // Step 9.attr.3.
                let url_record = match base_url.join(&src) {
                    Ok(url) => url,
                    Err(_) => {
                        source
                            .upcast::<EventTarget>()
                            .fire_event(atom!("error"), can_gc);
                        self.queue_dedicated_media_source_failure_steps();
                        return;
                    },
                };
                // Step 9.attr.8.
                self.resource_fetch_algorithm(Resource::Url(url_record));
            },
        }
    }

    fn fetch_request(&self, offset: Option<u64>, seek_lock: Option<SeekLock>) {
        if self.resource_url.borrow().is_none() && self.blob_url.borrow().is_none() {
            eprintln!("Missing request url");
            self.queue_dedicated_media_source_failure_steps();
            return;
        }

        let document = document_from_node(self);
        let destination = match self.media_type_id() {
            HTMLMediaElementTypeId::HTMLAudioElement => Destination::Audio,
            HTMLMediaElementTypeId::HTMLVideoElement => Destination::Video,
        };
        let mut headers = HeaderMap::new();
        // FIXME(eijebong): Use typed headers once we have a constructor for the range header
        headers.insert(
            header::RANGE,
            HeaderValue::from_str(&format!("bytes={}-", offset.unwrap_or(0))).unwrap(),
        );
        let url = match self.resource_url.borrow().as_ref() {
            Some(url) => url.clone(),
            None => self.blob_url.borrow().as_ref().unwrap().clone(),
        };

        let cors_setting = cors_setting_for_element(self.upcast());
        let request = create_a_potential_cors_request(
            url.clone(),
            destination,
            cors_setting,
            None,
            self.global().get_referrer(),
        )
        .headers(headers)
        .origin(document.origin().immutable().clone())
        .pipeline_id(Some(self.global().pipeline_id()))
        .referrer_policy(document.get_referrer_policy());

        let mut current_fetch_context = self.current_fetch_context.borrow_mut();
        if let Some(ref mut current_fetch_context) = *current_fetch_context {
            current_fetch_context.cancel(CancelReason::Overridden);
        }
        let (fetch_context, cancel_receiver) = HTMLMediaElementFetchContext::new();
        *current_fetch_context = Some(fetch_context);
        let listener =
            HTMLMediaElementFetchListener::new(self, url.clone(), offset.unwrap_or(0), seek_lock);

        // TODO: If this is supposed to to be a "fetch" as defined in the specification
        // this should probably be integrated into the Document's list of cancellable fetches.
        document_from_node(self).fetch_background(request, listener, Some(cancel_receiver));
    }

    // https://html.spec.whatwg.org/multipage/#concept-media-load-resource
    fn resource_fetch_algorithm(&self, resource: Resource) {
        if let Err(e) = self.setup_media_player(&resource) {
            eprintln!("Setup media player error {:?}", e);
            self.queue_dedicated_media_source_failure_steps();
            return;
        }

        // Steps 1-2.
        // Unapplicable, the `resource` variable already conveys which mode
        // is in use.

        // Step 3.
        // FIXME(nox): Remove all media-resource-specific text tracks.

        // Step 4.
        match resource {
            Resource::Url(url) => {
                // Step 4.remote.1.
                if self.Preload() == "none" && !self.autoplaying.get() {
                    // Step 4.remote.1.1.
                    self.network_state.set(NetworkState::Idle);

                    // Step 4.remote.1.2.
                    let window = window_from_node(self);
                    window
                        .task_manager()
                        .media_element_task_source()
                        .queue_simple_event(self.upcast(), atom!("suspend"), &window);

                    // Step 4.remote.1.3.
                    let this = Trusted::new(self);
                    window
                        .task_manager()
                        .media_element_task_source()
                        .queue(
                            task!(set_media_delay_load_event_flag_to_false: move || {
                                this.root().delay_load_event(false, CanGc::note());
                            }),
                            window.upcast(),
                        )
                        .unwrap();

                    // Steps 4.remote.1.4.
                    // FIXME(nox): Somehow we should wait for the task from previous
                    // step to be ran before continuing.

                    // Steps 4.remote.1.5-4.remote.1.7.
                    // FIXME(nox): Wait for an implementation-defined event and
                    // then continue with the normal set of steps instead of just
                    // returning.
                    return;
                }

                // Step 4.remote.2.
                *self.resource_url.borrow_mut() = Some(url);
                self.fetch_request(None, None);
            },
            Resource::Object => {
                if let Some(ref src_object) = *self.src_object.borrow() {
                    match src_object {
                        SrcObject::Blob(blob) => {
                            let blob_url = URL::CreateObjectURL(&self.global(), blob);
                            *self.blob_url.borrow_mut() =
                                Some(ServoUrl::parse(&blob_url).expect("infallible"));
                            self.fetch_request(None, None);
                        },
                        SrcObject::MediaStream(ref stream) => {
                            let tracks = &*stream.get_tracks();
                            for (pos, track) in tracks.iter().enumerate() {
                                if self
                                    .player
                                    .borrow()
                                    .as_ref()
                                    .unwrap()
                                    .lock()
                                    .unwrap()
                                    .set_stream(&track.id(), pos == tracks.len() - 1)
                                    .is_err()
                                {
                                    self.queue_dedicated_media_source_failure_steps();
                                }
                            }
                        },
                    }
                }
            },
        }
    }

    /// Queues a task to run the [dedicated media source failure steps][steps].
    ///
    /// [steps]: https://html.spec.whatwg.org/multipage/#dedicated-media-source-failure-steps
    fn queue_dedicated_media_source_failure_steps(&self) {
        let window = window_from_node(self);
        let this = Trusted::new(self);
        let generation_id = self.generation_id.get();
        self.take_pending_play_promises(Err(Error::NotSupported));
        // FIXME(nox): Why are errors silenced here?
        let _ = window.task_manager().media_element_task_source().queue(
            task!(dedicated_media_source_failure_steps: move || {
                let this = this.root();
                if generation_id != this.generation_id.get() {
                    return;
                }

                this.fulfill_in_flight_play_promises(|| {
                    // Step 1.
                    this.error.set(Some(&*MediaError::new(
                        &window_from_node(&*this),
                        MEDIA_ERR_SRC_NOT_SUPPORTED,
                    )));

                    // Step 2.
                    this.AudioTracks().clear();
                    this.VideoTracks().clear();

                    // Step 3.
                    this.network_state.set(NetworkState::NoSource);

                    // Step 4.
                    this.set_show_poster(true);

                    // Step 5.
                    this.upcast::<EventTarget>().fire_event(atom!("error"), CanGc::note());

                    if let Some(ref player) = *this.player.borrow() {
                        if let Err(e) = player.lock().unwrap().stop() {
                            eprintln!("Could not stop player {:?}", e);
                        }
                    }

                    // Step 6.
                    // Done after running this closure in
                    // `fulfill_in_flight_play_promises`.
                });

                // Step 7.
                this.delay_load_event(false, CanGc::note());
            }),
            window.upcast(),
        );
    }

    fn queue_ratechange_event(&self) {
        let window = window_from_node(self);
        let task_source = window.task_manager().media_element_task_source();
        task_source.queue_simple_event(self.upcast(), atom!("ratechange"), &window);
    }

    fn in_error_state(&self) -> bool {
        self.error.get().is_some()
    }

    /// <https://html.spec.whatwg.org/multipage/#potentially-playing>
    fn is_potentially_playing(&self) -> bool {
        !self.paused.get() &&
            !self.Ended() &&
            self.error.get().is_none() &&
            !self.is_blocked_media_element()
    }

    // https://html.spec.whatwg.org/multipage/#blocked-media-element
    fn is_blocked_media_element(&self) -> bool {
        self.ready_state.get() <= ReadyState::HaveCurrentData ||
            self.is_paused_for_user_interaction() ||
            self.is_paused_for_in_band_content()
    }

    // https://html.spec.whatwg.org/multipage/#paused-for-user-interaction
    fn is_paused_for_user_interaction(&self) -> bool {
        // FIXME: we will likely be able to fill this placeholder once (if) we
        //        implement the MediaSession API.
        false
    }

    // https://html.spec.whatwg.org/multipage/#paused-for-in-band-content
    fn is_paused_for_in_band_content(&self) -> bool {
        // FIXME: we will likely be able to fill this placeholder once (if) we
        //        implement https://github.com/servo/servo/issues/22314
        false
    }

    // https://html.spec.whatwg.org/multipage/#media-element-load-algorithm
    fn media_element_load_algorithm(&self, can_gc: CanGc) {
        // Reset the flag that signals whether loadeddata was ever fired for
        // this invokation of the load algorithm.
        self.fired_loadeddata_event.set(false);

        // Step 1-2.
        self.generation_id.set(self.generation_id.get() + 1);

        // Steps 3-4.
        while !self.in_flight_play_promises_queue.borrow().is_empty() {
            self.fulfill_in_flight_play_promises(|| ());
        }

        let window = window_from_node(self);
        let task_source = window.task_manager().media_element_task_source();

        // Step 5.
        let network_state = self.network_state.get();
        if network_state == NetworkState::Loading || network_state == NetworkState::Idle {
            task_source.queue_simple_event(self.upcast(), atom!("abort"), &window);
        }

        // Step 6.
        if network_state != NetworkState::Empty {
            // Step 6.1.
            task_source.queue_simple_event(self.upcast(), atom!("emptied"), &window);

            // Step 6.2.
            if let Some(ref mut current_fetch_context) = *self.current_fetch_context.borrow_mut() {
                current_fetch_context.cancel(CancelReason::Error);
            }

            // Step 6.3.
            // FIXME(nox): Detach MediaSource media provider object.

            // Step 6.4.
            self.AudioTracks().clear();
            self.VideoTracks().clear();

            // Step 6.5.
            if self.ready_state.get() != ReadyState::HaveNothing {
                self.change_ready_state(ReadyState::HaveNothing);
            }

            // Step 6.6.
            if !self.Paused() {
                // Step 6.6.1.
                self.paused.set(true);

                // Step 6.6.2.
                self.take_pending_play_promises(Err(Error::Abort));
                self.fulfill_in_flight_play_promises(|| ());
            }

            // Step 6.7.
            if !self.seeking.get() {
                self.seeking.set(false);
            }

            // Step 6.8.
            let queue_timeupdate_event = self.playback_position.get() != 0.;
            self.playback_position.set(0.);
            if queue_timeupdate_event {
                task_source.queue_simple_event(self.upcast(), atom!("timeupdate"), &window);
            }

            // Step 6.9.
            // FIXME(nox): Set timeline offset to NaN.

            // Step 6.10.
            self.duration.set(f64::NAN);
        }

        // Step 7.
        self.playbackRate.set(self.defaultPlaybackRate.get());

        // Step 8.
        self.error.set(None);
        self.autoplaying.set(true);

        // Step 9.
        self.invoke_resource_selection_algorithm(can_gc);

        // Step 10.
        // FIXME(nox): Stop playback of any previously running media resource.
    }

    /// Appends a promise to the list of pending play promises.
    fn push_pending_play_promise(&self, promise: &Rc<Promise>) {
        self.pending_play_promises
            .borrow_mut()
            .push(promise.clone());
    }

    /// Takes the pending play promises.
    ///
    /// The result with which these promises will be fulfilled is passed here
    /// and this method returns nothing because we actually just move the
    /// current list of pending play promises to the
    /// `in_flight_play_promises_queue` field.
    ///
    /// Each call to this method must be followed by a call to
    /// `fulfill_in_flight_play_promises`, to actually fulfill the promises
    /// which were taken and moved to the in-flight queue.
    fn take_pending_play_promises(&self, result: ErrorResult) {
        let pending_play_promises = std::mem::take(&mut *self.pending_play_promises.borrow_mut());
        self.in_flight_play_promises_queue
            .borrow_mut()
            .push_back((pending_play_promises.into(), result));
    }

    /// Fulfills the next in-flight play promises queue after running a closure.
    ///
    /// See the comment on `take_pending_play_promises` for why this method
    /// does not take a list of promises to fulfill. Callers cannot just pop
    /// the front list off of `in_flight_play_promises_queue` and later fulfill
    /// the promises because that would mean putting
    /// `#[allow(crown::unrooted_must_root)]` on even more functions, potentially
    /// hiding actual safety bugs.
    #[allow(crown::unrooted_must_root)]
    fn fulfill_in_flight_play_promises<F>(&self, f: F)
    where
        F: FnOnce(),
    {
        let (promises, result) = self
            .in_flight_play_promises_queue
            .borrow_mut()
            .pop_front()
            .expect("there should be at least one list of in flight play promises");
        f();
        for promise in &*promises {
            match result {
                Ok(ref value) => promise.resolve_native(value),
                Err(ref error) => promise.reject_error(error.clone()),
            }
        }
    }

    /// Handles insertion of `source` children.
    ///
    /// <https://html.spec.whatwg.org/multipage/#the-source-element:nodes-are-inserted>
    pub fn handle_source_child_insertion(&self, can_gc: CanGc) {
        if self.upcast::<Element>().has_attribute(&local_name!("src")) {
            return;
        }
        if self.network_state.get() != NetworkState::Empty {
            return;
        }
        self.media_element_load_algorithm(can_gc);
    }

    // https://html.spec.whatwg.org/multipage/#dom-media-seek
    fn seek(&self, time: f64, _approximate_for_speed: bool) {
        // Step 1.
        self.set_show_poster(false);

        // Step 2.
        if self.ready_state.get() == ReadyState::HaveNothing {
            return;
        }

        // Step 3.
        // The fetch request associated with this seek already takes
        // care of cancelling any previous requests.

        // Step 4.
        // The flag will be cleared when the media engine tells us the seek was done.
        self.seeking.set(true);

        // Step 5.
        // XXX(ferjm) The rest of the steps should be run in parallel, so seeking cancelation
        //            can be done properly. No other browser does it yet anyway.

        // Step 6.
        let time = f64::min(time, self.Duration());

        // Step 7.
        let time = f64::max(time, 0.);

        // Step 8.
        // XXX(ferjm) seekable attribute: we need to get the information about
        //            what's been decoded and buffered so far from servo-media
        //            and add the seekable attribute as a TimeRange.
        if let Some(ref current_fetch_context) = *self.current_fetch_context.borrow() {
            if !current_fetch_context.is_seekable() {
                self.seeking.set(false);
                return;
            }
        }

        // Step 9.
        // servo-media with gstreamer does not support inaccurate seeking for now.

        // Step 10.
        let window = window_from_node(self);
        let task_source = window.task_manager().media_element_task_source();
        task_source.queue_simple_event(self.upcast(), atom!("seeking"), &window);

        // Step 11.
        if let Some(ref player) = *self.player.borrow() {
            if let Err(e) = player.lock().unwrap().seek(time) {
                eprintln!("Seek error {:?}", e);
            }
        }

        // The rest of the steps are handled when the media engine signals a
        // ready state change or otherwise satisfies seek completion and signals
        // a position change.
    }

    // https://html.spec.whatwg.org/multipage/#dom-media-seek
    fn seek_end(&self) {
        // Step 14.
        self.seeking.set(false);

        // Step 15.
        self.time_marches_on();

        // Step 16.
        let window = window_from_node(self);
        let task_source = window.task_manager().media_element_task_source();
        task_source.queue_simple_event(self.upcast(), atom!("timeupdate"), &window);

        // Step 17.
        task_source.queue_simple_event(self.upcast(), atom!("seeked"), &window);
    }

    /// <https://html.spec.whatwg.org/multipage/#poster-frame>
    pub fn process_poster_image_loaded(&self, image: Arc<Image>) {
        if !self.show_poster.get() {
            return;
        }

        // Step 6.
        self.handle_resize(Some(image.width), Some(image.height));
        self.video_renderer
            .lock()
            .unwrap()
            .render_poster_frame(image);
        self.upcast::<Node>().dirty(NodeDamage::OtherNodeDamage);

        if pref!(media.testing.enabled) {
            let window = window_from_node(self);
            let task_source = window.task_manager().media_element_task_source();
            task_source.queue_simple_event(self.upcast(), atom!("postershown"), &window);
        }
    }

    fn setup_media_player(&self, resource: &Resource) -> Result<(), ()> {
        let stream_type = match *resource {
            Resource::Object => {
                if let Some(ref src_object) = *self.src_object.borrow() {
                    match src_object {
                        SrcObject::MediaStream(_) => StreamType::Stream,
                        _ => StreamType::Seekable,
                    }
                } else {
                    return Err(());
                }
            },
            _ => StreamType::Seekable,
        };

        let window = window_from_node(self);
        let (action_sender, action_receiver) = ipc::channel::<PlayerEvent>().unwrap();
        let video_renderer: Option<Arc<Mutex<dyn VideoFrameRenderer>>> = match self.media_type_id()
        {
            HTMLMediaElementTypeId::HTMLAudioElement => None,
            HTMLMediaElementTypeId::HTMLVideoElement => Some(self.video_renderer.clone()),
        };

        let audio_renderer = self.audio_renderer.borrow().as_ref().cloned();

        let pipeline_id = window.pipeline_id();
        let client_context_id =
            ClientContextId::build(pipeline_id.namespace_id.0, pipeline_id.index.0.get());
        let player = ServoMedia::get().unwrap().create_player(
            &client_context_id,
            stream_type,
            action_sender,
            video_renderer,
            audio_renderer,
            Box::new(window.get_player_context()),
        );

        *self.player.borrow_mut() = Some(player);

        let trusted_node = Trusted::new(self);
        let (task_source, canceller) = window
            .task_manager()
            .media_element_task_source_with_canceller();
        ROUTER.add_typed_route(
            action_receiver,
            Box::new(move |message| {
                let event = message.unwrap();
                trace!("Player event {:?}", event);
                let this = trusted_node.clone();
                if let Err(err) = task_source.queue_with_canceller(
                    task!(handle_player_event: move || {
                        this.root().handle_player_event(&event, CanGc::note());
                    }),
                    &canceller,
                ) {
                    warn!("Could not queue player event handler task {:?}", err);
                }
            }),
        );

        // GLPlayer thread setup
        let (player_id, image_receiver) = window
            .get_player_context()
            .glplayer_chan
            .map(|pipeline| {
                let (image_sender, image_receiver) =
                    glplayer_channel::<GLPlayerMsgForward>().unwrap();
                pipeline
                    .channel()
                    .send(GLPlayerMsg::RegisterPlayer(image_sender))
                    .unwrap();
                match image_receiver.recv().unwrap() {
                    GLPlayerMsgForward::PlayerId(id) => (id, Some(image_receiver)),
                    _ => unreachable!(),
                }
            })
            .unwrap_or((0, None));

        self.id.set(player_id);
        self.video_renderer.lock().unwrap().player_id = Some(player_id);

        if let Some(image_receiver) = image_receiver {
            let trusted_node = Trusted::new(self);
            let (task_source, canceller) = window
                .task_manager()
                .media_element_task_source_with_canceller();
            ROUTER.add_typed_route(
                image_receiver.to_ipc_receiver(),
                Box::new(move |message| {
                    let msg = message.unwrap();
                    let this = trusted_node.clone();
                    if let Err(err) = task_source.queue_with_canceller(
                        task!(handle_glplayer_message: move || {
                            trace!("GLPlayer message {:?}", msg);
                            let video_renderer = this.root().video_renderer.clone();

                            match msg {
                                GLPlayerMsgForward::Lock(sender) => {
                                    if let Some(holder) = video_renderer
                                        .lock()
                                        .unwrap()
                                        .current_frame_holder
                                        .as_mut() {
                                            holder.lock();
                                            sender.send(holder.get()).unwrap();
                                        };
                                },
                                GLPlayerMsgForward::Unlock() => {
                                    if let Some(holder) = video_renderer
                                        .lock()
                                        .unwrap()
                                        .current_frame_holder
                                        .as_mut() { holder.unlock() }
                                },
                                _ => (),
                            }
                        }),
                        &canceller,
                    ) {
                        warn!("Could not queue GL player message handler task {:?}", err);
                    }
                }),
            );
        }

        Ok(())
    }

    pub fn set_audio_track(&self, idx: usize, enabled: bool) {
        if let Some(ref player) = *self.player.borrow() {
            if let Err(err) = player.lock().unwrap().set_audio_track(idx as i32, enabled) {
                warn!("Could not set audio track {:#?}", err);
            }
        }
    }

    pub fn set_video_track(&self, idx: usize, enabled: bool) {
        if let Some(ref player) = *self.player.borrow() {
            if let Err(err) = player.lock().unwrap().set_video_track(idx as i32, enabled) {
                warn!("Could not set video track {:#?}", err);
            }
        }
    }

    fn handle_player_event(&self, event: &PlayerEvent, can_gc: CanGc) {
        match *event {
            PlayerEvent::EndOfStream => {
                // https://html.spec.whatwg.org/multipage/#media-data-processing-steps-list
                // => "If the media data can be fetched but is found by inspection to be in
                //    an unsupported format, or can otherwise not be rendered at all"
                if self.ready_state.get() < ReadyState::HaveMetadata {
                    self.queue_dedicated_media_source_failure_steps();
                } else {
                    // https://html.spec.whatwg.org/multipage/#reaches-the-end
                    match self.direction_of_playback() {
                        PlaybackDirection::Forwards => {
                            // Step 1.
                            if self.Loop() {
                                self.seek(
                                    self.earliest_possible_position(),
                                    /* approximate_for_speed*/ false,
                                );
                            } else {
                                // Step 2.
                                // The **ended playback** condition is implemented inside of
                                // the HTMLMediaElementMethods::Ended method

                                // Step 3.
                                let window = window_from_node(self);
                                let this = Trusted::new(self);

                                let _ = window.task_manager().media_element_task_source().queue(
                                    task!(reaches_the_end_steps: move || {
                                        let this = this.root();
                                        // Step 3.1.
                                        this.upcast::<EventTarget>().fire_event(atom!("timeupdate"), CanGc::note());

                                        // Step 3.2.
                                        if this.Ended() && !this.Paused() {
                                            // Step 3.2.1.
                                            this.paused.set(true);

                                            // Step 3.2.2.
                                            this.upcast::<EventTarget>().fire_event(atom!("pause"), CanGc::note());

                                            // Step 3.2.3.
                                            this.take_pending_play_promises(Err(Error::Abort));
                                            this.fulfill_in_flight_play_promises(|| ());
                                        }

                                        // Step 3.3.
                                        this.upcast::<EventTarget>().fire_event(atom!("ended"), CanGc::note());
                                    }),
                                    window.upcast(),
                                );

                                // https://html.spec.whatwg.org/multipage/#dom-media-have_current_data
                                self.change_ready_state(ReadyState::HaveCurrentData);
                            }
                        },

                        PlaybackDirection::Backwards => {
                            if self.playback_position.get() <= self.earliest_possible_position() {
                                let window = window_from_node(self);

                                window
                                    .task_manager()
                                    .media_element_task_source()
                                    .queue_simple_event(self.upcast(), atom!("ended"), &window);
                            }
                        },
                    }
                }
            },
            PlayerEvent::Error(ref error) => {
                error!("Player error: {:?}", error);

                // If we have already flagged an error condition while processing
                // the network response, we should silently skip any observable
                // errors originating while decoding the erroneous response.
                if self.in_error_state() {
                    return;
                }

                // https://html.spec.whatwg.org/multipage/#loading-the-media-resource:media-data-13
                // 1. The user agent should cancel the fetching process.
                if let Some(ref mut current_fetch_context) =
                    *self.current_fetch_context.borrow_mut()
                {
                    current_fetch_context.cancel(CancelReason::Error);
                }
                // 2. Set the error attribute to the result of creating a MediaError with MEDIA_ERR_DECODE.
                self.error.set(Some(&*MediaError::new(
                    &window_from_node(self),
                    MEDIA_ERR_DECODE,
                )));

                // 3. Set the element's networkState attribute to the NETWORK_IDLE value.
                self.network_state.set(NetworkState::Idle);

                // 4. Set the element's delaying-the-load-event flag to false. This stops delaying the load event.
                self.delay_load_event(false, can_gc);

                // 5. Fire an event named error at the media element.
                self.upcast::<EventTarget>()
                    .fire_event(atom!("error"), can_gc);

                // TODO: 6. Abort the overall resource selection algorithm.
            },
            PlayerEvent::VideoFrameUpdated => {
                self.upcast::<Node>().dirty(NodeDamage::OtherNodeDamage);
                // Check if the frame was resized
                if let Some(frame) = self.video_renderer.lock().unwrap().current_frame {
                    self.handle_resize(Some(frame.width as u32), Some(frame.height as u32));
                }
            },
            PlayerEvent::MetadataUpdated(ref metadata) => {
                // https://html.spec.whatwg.org/multipage/#media-data-processing-steps-list
                // => If the media resource is found to have an audio track
                if !metadata.audio_tracks.is_empty() {
                    for (i, _track) in metadata.audio_tracks.iter().enumerate() {
                        // Step 1.
                        let kind = match i {
                            0 => DOMString::from("main"),
                            _ => DOMString::new(),
                        };
                        let window = window_from_node(self);
                        let audio_track = AudioTrack::new(
                            &window,
                            DOMString::new(),
                            kind,
                            DOMString::new(),
                            DOMString::new(),
                            Some(&*self.AudioTracks()),
                        );

                        // Steps 2. & 3.
                        self.AudioTracks().add(&audio_track);

                        // Step 4
                        if let Some(servo_url) = self.resource_url.borrow().as_ref() {
                            let fragment = MediaFragmentParser::from(servo_url);
                            if let Some(id) = fragment.id() {
                                if audio_track.id() == DOMString::from(id) {
                                    self.AudioTracks()
                                        .set_enabled(self.AudioTracks().len() - 1, true);
                                }
                            }

                            if fragment.tracks().contains(&audio_track.kind().into()) {
                                self.AudioTracks()
                                    .set_enabled(self.AudioTracks().len() - 1, true);
                            }
                        }

                        // Step 5. & 6,
                        if self.AudioTracks().enabled_index().is_none() {
                            self.AudioTracks()
                                .set_enabled(self.AudioTracks().len() - 1, true);
                        }

                        // Steps 7.
                        let event = TrackEvent::new(
                            &self.global(),
                            atom!("addtrack"),
                            false,
                            false,
                            &Some(VideoTrackOrAudioTrackOrTextTrack::AudioTrack(audio_track)),
                            can_gc,
                        );

                        event
                            .upcast::<Event>()
                            .fire(self.upcast::<EventTarget>(), can_gc);
                    }
                }

                // => If the media resource is found to have a video track
                if !metadata.video_tracks.is_empty() {
                    for (i, _track) in metadata.video_tracks.iter().enumerate() {
                        // Step 1.
                        let kind = match i {
                            0 => DOMString::from("main"),
                            _ => DOMString::new(),
                        };
                        let window = window_from_node(self);
                        let video_track = VideoTrack::new(
                            &window,
                            DOMString::new(),
                            kind,
                            DOMString::new(),
                            DOMString::new(),
                            Some(&*self.VideoTracks()),
                        );

                        // Steps 2. & 3.
                        self.VideoTracks().add(&video_track);

                        // Step 4.
                        if let Some(track) = self.VideoTracks().item(0) {
                            if let Some(servo_url) = self.resource_url.borrow().as_ref() {
                                let fragment = MediaFragmentParser::from(servo_url);
                                if let Some(id) = fragment.id() {
                                    if track.id() == DOMString::from(id) {
                                        self.VideoTracks().set_selected(0, true);
                                    }
                                } else if fragment.tracks().contains(&track.kind().into()) {
                                    self.VideoTracks().set_selected(0, true);
                                }
                            }
                        }

                        // Step 5. & 6.
                        if self.VideoTracks().selected_index().is_none() {
                            self.VideoTracks()
                                .set_selected(self.VideoTracks().len() - 1, true);
                        }

                        // Steps 7.
                        let event = TrackEvent::new(
                            &self.global(),
                            atom!("addtrack"),
                            false,
                            false,
                            &Some(VideoTrackOrAudioTrackOrTextTrack::VideoTrack(video_track)),
                            can_gc,
                        );

                        event
                            .upcast::<Event>()
                            .fire(self.upcast::<EventTarget>(), can_gc);
                    }
                }

                // => "Once enough of the media data has been fetched to determine the duration..."
                // Step 1.
                // servo-media owns the media timeline.

                // Step 2.
                // XXX(ferjm) Update the timeline offset.

                // Step 3.
                self.playback_position.set(0.);

                // Step 4.
                let previous_duration = self.duration.get();
                if let Some(duration) = metadata.duration {
                    self.duration.set(duration.as_secs() as f64);
                } else {
                    self.duration.set(f64::INFINITY);
                }
                if previous_duration != self.duration.get() {
                    let window = window_from_node(self);
                    let task_source = window.task_manager().media_element_task_source();
                    task_source.queue_simple_event(self.upcast(), atom!("durationchange"), &window);
                }

                // Step 5.
                self.handle_resize(Some(metadata.width), Some(metadata.height));

                // Step 6.
                self.change_ready_state(ReadyState::HaveMetadata);

                // Step 7.
                let mut jumped = false;

                // Step 8.
                if self.default_playback_start_position.get() > 0. {
                    self.seek(
                        self.default_playback_start_position.get(),
                        /* approximate_for_speed*/ false,
                    );
                    jumped = true;
                }

                // Step 9.
                self.default_playback_start_position.set(0.);

                // Steps 10 and 11.
                if let Some(servo_url) = self.resource_url.borrow().as_ref() {
                    let fragment = MediaFragmentParser::from(servo_url);
                    if let Some(start) = fragment.start() {
                        if start > 0. && start < self.duration.get() {
                            self.playback_position.set(start);
                            if !jumped {
                                self.seek(self.playback_position.get(), false)
                            }
                        }
                    }
                }

                // Step 12 & 13 are already handled by the earlier media track processing.

                // We wait until we have metadata to render the controls, so we render them
                // with the appropriate size.
                if self.Controls() {
                    self.render_controls(can_gc);
                }

                let global = self.global();
                let window = global.as_window();

                // Update the media session metadata title with the obtained metadata.
                window.Navigator().MediaSession().update_title(
                    metadata
                        .title
                        .clone()
                        .unwrap_or(window.get_url().into_string()),
                );
            },
            PlayerEvent::NeedData => {
                // The player needs more data.
                // If we already have a valid fetch request, we do nothing.
                // Otherwise, if we have no request and the previous request was
                // cancelled because we got an EnoughData event, we restart
                // fetching where we left.
                if let Some(ref current_fetch_context) = *self.current_fetch_context.borrow() {
                    match current_fetch_context.cancel_reason() {
                        Some(ref reason) if *reason == CancelReason::Backoff => {
                            // XXX(ferjm) Ideally we should just create a fetch request from
                            // where we left. But keeping track of the exact next byte that the
                            // media backend expects is not the easiest task, so I'm simply
                            // seeking to the current playback position for now which will create
                            // a new fetch request for the last rendered frame.
                            self.seek(self.playback_position.get(), false)
                        },
                        _ => (),
                    }
                }
            },
            PlayerEvent::EnoughData => {
                self.change_ready_state(ReadyState::HaveEnoughData);

                // The player has enough data and it is asking us to stop pushing
                // bytes, so we cancel the ongoing fetch request iff we are able
                // to restart it from where we left. Otherwise, we continue the
                // current fetch request, assuming that some frames will be dropped.
                if let Some(ref mut current_fetch_context) =
                    *self.current_fetch_context.borrow_mut()
                {
                    if current_fetch_context.is_seekable() {
                        current_fetch_context.cancel(CancelReason::Backoff);
                    }
                }
            },
            PlayerEvent::PositionChanged(position) => {
                let position = position as f64;
                let _ = self
                    .played
                    .borrow_mut()
                    .add(self.playback_position.get(), position);
                self.playback_position.set(position);
                self.time_marches_on();
                let media_position_state =
                    MediaPositionState::new(self.duration.get(), self.playbackRate.get(), position);
                debug!(
                    "Sending media session event set position state {:?}",
                    media_position_state
                );
                self.send_media_session_event(MediaSessionEvent::SetPositionState(
                    media_position_state,
                ));
            },
            PlayerEvent::SeekData(p, ref seek_lock) => {
                self.fetch_request(Some(p), Some(seek_lock.clone()));
            },
            PlayerEvent::SeekDone(_) => {
                // Continuation of
                // https://html.spec.whatwg.org/multipage/#dom-media-seek

                // Step 13.
                let task = MediaElementMicrotask::Seeked {
                    elem: DomRoot::from_ref(self),
                    generation_id: self.generation_id.get(),
                };
                ScriptThread::await_stable_state(Microtask::MediaElement(task));
            },
            PlayerEvent::StateChanged(ref state) => {
                let mut media_session_playback_state = MediaSessionPlaybackState::None_;
                match *state {
                    PlaybackState::Paused => {
                        media_session_playback_state = MediaSessionPlaybackState::Paused;
                        if self.ready_state.get() == ReadyState::HaveMetadata {
                            self.change_ready_state(ReadyState::HaveEnoughData);
                        }
                    },
                    PlaybackState::Playing => {
                        media_session_playback_state = MediaSessionPlaybackState::Playing;
                    },
                    PlaybackState::Buffering => {
                        // Do not send the media session playback state change event
                        // in this case as a None_ state is expected to clean up the
                        // session.
                        return;
                    },
                    _ => {},
                };
                debug!(
                    "Sending media session event playback state changed to {:?}",
                    media_session_playback_state
                );
                self.send_media_session_event(MediaSessionEvent::PlaybackStateChange(
                    media_session_playback_state,
                ));
            },
        }
    }

    // https://html.spec.whatwg.org/multipage/#earliest-possible-position
    fn earliest_possible_position(&self) -> f64 {
        self.played
            .borrow()
            .start(0)
            .unwrap_or_else(|_| self.playback_position.get())
    }

    fn render_controls(&self, can_gc: CanGc) {
        let element = self.htmlelement.upcast::<Element>();
        if self.ready_state.get() < ReadyState::HaveMetadata || element.is_shadow_host() {
            // Bail out if we have no metadata yet or
            // if we are already showing the controls.
            return;
        }
        let shadow_root = element.attach_shadow(IsUserAgentWidget::Yes).unwrap();
        let document = document_from_node(self);
        let script = HTMLScriptElement::new(
            local_name!("script"),
            None,
            &document,
            None,
            ElementCreator::ScriptCreated,
            can_gc,
        );
        let mut media_controls_script = resources::read_string(EmbedderResource::MediaControlsJS);
        // This is our hacky way to temporarily workaround the lack of a privileged
        // JS context.
        // The media controls UI accesses the document.servoGetMediaControls(id) API
        // to get an instance to the media controls ShadowRoot.
        // `id` needs to match the internally generated UUID assigned to a media element.
        let id = document.register_media_controls(&shadow_root);
        let media_controls_script = media_controls_script.as_mut_str().replace("@@@id@@@", &id);
        *self.media_controls_id.borrow_mut() = Some(id);
        script
            .upcast::<Node>()
            .SetTextContent(Some(DOMString::from(media_controls_script)), can_gc);
        if let Err(e) = shadow_root
            .upcast::<Node>()
            .AppendChild(script.upcast::<Node>())
        {
            warn!("Could not render media controls {:?}", e);
            return;
        }

        let media_controls_style = resources::read_string(EmbedderResource::MediaControlsCSS);
        let style = HTMLStyleElement::new(
            local_name!("script"),
            None,
            &document,
            None,
            ElementCreator::ScriptCreated,
            can_gc,
        );
        style
            .upcast::<Node>()
            .SetTextContent(Some(DOMString::from(media_controls_style)), can_gc);

        if let Err(e) = shadow_root
            .upcast::<Node>()
            .AppendChild(style.upcast::<Node>())
        {
            warn!("Could not render media controls {:?}", e);
        }

        self.upcast::<Node>().dirty(NodeDamage::OtherNodeDamage);
    }

    fn remove_controls(&self) {
        if let Some(id) = self.media_controls_id.borrow_mut().take() {
            document_from_node(self).unregister_media_controls(&id);
        }
    }

    pub fn get_current_frame(&self) -> Option<VideoFrame> {
        self.video_renderer
            .lock()
            .unwrap()
            .current_frame_holder
            .as_ref()
            .map(|holder| holder.get_frame())
    }

    pub fn get_current_frame_data(&self) -> Option<MediaFrame> {
        self.video_renderer.lock().unwrap().current_frame
    }

    pub fn clear_current_frame_data(&self) {
        self.handle_resize(None, None);
        self.video_renderer.lock().unwrap().current_frame = None
    }

    fn handle_resize(&self, width: Option<u32>, height: Option<u32>) {
        if let Some(video_elem) = self.downcast::<HTMLVideoElement>() {
            video_elem.resize(width, height);
        }
    }

    /// By default the audio is rendered through the audio sink automatically
    /// selected by the servo-media Player instance. However, in some cases, like
    /// the WebAudio MediaElementAudioSourceNode, we need to set a custom audio
    /// renderer.
    pub fn set_audio_renderer(&self, audio_renderer: Arc<Mutex<dyn AudioRenderer>>, can_gc: CanGc) {
        *self.audio_renderer.borrow_mut() = Some(audio_renderer);
        if let Some(ref player) = *self.player.borrow() {
            if let Err(e) = player.lock().unwrap().stop() {
                eprintln!("Could not stop player {:?}", e);
            }
            self.media_element_load_algorithm(can_gc);
        }
    }

    fn send_media_session_event(&self, event: MediaSessionEvent) {
        let global = self.global();
        let media_session = global.as_window().Navigator().MediaSession();

        media_session.register_media_instance(self);

        media_session.send_event(event);
    }

    pub fn set_duration(&self, duration: f64) {
        self.duration.set(duration);
    }

    /// Sets a new value for the show_poster propperty. Updates video_rederer
    /// with the new value.
    pub fn set_show_poster(&self, show_poster: bool) {
        self.show_poster.set(show_poster);
        self.video_renderer.lock().unwrap().show_poster = show_poster;
    }

    pub fn reset(&self) {
        if let Some(ref player) = *self.player.borrow() {
            if let Err(e) = player.lock().unwrap().stop() {
                eprintln!("Could not stop player {:?}", e);
            }
        }
    }
}

// XXX Placeholder for [https://github.com/servo/servo/issues/22293]
#[derive(Clone, Copy, JSTraceable, MallocSizeOf, PartialEq)]
enum PlaybackDirection {
    Forwards,
    #[allow(dead_code)]
    Backwards,
}

// XXX Placeholder implementations for:
//
// - https://github.com/servo/servo/issues/22293
impl HTMLMediaElement {
    // https://github.com/servo/servo/issues/22293
    fn direction_of_playback(&self) -> PlaybackDirection {
        PlaybackDirection::Forwards
    }
}

impl Drop for HTMLMediaElement {
    fn drop(&mut self) {
        if let Some(ref pipeline) = self.player_context.glplayer_chan {
            if let Err(err) = pipeline
                .channel()
                .send(GLPlayerMsg::UnregisterPlayer(self.id.get()))
            {
                warn!("GLPlayer disappeared!: {:?}", err);
            }
        }
    }
}

impl HTMLMediaElementMethods for HTMLMediaElement {
    // https://html.spec.whatwg.org/multipage/#dom-media-networkstate
    fn NetworkState(&self) -> u16 {
        self.network_state.get() as u16
    }

    // https://html.spec.whatwg.org/multipage/#dom-media-readystate
    fn ReadyState(&self) -> u16 {
        self.ready_state.get() as u16
    }

    // https://html.spec.whatwg.org/multipage/#dom-media-autoplay
    make_bool_getter!(Autoplay, "autoplay");
    // https://html.spec.whatwg.org/multipage/#dom-media-autoplay
    make_bool_setter!(SetAutoplay, "autoplay");

    // https://html.spec.whatwg.org/multipage/#attr-media-loop
    make_bool_getter!(Loop, "loop");
    // https://html.spec.whatwg.org/multipage/#attr-media-loop
    make_bool_setter!(SetLoop, "loop");

    // https://html.spec.whatwg.org/multipage/#dom-media-defaultmuted
    make_bool_getter!(DefaultMuted, "muted");
    // https://html.spec.whatwg.org/multipage/#dom-media-defaultmuted
    make_bool_setter!(SetDefaultMuted, "muted");

    // https://html.spec.whatwg.org/multipage/#dom-media-controls
    make_bool_getter!(Controls, "controls");
    // https://html.spec.whatwg.org/multipage/#dom-media-controls
    make_bool_setter!(SetControls, "controls");

    // https://html.spec.whatwg.org/multipage/#dom-media-src
    make_url_getter!(Src, "src");

    // https://html.spec.whatwg.org/multipage/#dom-media-src
    make_url_setter!(SetSrc, "src");

    // https://html.spec.whatwg.org/multipage/#dom-media-crossOrigin
    fn GetCrossOrigin(&self) -> Option<DOMString> {
        reflect_cross_origin_attribute(self.upcast::<Element>())
    }
    // https://html.spec.whatwg.org/multipage/#dom-media-crossOrigin
    fn SetCrossOrigin(&self, value: Option<DOMString>, can_gc: CanGc) {
        set_cross_origin_attribute(self.upcast::<Element>(), value, can_gc);
    }

    // https://html.spec.whatwg.org/multipage/#dom-media-muted
    fn Muted(&self) -> bool {
        self.muted.get()
    }

    // https://html.spec.whatwg.org/multipage/#dom-media-muted
    fn SetMuted(&self, value: bool) {
        if self.muted.get() == value {
            return;
        }

        if let Some(ref player) = *self.player.borrow() {
            let _ = player.lock().unwrap().set_mute(value);
        }

        self.muted.set(value);
        let window = window_from_node(self);
        window
            .task_manager()
            .media_element_task_source()
            .queue_simple_event(self.upcast(), atom!("volumechange"), &window);
        if !self.is_allowed_to_play() {
            self.internal_pause_steps();
        }
    }

    // https://html.spec.whatwg.org/multipage/#dom-media-srcobject
    fn GetSrcObject(&self) -> Option<MediaStreamOrBlob> {
        (*self.src_object.borrow())
            .as_ref()
            .map(|src_object| match src_object {
                SrcObject::Blob(blob) => MediaStreamOrBlob::Blob(DomRoot::from_ref(blob)),
                SrcObject::MediaStream(stream) => {
                    MediaStreamOrBlob::MediaStream(DomRoot::from_ref(stream))
                },
            })
    }

    // https://html.spec.whatwg.org/multipage/#dom-media-srcobject
    fn SetSrcObject(&self, value: Option<MediaStreamOrBlob>, can_gc: CanGc) {
        *self.src_object.borrow_mut() = value.map(|value| value.into());
        self.media_element_load_algorithm(can_gc);
    }

    // https://html.spec.whatwg.org/multipage/#attr-media-preload
    // Missing value default is user-agent defined.
    make_enumerated_getter!(Preload, "preload", "", "none" | "metadata" | "auto");
    // https://html.spec.whatwg.org/multipage/#attr-media-preload
    make_setter!(SetPreload, "preload");

    // https://html.spec.whatwg.org/multipage/#dom-media-currentsrc
    fn CurrentSrc(&self) -> USVString {
        USVString(self.current_src.borrow().clone())
    }

    // https://html.spec.whatwg.org/multipage/#dom-media-load
    fn Load(&self, can_gc: CanGc) {
        self.media_element_load_algorithm(can_gc);
    }

    // https://html.spec.whatwg.org/multipage/#dom-navigator-canplaytype
    fn CanPlayType(&self, type_: DOMString) -> CanPlayTypeResult {
        match ServoMedia::get().unwrap().can_play_type(&type_) {
            SupportsMediaType::No => CanPlayTypeResult::_empty,
            SupportsMediaType::Maybe => CanPlayTypeResult::Maybe,
            SupportsMediaType::Probably => CanPlayTypeResult::Probably,
        }
    }

    // https://html.spec.whatwg.org/multipage/#dom-media-error
    fn GetError(&self) -> Option<DomRoot<MediaError>> {
        self.error.get()
    }

    // https://html.spec.whatwg.org/multipage/#dom-media-play
    fn Play(&self, comp: InRealm, can_gc: CanGc) -> Rc<Promise> {
        let promise = Promise::new_in_current_realm(comp, can_gc);
        // Step 1.
        // FIXME(nox): Reject promise if not allowed to play.

        // Step 2.
        if self
            .error
            .get()
            .is_some_and(|e| e.Code() == MEDIA_ERR_SRC_NOT_SUPPORTED)
        {
            promise.reject_error(Error::NotSupported);
            return promise;
        }

        // Step 3.
        self.push_pending_play_promise(&promise);

        // Step 4.
        if self.network_state.get() == NetworkState::Empty {
            self.invoke_resource_selection_algorithm(can_gc);
        }

        // Step 5.
        if self.Ended() && self.direction_of_playback() == PlaybackDirection::Forwards {
            self.seek(
                self.earliest_possible_position(),
                /* approximate_for_speed */ false,
            );
        }

        let state = self.ready_state.get();

        let window = window_from_node(self);
        // FIXME(nox): Why are errors silenced here?
        let task_source = window.task_manager().media_element_task_source();
        if self.Paused() {
            // Step 6.1.
            self.paused.set(false);

            // Step 6.2.
            if self.show_poster.get() {
                self.set_show_poster(false);
                self.time_marches_on();
            }

            // Step 6.3.
            task_source.queue_simple_event(self.upcast(), atom!("play"), &window);

            // Step 6.4.
            match state {
                ReadyState::HaveNothing |
                ReadyState::HaveMetadata |
                ReadyState::HaveCurrentData => {
                    task_source.queue_simple_event(self.upcast(), atom!("waiting"), &window);
                },
                ReadyState::HaveFutureData | ReadyState::HaveEnoughData => {
                    self.notify_about_playing();
                },
            }
        } else if state == ReadyState::HaveFutureData || state == ReadyState::HaveEnoughData {
            // Step 7.
            self.take_pending_play_promises(Ok(()));
            let this = Trusted::new(self);
            let generation_id = self.generation_id.get();
            task_source
                .queue(
                    task!(resolve_pending_play_promises: move || {
                        let this = this.root();
                        if generation_id != this.generation_id.get() {
                            return;
                        }

                        this.fulfill_in_flight_play_promises(|| {
                            this.play_media();
                        });
                    }),
                    window.upcast(),
                )
                .unwrap();
        }

        // Step 8.
        self.autoplaying.set(false);

        // Step 9.
        promise
    }

    // https://html.spec.whatwg.org/multipage/#dom-media-pause
    fn Pause(&self, can_gc: CanGc) {
        // Step 1
        if self.network_state.get() == NetworkState::Empty {
            self.invoke_resource_selection_algorithm(can_gc);
        }

        // Step 2
        self.internal_pause_steps();
    }

    // https://html.spec.whatwg.org/multipage/#dom-media-paused
    fn Paused(&self) -> bool {
        self.paused.get()
    }

    /// <https://html.spec.whatwg.org/multipage/#dom-media-defaultplaybackrate>
    fn GetDefaultPlaybackRate(&self) -> Fallible<Finite<f64>> {
        Ok(Finite::wrap(self.defaultPlaybackRate.get()))
    }

    /// <https://html.spec.whatwg.org/multipage/#dom-media-defaultplaybackrate>
    fn SetDefaultPlaybackRate(&self, value: Finite<f64>) -> ErrorResult {
        let min_allowed = -64.0;
        let max_allowed = 64.0;
        if *value < min_allowed || *value > max_allowed {
            return Err(Error::NotSupported);
        }

        if *value != self.defaultPlaybackRate.get() {
            self.defaultPlaybackRate.set(*value);
            self.queue_ratechange_event();
        }

        Ok(())
    }

    /// <https://html.spec.whatwg.org/multipage/#dom-media-playbackrate>
    fn GetPlaybackRate(&self) -> Fallible<Finite<f64>> {
        Ok(Finite::wrap(self.playbackRate.get()))
    }

    /// <https://html.spec.whatwg.org/multipage/#dom-media-playbackrate>
    fn SetPlaybackRate(&self, value: Finite<f64>) -> ErrorResult {
        let min_allowed = -64.0;
        let max_allowed = 64.0;
        if *value < min_allowed || *value > max_allowed {
            return Err(Error::NotSupported);
        }

        if *value != self.playbackRate.get() {
            self.playbackRate.set(*value);
            self.queue_ratechange_event();
            if self.is_potentially_playing() {
                if let Some(ref player) = *self.player.borrow() {
                    if let Err(e) = player.lock().unwrap().set_rate(*value) {
                        warn!("Could not set the playback rate {:?}", e);
                    }
                }
            }
        }

        Ok(())
    }

    // https://html.spec.whatwg.org/multipage/#dom-media-duration
    fn Duration(&self) -> f64 {
        self.duration.get()
    }

    // https://html.spec.whatwg.org/multipage/#dom-media-currenttime
    fn CurrentTime(&self) -> Finite<f64> {
        Finite::wrap(if self.default_playback_start_position.get() != 0. {
            self.default_playback_start_position.get()
        } else {
            self.playback_position.get()
        })
    }

    // https://html.spec.whatwg.org/multipage/#dom-media-currenttime
    fn SetCurrentTime(&self, time: Finite<f64>) {
        if self.ready_state.get() == ReadyState::HaveNothing {
            self.default_playback_start_position.set(*time);
        } else {
            self.playback_position.set(*time);
            self.seek(*time, /* approximate_for_speed */ false);
        }
    }

    // https://html.spec.whatwg.org/multipage/#dom-media-seeking
    fn Seeking(&self) -> bool {
        self.seeking.get()
    }

    // https://html.spec.whatwg.org/multipage/#ended-playback
    fn Ended(&self) -> bool {
        if self.ready_state.get() < ReadyState::HaveMetadata {
            return false;
        }

        let playback_pos = self.playback_position.get();

        match self.direction_of_playback() {
            PlaybackDirection::Forwards => playback_pos >= self.Duration() && !self.Loop(),
            PlaybackDirection::Backwards => playback_pos <= self.earliest_possible_position(),
        }
    }

    // https://html.spec.whatwg.org/multipage/#dom-media-fastseek
    fn FastSeek(&self, time: Finite<f64>) {
        self.seek(*time, /* approximate_for_speed */ true);
    }

    // https://html.spec.whatwg.org/multipage/#dom-media-played
    fn Played(&self) -> DomRoot<TimeRanges> {
        TimeRanges::new(self.global().as_window(), self.played.borrow().clone())
    }

    // https://html.spec.whatwg.org/multipage/#dom-media-buffered
    fn Buffered(&self) -> DomRoot<TimeRanges> {
        let mut buffered = TimeRangesContainer::default();
        if let Some(ref player) = *self.player.borrow() {
            if let Ok(ranges) = player.lock().unwrap().buffered() {
                for range in ranges {
                    let _ = buffered.add(range.start, range.end);
                }
            }
        }
        TimeRanges::new(self.global().as_window(), buffered)
    }

    // https://html.spec.whatwg.org/multipage/#dom-media-audiotracks
    fn AudioTracks(&self) -> DomRoot<AudioTrackList> {
        let window = window_from_node(self);
        self.audio_tracks_list
            .or_init(|| AudioTrackList::new(&window, &[], Some(self)))
    }

    // https://html.spec.whatwg.org/multipage/#dom-media-videotracks
    fn VideoTracks(&self) -> DomRoot<VideoTrackList> {
        let window = window_from_node(self);
        self.video_tracks_list
            .or_init(|| VideoTrackList::new(&window, &[], Some(self)))
    }

    // https://html.spec.whatwg.org/multipage/#dom-media-texttracks
    fn TextTracks(&self) -> DomRoot<TextTrackList> {
        let window = window_from_node(self);
        self.text_tracks_list
            .or_init(|| TextTrackList::new(&window, &[]))
    }

    // https://html.spec.whatwg.org/multipage/#dom-media-addtexttrack
    fn AddTextTrack(
        &self,
        kind: TextTrackKind,
        label: DOMString,
        language: DOMString,
    ) -> DomRoot<TextTrack> {
        let window = window_from_node(self);
        // Step 1 & 2
        // FIXME(#22314, dlrobertson) set the ready state to Loaded
        let track = TextTrack::new(
            &window,
            "".into(),
            kind,
            label,
            language,
            TextTrackMode::Hidden,
            None,
        );
        // Step 3 & 4
        self.TextTracks().add(&track);
        // Step 5
        DomRoot::from_ref(&track)
    }

    // https://html.spec.whatwg.org/multipage/#dom-media-volume
    fn GetVolume(&self) -> Fallible<Finite<f64>> {
        Ok(Finite::wrap(self.volume.get()))
    }

    // https://html.spec.whatwg.org/multipage/#dom-media-volume
    fn SetVolume(&self, value: Finite<f64>) -> ErrorResult {
        let minimum_volume = 0.0;
        let maximum_volume = 1.0;
        if *value < minimum_volume || *value > maximum_volume {
            return Err(Error::IndexSize);
        }

        if *value != self.volume.get() {
            self.volume.set(*value);

            let window = window_from_node(self);
            window
                .task_manager()
                .media_element_task_source()
                .queue_simple_event(self.upcast(), atom!("volumechange"), &window);
            if !self.is_allowed_to_play() {
                self.internal_pause_steps();
            }
        }

        Ok(())
    }
}

impl VirtualMethods for HTMLMediaElement {
    fn super_type(&self) -> Option<&dyn VirtualMethods> {
        Some(self.upcast::<HTMLElement>() as &dyn VirtualMethods)
    }

    fn attribute_mutated(&self, attr: &Attr, mutation: AttributeMutation) {
        self.super_type().unwrap().attribute_mutated(attr, mutation);

        match *attr.local_name() {
            local_name!("muted") => {
                self.SetMuted(mutation.new_value(attr).is_some());
            },
            local_name!("src") => {
                if mutation.new_value(attr).is_none() {
                    self.clear_current_frame_data();
                    return;
                }
                self.media_element_load_algorithm(CanGc::note());
            },
            local_name!("controls") => {
                if mutation.new_value(attr).is_some() {
                    self.render_controls(CanGc::note());
                } else {
                    self.remove_controls();
                }
            },
            _ => (),
        };
    }

    // https://html.spec.whatwg.org/multipage/#playing-the-media-resource:remove-an-element-from-a-document
    fn unbind_from_tree(&self, context: &UnbindContext) {
        self.super_type().unwrap().unbind_from_tree(context);

        self.remove_controls();

        if context.tree_connected {
            let task = MediaElementMicrotask::PauseIfNotInDocument {
                elem: DomRoot::from_ref(self),
            };
            ScriptThread::await_stable_state(Microtask::MediaElement(task));
        }
    }
}

#[derive(JSTraceable, MallocSizeOf)]
pub enum MediaElementMicrotask {
    ResourceSelection {
        elem: DomRoot<HTMLMediaElement>,
        generation_id: u32,
        #[no_trace]
        base_url: ServoUrl,
    },
    PauseIfNotInDocument {
        elem: DomRoot<HTMLMediaElement>,
    },
    Seeked {
        elem: DomRoot<HTMLMediaElement>,
        generation_id: u32,
    },
}

impl MicrotaskRunnable for MediaElementMicrotask {
    fn handler(&self, can_gc: CanGc) {
        match self {
            &MediaElementMicrotask::ResourceSelection {
                ref elem,
                generation_id,
                ref base_url,
            } => {
                if generation_id == elem.generation_id.get() {
                    elem.resource_selection_algorithm_sync(base_url.clone(), can_gc);
                }
            },
            MediaElementMicrotask::PauseIfNotInDocument { elem } => {
                if !elem.upcast::<Node>().is_connected() {
                    elem.internal_pause_steps();
                }
            },
            &MediaElementMicrotask::Seeked {
                ref elem,
                generation_id,
            } => {
                if generation_id == elem.generation_id.get() {
                    elem.seek_end();
                }
            },
        }
    }

    fn enter_realm(&self) -> JSAutoRealm {
        match self {
            &MediaElementMicrotask::ResourceSelection { ref elem, .. } |
            &MediaElementMicrotask::PauseIfNotInDocument { ref elem } |
            &MediaElementMicrotask::Seeked { ref elem, .. } => enter_realm(&**elem),
        }
    }
}

enum Resource {
    Object,
    Url(ServoUrl),
}

/// Indicates the reason why a fetch request was cancelled.
#[derive(Debug, MallocSizeOf, PartialEq)]
enum CancelReason {
    /// We were asked to stop pushing data to the player.
    Backoff,
    /// An error ocurred while fetching the media data.
    Error,
    /// A new request overrode this one.
    Overridden,
}

#[derive(MallocSizeOf)]
pub struct HTMLMediaElementFetchContext {
    /// Some if the request has been cancelled.
    cancel_reason: Option<CancelReason>,
    /// Indicates whether the fetched stream is seekable.
    is_seekable: bool,
    /// Fetch canceller. Allows cancelling the current fetch request by
    /// manually calling its .cancel() method or automatically on Drop.
    fetch_canceller: FetchCanceller,
}

impl HTMLMediaElementFetchContext {
    fn new() -> (HTMLMediaElementFetchContext, ipc::IpcReceiver<()>) {
        let mut fetch_canceller = FetchCanceller::new();
        let cancel_receiver = fetch_canceller.initialize();
        (
            HTMLMediaElementFetchContext {
                cancel_reason: None,
                is_seekable: false,
                fetch_canceller,
            },
            cancel_receiver,
        )
    }

    fn is_seekable(&self) -> bool {
        self.is_seekable
    }

    fn set_seekable(&mut self, seekable: bool) {
        self.is_seekable = seekable;
    }

    fn cancel(&mut self, reason: CancelReason) {
        if self.cancel_reason.is_some() {
            return;
        }
        self.cancel_reason = Some(reason);
        self.fetch_canceller.cancel();
    }

    fn cancel_reason(&self) -> &Option<CancelReason> {
        &self.cancel_reason
    }
}

struct HTMLMediaElementFetchListener {
    /// The element that initiated the request.
    elem: Trusted<HTMLMediaElement>,
    /// The response metadata received to date.
    metadata: Option<Metadata>,
    /// The generation of the media element when this fetch started.
    generation_id: u32,
    /// Time of last progress notification.
    next_progress_event: Instant,
    /// Timing data for this resource.
    resource_timing: ResourceFetchTiming,
    /// Url for the resource.
    url: ServoUrl,
    /// Expected content length of the media asset being fetched or played.
    expected_content_length: Option<u64>,
    /// Number of the last byte fetched from the network for the ongoing
    /// request. It is only reset to 0 if we reach EOS. Seek requests
    /// set it to the requested position. Requests triggered after an
    /// EnoughData event uses this value to restart the download from
    /// the last fetched position.
    latest_fetched_content: u64,
    /// The media player discards all data pushes until the seek block
    /// is released right before pushing the data from the offset requested
    /// by a seek request.
    seek_lock: Option<SeekLock>,
}

// https://html.spec.whatwg.org/multipage/#media-data-processing-steps-list
impl FetchResponseListener for HTMLMediaElementFetchListener {
    fn process_request_body(&mut self, _: RequestId) {}

    fn process_request_eof(&mut self, _: RequestId) {}

    fn process_response(&mut self, _: RequestId, metadata: Result<FetchMetadata, NetworkError>) {
        let elem = self.elem.root();

        if elem.generation_id.get() != self.generation_id || elem.player.borrow().is_none() {
            // A new fetch request was triggered, so we ignore this response.
            return;
        }

        self.metadata = metadata.ok().map(|m| match m {
            FetchMetadata::Unfiltered(m) => m,
            FetchMetadata::Filtered { unsafe_, .. } => unsafe_,
        });

        if let Some(metadata) = self.metadata.as_ref() {
            if let Some(headers) = metadata.headers.as_ref() {
                // For range requests we get the size of the media asset from the Content-Range
                // header. Otherwise, we get it from the Content-Length header.
                let content_length =
                    if let Some(content_range) = headers.typed_get::<ContentRange>() {
                        content_range.bytes_len()
                    } else {
                        headers
                            .typed_get::<ContentLength>()
                            .map(|content_length| content_length.0)
                    };

                // We only set the expected input size if it changes.
                if content_length != self.expected_content_length {
                    if let Some(content_length) = content_length {
                        if let Err(e) = elem
                            .player
                            .borrow()
                            .as_ref()
                            .unwrap()
                            .lock()
                            .unwrap()
                            .set_input_size(content_length)
                        {
                            warn!("Could not set player input size {:?}", e);
                        } else {
                            self.expected_content_length = Some(content_length);
                        }
                    }
                }
            }
        }

        let (status_is_ok, is_seekable) = self.metadata.as_ref().map_or((true, false), |s| {
            let status = &s.status;
            (
                status.is_success(),
                *status == StatusCode::PARTIAL_CONTENT ||
                    *status == StatusCode::RANGE_NOT_SATISFIABLE,
            )
        });

        if is_seekable {
            // The server supports range requests,
            if let Some(ref mut current_fetch_context) = *elem.current_fetch_context.borrow_mut() {
                current_fetch_context.set_seekable(true);
            }
        }

        // => "If the media data cannot be fetched at all..."
        if !status_is_ok {
            // Ensure that the element doesn't receive any further notifications
            // of the aborted fetch.
            if let Some(ref mut current_fetch_context) = *elem.current_fetch_context.borrow_mut() {
                current_fetch_context.cancel(CancelReason::Error);
            }
            elem.queue_dedicated_media_source_failure_steps();
        }
    }

    fn process_response_chunk(&mut self, _: RequestId, payload: Vec<u8>) {
        let elem = self.elem.root();
        // If an error was received previously or if we triggered a new fetch request,
        // we skip processing the payload.
        if elem.generation_id.get() != self.generation_id || elem.player.borrow().is_none() {
            return;
        }
        if let Some(ref current_fetch_context) = *elem.current_fetch_context.borrow() {
            if current_fetch_context.cancel_reason().is_some() {
                return;
            }
        }

        let payload_len = payload.len() as u64;

        if let Some(seek_lock) = self.seek_lock.take() {
            seek_lock.unlock(/* successful seek */ true);
        }

        // Push input data into the player.
        if let Err(e) = elem
            .player
            .borrow()
            .as_ref()
            .unwrap()
            .lock()
            .unwrap()
            .push_data(payload)
        {
            // If we are pushing too much data and we know that we can
            // restart the download later from where we left, we cancel
            // the current request. Otherwise, we continue the request
            // assuming that we may drop some frames.
            if e == PlayerError::EnoughData {
                if let Some(ref mut current_fetch_context) =
                    *elem.current_fetch_context.borrow_mut()
                {
                    current_fetch_context.cancel(CancelReason::Backoff);
                }
            }
            warn!("Could not push input data to player {:?}", e);
            return;
        }

        self.latest_fetched_content += payload_len;

        // https://html.spec.whatwg.org/multipage/#concept-media-load-resource step 4,
        // => "If mode is remote" step 2
        if Instant::now() > self.next_progress_event {
            let window = window_from_node(&*elem);
            window
                .task_manager()
                .media_element_task_source()
                .queue_simple_event(elem.upcast(), atom!("progress"), &window);
            self.next_progress_event = Instant::now() + Duration::from_millis(350);
        }
    }

    // https://html.spec.whatwg.org/multipage/#media-data-processing-steps-list
    fn process_response_eof(
        &mut self,
        _: RequestId,
        status: Result<ResourceFetchTiming, NetworkError>,
    ) {
        trace!("process response eof");
        if let Some(seek_lock) = self.seek_lock.take() {
            seek_lock.unlock(/* successful seek */ false);
        }

        let elem = self.elem.root();

        if elem.generation_id.get() != self.generation_id || elem.player.borrow().is_none() {
            return;
        }

        // There are no more chunks of the response body forthcoming, so we can
        // go ahead and notify the media backend not to expect any further data.
        if let Err(e) = elem
            .player
            .borrow()
            .as_ref()
            .unwrap()
            .lock()
            .unwrap()
            .end_of_stream()
        {
            warn!("Could not signal EOS to player {:?}", e);
        }

        // If an error was previously received we skip processing the payload.
        if let Some(ref current_fetch_context) = *elem.current_fetch_context.borrow() {
            if let Some(CancelReason::Error) = current_fetch_context.cancel_reason() {
                return;
            }
        }

        if status.is_ok() && self.latest_fetched_content != 0 {
            elem.upcast::<EventTarget>()
                .fire_event(atom!("progress"), CanGc::note());

            elem.network_state.set(NetworkState::Idle);

            elem.upcast::<EventTarget>()
                .fire_event(atom!("suspend"), CanGc::note());
        }
        // => "If the connection is interrupted after some media data has been received..."
        else if elem.ready_state.get() != ReadyState::HaveNothing {
            // If the media backend has already flagged an error, skip any observable
            // network-related errors.
            if elem.in_error_state() {
                return;
            }

            // Step 1
            if let Some(ref mut current_fetch_context) = *elem.current_fetch_context.borrow_mut() {
                current_fetch_context.cancel(CancelReason::Error);
            }

            // Step 2
            elem.error.set(Some(&*MediaError::new(
                &window_from_node(&*elem),
                MEDIA_ERR_NETWORK,
            )));

            // Step 3
            elem.network_state.set(NetworkState::Idle);

            // Step 4.
            elem.delay_load_event(false, CanGc::note());

            // Step 5
            elem.upcast::<EventTarget>()
                .fire_event(atom!("error"), CanGc::note());
        } else {
            // => "If the media data cannot be fetched at all..."
            elem.queue_dedicated_media_source_failure_steps();
        }
    }

    fn resource_timing_mut(&mut self) -> &mut ResourceFetchTiming {
        &mut self.resource_timing
    }

    fn resource_timing(&self) -> &ResourceFetchTiming {
        &self.resource_timing
    }

    fn submit_resource_timing(&mut self) {
        network_listener::submit_timing(self, CanGc::note())
    }
}

impl ResourceTimingListener for HTMLMediaElementFetchListener {
    fn resource_timing_information(&self) -> (InitiatorType, ServoUrl) {
        let initiator_type = InitiatorType::LocalName(
            self.elem
                .root()
                .upcast::<Element>()
                .local_name()
                .to_string(),
        );
        (initiator_type, self.url.clone())
    }

    fn resource_timing_global(&self) -> DomRoot<GlobalScope> {
        document_from_node(&*self.elem.root()).global()
    }
}

impl PreInvoke for HTMLMediaElementFetchListener {
    fn should_invoke(&self) -> bool {
        //TODO: finish_load needs to run at some point if the generation changes.
        self.elem.root().generation_id.get() == self.generation_id
    }
}

impl HTMLMediaElementFetchListener {
    fn new(
        elem: &HTMLMediaElement,
        url: ServoUrl,
        offset: u64,
        seek_lock: Option<SeekLock>,
    ) -> Self {
        Self {
            elem: Trusted::new(elem),
            metadata: None,
            generation_id: elem.generation_id.get(),
            next_progress_event: Instant::now() + Duration::from_millis(350),
            resource_timing: ResourceFetchTiming::new(ResourceTimingType::Resource),
            url,
            expected_content_length: None,
            latest_fetched_content: offset,
            seek_lock,
        }
    }
}<|MERGE_RESOLUTION|>--- conflicted
+++ resolved
@@ -157,13 +157,8 @@
 
 pub struct MediaFrameRenderer {
     player_id: Option<u64>,
-<<<<<<< HEAD
-    api: WebRenderScriptApi,
+    compositor_api: CrossProcessCompositorApi,
     current_frame: Option<MediaFrame>,
-=======
-    compositor_api: CrossProcessCompositorApi,
-    current_frame: Option<(ImageKey, i32, i32)>,
->>>>>>> ccafda9a
     old_frame: Option<ImageKey>,
     very_old_frame: Option<ImageKey>,
     current_frame_holder: Option<FrameHolder>,
