/* This Source Code Form is subject to the terms of the Mozilla Public
 * License, v. 2.0. If a copy of the MPL was not distributed with this
 * file, You can obtain one at http://mozilla.org/MPL/2.0/. */

use dom::bindings::codegen::Bindings::ElementBinding::ElementBinding::ElementMethods; 
use dom::bindings::codegen::Bindings::HTMLTimeElementBinding;
use dom::bindings::codegen::Bindings::HTMLTimeElementBinding::HTMLTimeElementMethods;
<<<<<<< HEAD
=======
use dom::bindings::inheritance::Castable;
>>>>>>> 05f2f1a8
use dom::bindings::js::Root;
use dom::bindings::str::DOMString;
use dom::document::Document;
use dom::element::Element;
use dom::htmlelement::HTMLElement;
use dom::node::Node;
use html5ever_atoms::LocalName;

#[dom_struct]
pub struct HTMLTimeElement {
    htmlelement: HTMLElement,
}

impl HTMLTimeElement {
    fn new_inherited(local_name: LocalName, prefix: Option<DOMString>, document: &Document) -> HTMLTimeElement {
        HTMLTimeElement {
            htmlelement: HTMLElement::new_inherited(local_name, prefix, document),
        }
    }

    #[allow(unrooted_must_root)]
    pub fn new(local_name: LocalName,
               prefix: Option<DOMString>,
               document: &Document) -> Root<HTMLTimeElement> {
        Node::reflect_node(box HTMLTimeElement::new_inherited(local_name, prefix, document),
                           document,
                           HTMLTimeElementBinding::Wrap)
    }
}

impl HTMLTimeElementMethods for HTMLTimeElement {
    // https://html.spec.whatwg.org/multipage/#dom-time-datetime
<<<<<<< HEAD
    make_getter!(DateTime, "datetime");
=======
    //make_getter!(DateTime, "datetime");
    fn DateTime(&self) -> DOMString {
        let element = self.upcast::<Element>();
        if element.has_attribute(&local_name!("datetime")) {
            return element.get_string_attribute(&local_name!("datetime"))
        } else {
            match element.GetInnerHTML() {
                Ok(x) => x,
                _ => DOMString::new(),
            }
        }
    }
>>>>>>> 05f2f1a8

    // https://html.spec.whatwg.org/multipage/#dom-time-datetime
    make_setter!(SetDateTime, "datetime");
}<|MERGE_RESOLUTION|>--- conflicted
+++ resolved
@@ -5,10 +5,7 @@
 use dom::bindings::codegen::Bindings::ElementBinding::ElementBinding::ElementMethods; 
 use dom::bindings::codegen::Bindings::HTMLTimeElementBinding;
 use dom::bindings::codegen::Bindings::HTMLTimeElementBinding::HTMLTimeElementMethods;
-<<<<<<< HEAD
-=======
 use dom::bindings::inheritance::Castable;
->>>>>>> 05f2f1a8
 use dom::bindings::js::Root;
 use dom::bindings::str::DOMString;
 use dom::document::Document;
@@ -41,10 +38,6 @@
 
 impl HTMLTimeElementMethods for HTMLTimeElement {
     // https://html.spec.whatwg.org/multipage/#dom-time-datetime
-<<<<<<< HEAD
-    make_getter!(DateTime, "datetime");
-=======
-    //make_getter!(DateTime, "datetime");
     fn DateTime(&self) -> DOMString {
         let element = self.upcast::<Element>();
         if element.has_attribute(&local_name!("datetime")) {
@@ -56,7 +49,6 @@
             }
         }
     }
->>>>>>> 05f2f1a8
 
     // https://html.spec.whatwg.org/multipage/#dom-time-datetime
     make_setter!(SetDateTime, "datetime");
