/* This Source Code Form is subject to the terms of the Mozilla Public
 * License, v. 2.0. If a copy of the MPL was not distributed with this
 * file, You can obtain one at http://mozilla.org/MPL/2.0/. */

use dom::activation::{ActivationSource, synthetic_click_activation};
use dom::attr::Attr;
use dom::bindings::codegen::Bindings::ElementBinding::ElementMethods;
use dom::bindings::codegen::Bindings::EventHandlerBinding::EventHandlerNonNull;
use dom::bindings::codegen::Bindings::HTMLElementBinding;
use dom::bindings::codegen::Bindings::HTMLElementBinding::HTMLElementMethods;
use dom::bindings::codegen::Bindings::WindowBinding::WindowMethods;
use dom::bindings::error::{Error, ErrorResult};
use dom::bindings::inheritance::{ElementTypeId, HTMLElementTypeId, NodeTypeId};
use dom::bindings::inheritance::Castable;
use dom::bindings::root::{Dom, DomRoot, MutNullableDom, RootedReference};
use dom::bindings::str::DOMString;
use dom::cssstyledeclaration::{CSSModificationAccess, CSSStyleDeclaration, CSSStyleOwner};
use dom::document::{Document, FocusType};
use dom::domstringmap::DOMStringMap;
use dom::element::{AttributeMutation, Element};
use dom::eventtarget::EventTarget;
use dom::htmlbodyelement::HTMLBodyElement;
use dom::htmlframesetelement::HTMLFrameSetElement;
use dom::htmlhtmlelement::HTMLHtmlElement;
use dom::htmlinputelement::HTMLInputElement;
use dom::htmllabelelement::HTMLLabelElement;
use dom::node::{Node, SEQUENTIALLY_FOCUSABLE};
use dom::node::{document_from_node, window_from_node};
use dom::nodelist::NodeList;
use dom::virtualmethods::VirtualMethods;
use dom_struct::dom_struct;
use html5ever::{LocalName, Prefix};
use std::ascii::AsciiExt;
use std::default::Default;
use std::rc::Rc;
use style::attr::AttrValue;
use style::element_state::*;

#[dom_struct]
pub struct HTMLElement {
    element: Element,
    style_decl: MutNullableDom<CSSStyleDeclaration>,
    dataset: MutNullableDom<DOMStringMap>,
}

impl HTMLElement {
    pub fn new_inherited(tag_name: LocalName, prefix: Option<Prefix>, document: &Document) -> HTMLElement {
        HTMLElement::new_inherited_with_state(ElementState::empty(), tag_name, prefix, document)
    }

    pub fn new_inherited_with_state(
        state: ElementState,
        tag_name: LocalName,
        prefix: Option<Prefix>,
        document: &Document,
    ) -> HTMLElement {
        HTMLElement {
            element: Element::new_inherited_with_state(state, tag_name, ns!(html), prefix, document),
            style_decl: Default::default(),
            dataset: Default::default(),
        }
    }

    #[allow(unrooted_must_root)]
    pub fn new(local_name: LocalName, prefix: Option<Prefix>, document: &Document) -> DomRoot<HTMLElement> {
        Node::reflect_node(
            Box::new(HTMLElement::new_inherited(local_name, prefix, document)),
            document,
            HTMLElementBinding::Wrap,
        )
    }

    fn is_body_or_frameset(&self) -> bool {
        let eventtarget = self.upcast::<EventTarget>();
        eventtarget.is::<HTMLBodyElement>() || eventtarget.is::<HTMLFrameSetElement>()
    }

    fn update_sequentially_focusable_status(&self) {
        let element = self.upcast::<Element>();
        let node = self.upcast::<Node>();
        if element.has_attribute(&local_name!("tabindex")) {
            node.set_flag(SEQUENTIALLY_FOCUSABLE, true);
        } else {
            match node.type_id() {
                NodeTypeId::Element(ElementTypeId::HTMLElement(HTMLElementTypeId::HTMLButtonElement)) |
                NodeTypeId::Element(ElementTypeId::HTMLElement(HTMLElementTypeId::HTMLSelectElement)) |
                NodeTypeId::Element(ElementTypeId::HTMLElement(HTMLElementTypeId::HTMLIFrameElement)) |
                NodeTypeId::Element(ElementTypeId::HTMLElement(HTMLElementTypeId::HTMLTextAreaElement)) => {
                    node.set_flag(SEQUENTIALLY_FOCUSABLE, true)
                },
                NodeTypeId::Element(ElementTypeId::HTMLElement(HTMLElementTypeId::HTMLLinkElement)) |
                NodeTypeId::Element(ElementTypeId::HTMLElement(HTMLElementTypeId::HTMLAnchorElement)) => {
                    if element.has_attribute(&local_name!("href")) {
                        node.set_flag(SEQUENTIALLY_FOCUSABLE, true);
                    }
                },
                _ => {
                    if let Some(attr) = element.get_attribute(&ns!(), &local_name!("draggable")) {
                        let value = attr.value();
                        let is_true = match *value {
                            AttrValue::String(ref string) => string == "true",
                            _ => false,
                        };
                        node.set_flag(SEQUENTIALLY_FOCUSABLE, is_true);
                    } else {
                        node.set_flag(SEQUENTIALLY_FOCUSABLE, false);
                    }
                    //TODO set SEQUENTIALLY_FOCUSABLE flag if editing host
                    //TODO set SEQUENTIALLY_FOCUSABLE flag if "sorting interface th elements"
                },
            }
        }
    }
}

impl HTMLElementMethods for HTMLElement {
    // https://html.spec.whatwg.org/multipage/#the-style-attribute
    fn Style(&self) -> DomRoot<CSSStyleDeclaration> {
        self.style_decl.or_init(|| {
            let global = window_from_node(self);
            CSSStyleDeclaration::new(
                &global,
                CSSStyleOwner::Element(Dom::from_ref(self.upcast())),
                None,
                CSSModificationAccess::ReadWrite,
            )
        })
    }

    // https://html.spec.whatwg.org/multipage/#attr-title
    make_getter!(Title, "title");
    // https://html.spec.whatwg.org/multipage/#attr-title
    make_setter!(SetTitle, "title");

    // https://html.spec.whatwg.org/multipage/#attr-lang
    make_getter!(Lang, "lang");
    // https://html.spec.whatwg.org/multipage/#attr-lang
    make_setter!(SetLang, "lang");

    // https://html.spec.whatwg.org/multipage/#dom-hidden
    make_bool_getter!(Hidden, "hidden");
    // https://html.spec.whatwg.org/multipage/#dom-hidden
    make_bool_setter!(SetHidden, "hidden");

    // https://html.spec.whatwg.org/multipage/microdata.html#attr-itemscope
    make_bool_getter!(ItemScope, "itemscope");
    // https://html.spec.whatwg.org/multipage/microdata.html#attr-itemscope
    make_bool_setter!(SetItemScope, "itemscope");

    // https://html.spec.whatwg.org/multipage/microdata.html#names:-the-itemprop-attribute
    make_getter!(ItemProp, "itemprop");
    // https://html.spec.whatwg.org/multipage/microdata.html#names:-the-itemprop-attribute
    make_setter!(SetItemProp, "itemprop");

    // https://html.spec.whatwg.org/multipage/#globaleventhandlers
    global_event_handlers!(NoOnload);

    // https://html.spec.whatwg.org/multipage/#documentandelementeventhandlers
    document_and_element_event_handlers!();

    // https://html.spec.whatwg.org/multipage/#dom-dataset
    fn Dataset(&self) -> DomRoot<DOMStringMap> {
        self.dataset.or_init(|| DOMStringMap::new(self))
    }

<<<<<<< HEAD
    // https://html.spec.whatwg.org/multipage/microdata.html#attr-itemscope
    make_bool_getter!(ItemScope, "itemscope");

    // https://html.spec.whatwg.org/multipage/microdata.html#attr-itemscope
    make_bool_setter!(SetItemScope, "itemscope");

    // https://html.spec.whatwg.org/multipage/microdata.html#names:-the-itemprop-attribute
    make_getter!(ItemProp, "itemprop");
    
    // https://html.spec.whatwg.org/multipage/microdata.html#names:-the-itemprop-attribute
    make_setter!(SetItemProp, "itemprop");

=======
>>>>>>> 3017e7ba
    // https://html.spec.whatwg.org/multipage/#handler-onload
    fn GetOnload(&self) -> Option<Rc<EventHandlerNonNull>> {
        if self.is_body_or_frameset() {
            let document = document_from_node(self);
            if document.has_browsing_context() {
                document.window().GetOnload()
            } else {
                None
            }
        } else {
            self.upcast::<EventTarget>().get_event_handler_common(
                "load",
            )
        }
    }

    // https://html.spec.whatwg.org/multipage/#handler-onload
    fn SetOnload(&self, listener: Option<Rc<EventHandlerNonNull>>) {
        if self.is_body_or_frameset() {
            let document = document_from_node(self);
            if document.has_browsing_context() {
                document.window().SetOnload(listener)
            }
        } else {
            self.upcast::<EventTarget>().set_event_handler_common(
                "load",
                listener,
            )
        }
    }

    // https://html.spec.whatwg.org/multipage/#handler-onresize
    fn GetOnresize(&self) -> Option<Rc<EventHandlerNonNull>> {
        if self.is_body_or_frameset() {
            let document = document_from_node(self);
            if document.has_browsing_context() {
                document.window().GetOnload()
            } else {
                None
            }
        } else {
            self.upcast::<EventTarget>().get_event_handler_common(
                "resize",
            )
        }
    }

    // https://html.spec.whatwg.org/multipage/#handler-onresize
    fn SetOnresize(&self, listener: Option<Rc<EventHandlerNonNull>>) {
        if self.is_body_or_frameset() {
            let document = document_from_node(self);
            if document.has_browsing_context() {
                document.window().SetOnresize(listener);
            }
        } else {
            self.upcast::<EventTarget>().set_event_handler_common(
                "resize",
                listener,
            )
        }
    }

    // https://html.spec.whatwg.org/multipage/#handler-onblur
    fn GetOnblur(&self) -> Option<Rc<EventHandlerNonNull>> {
        if self.is_body_or_frameset() {
            let document = document_from_node(self);
            if document.has_browsing_context() {
                document.window().GetOnblur()
            } else {
                None
            }
        } else {
            self.upcast::<EventTarget>().get_event_handler_common(
                "blur",
            )
        }
    }

    // https://html.spec.whatwg.org/multipage/#handler-onblur
    fn SetOnblur(&self, listener: Option<Rc<EventHandlerNonNull>>) {
        if self.is_body_or_frameset() {
            let document = document_from_node(self);
            if document.has_browsing_context() {
                document.window().SetOnblur(listener)
            }
        } else {
            self.upcast::<EventTarget>().set_event_handler_common(
                "blur",
                listener,
            )
        }
    }

    // https://html.spec.whatwg.org/multipage/#handler-onfocus
    fn GetOnfocus(&self) -> Option<Rc<EventHandlerNonNull>> {
        if self.is_body_or_frameset() {
            let document = document_from_node(self);
            if document.has_browsing_context() {
                document.window().GetOnfocus()
            } else {
                None
            }
        } else {
            self.upcast::<EventTarget>().get_event_handler_common(
                "focus",
            )
        }
    }

    // https://html.spec.whatwg.org/multipage/#handler-onfocus
    fn SetOnfocus(&self, listener: Option<Rc<EventHandlerNonNull>>) {
        if self.is_body_or_frameset() {
            let document = document_from_node(self);
            if document.has_browsing_context() {
                document.window().SetOnfocus(listener)
            }
        } else {
            self.upcast::<EventTarget>().set_event_handler_common(
                "focus",
                listener,
            )
        }
    }

    // https://html.spec.whatwg.org/multipage/#handler-onscroll
    fn GetOnscroll(&self) -> Option<Rc<EventHandlerNonNull>> {
        if self.is_body_or_frameset() {
            let document = document_from_node(self);
            if document.has_browsing_context() {
                document.window().GetOnscroll()
            } else {
                None
            }
        } else {
            self.upcast::<EventTarget>().get_event_handler_common(
                "scroll",
            )
        }
    }

    // https://html.spec.whatwg.org/multipage/#handler-onscroll
    fn SetOnscroll(&self, listener: Option<Rc<EventHandlerNonNull>>) {
        if self.is_body_or_frameset() {
            let document = document_from_node(self);
            if document.has_browsing_context() {
                document.window().SetOnscroll(listener)
            }
        } else {
            self.upcast::<EventTarget>().set_event_handler_common(
                "scroll",
                listener,
            )
        }
    }

    // https://html.spec.whatwg.org/multipage/#dom-click
    fn Click(&self) {
        if !self.upcast::<Element>().disabled_state() {
            synthetic_click_activation(
                self.upcast::<Element>(),
                false,
                false,
                false,
                false,
                ActivationSource::FromClick,
            )
        }
    }

    // https://html.spec.whatwg.org/multipage/#dom-focus
    fn Focus(&self) {
        // TODO: Mark the element as locked for focus and run the focusing steps.
        // https://html.spec.whatwg.org/multipage/#focusing-steps
        let document = document_from_node(self);
        document.begin_focus_transaction();
        document.request_focus(self.upcast());
        document.commit_focus_transaction(FocusType::Element);
    }

    // https://html.spec.whatwg.org/multipage/#dom-blur
    fn Blur(&self) {
        // TODO: Run the unfocusing steps.
        if !self.upcast::<Element>().focus_state() {
            return;
        }
        // https://html.spec.whatwg.org/multipage/#unfocusing-steps
        let document = document_from_node(self);
        document.begin_focus_transaction();
        // If `request_focus` is not called, focus will be set to None.
        document.commit_focus_transaction(FocusType::Element);
    }

    // https://drafts.csswg.org/cssom-view/#dom-htmlelement-offsetparent
    fn GetOffsetParent(&self) -> Option<DomRoot<Element>> {
        if self.is::<HTMLBodyElement>() || self.is::<HTMLHtmlElement>() {
            return None;
        }

        let node = self.upcast::<Node>();
        let window = window_from_node(self);
        let (element, _) = window.offset_parent_query(node.to_trusted_node_address());

        element
    }

    // https://drafts.csswg.org/cssom-view/#dom-htmlelement-offsettop
    fn OffsetTop(&self) -> i32 {
        if self.is::<HTMLBodyElement>() {
            return 0;
        }

        let node = self.upcast::<Node>();
        let window = window_from_node(self);
        let (_, rect) = window.offset_parent_query(node.to_trusted_node_address());

        rect.origin.y.to_nearest_px()
    }

    // https://drafts.csswg.org/cssom-view/#dom-htmlelement-offsetleft
    fn OffsetLeft(&self) -> i32 {
        if self.is::<HTMLBodyElement>() {
            return 0;
        }

        let node = self.upcast::<Node>();
        let window = window_from_node(self);
        let (_, rect) = window.offset_parent_query(node.to_trusted_node_address());

        rect.origin.x.to_nearest_px()
    }

    // https://drafts.csswg.org/cssom-view/#dom-htmlelement-offsetwidth
    fn OffsetWidth(&self) -> i32 {
        let node = self.upcast::<Node>();
        let window = window_from_node(self);
        let (_, rect) = window.offset_parent_query(node.to_trusted_node_address());

        rect.size.width.to_nearest_px()
    }

    // https://drafts.csswg.org/cssom-view/#dom-htmlelement-offsetheight
    fn OffsetHeight(&self) -> i32 {
        let node = self.upcast::<Node>();
        let window = window_from_node(self);
        let (_, rect) = window.offset_parent_query(node.to_trusted_node_address());

        rect.size.height.to_nearest_px()
    }
}

// https://html.spec.whatwg.org/multipage/#attr-data-*

static DATA_PREFIX: &str = "data-";
static DATA_HYPHEN_SEPARATOR: char = '\x2d';

fn is_ascii_uppercase(c: char) -> bool {
    'A' <= c && c <= 'Z'
}

fn is_ascii_lowercase(c: char) -> bool {
    'a' <= c && c <= 'w'
}

fn to_snake_case(name: DOMString) -> DOMString {
    let mut attr_name = String::with_capacity(name.len() + DATA_PREFIX.len());
    attr_name.push_str(DATA_PREFIX);
    for ch in name.chars() {
        if is_ascii_uppercase(ch) {
            attr_name.push(DATA_HYPHEN_SEPARATOR);
            attr_name.push(ch.to_ascii_lowercase());
        } else {
            attr_name.push(ch);
        }
    }
    DOMString::from(attr_name)
}


// https://html.spec.whatwg.org/multipage/#attr-data-*
// if this attribute is in snake case with a data- prefix,
// this function returns a name converted to camel case
// without the data prefix.

fn to_camel_case(name: &str) -> Option<DOMString> {
    if !name.starts_with(DATA_PREFIX) {
        return None;
    }
    let name = &name[5..];
    let has_uppercase = name.chars().any(|curr_char| is_ascii_uppercase(curr_char));
    if has_uppercase {
        return None;
    }
    let mut result = String::with_capacity(name.len().saturating_sub(DATA_PREFIX.len()));
    let mut name_chars = name.chars();
    while let Some(curr_char) = name_chars.next() {
        //check for hyphen followed by character
        if curr_char == DATA_HYPHEN_SEPARATOR {
            if let Some(next_char) = name_chars.next() {
                if is_ascii_lowercase(next_char) {
                    result.push(next_char.to_ascii_uppercase());
                } else {
                    result.push(curr_char);
                    result.push(next_char);
                }
            } else {
                result.push(curr_char);
            }
        } else {
            result.push(curr_char);
        }
    }
    Some(DOMString::from(result))
}

impl HTMLElement {
    pub fn set_custom_attr(&self, name: DOMString, value: DOMString) -> ErrorResult {
        if name.chars()
            .skip_while(|&ch| ch != '\u{2d}')
            .nth(1)
            .map_or(false, |ch| ch >= 'a' && ch <= 'z')
        {
            return Err(Error::Syntax);
        }
        self.upcast::<Element>().set_custom_attribute(
            to_snake_case(name),
            value,
        )
    }

    pub fn get_custom_attr(&self, local_name: DOMString) -> Option<DOMString> {
        // FIXME(ajeffrey): Convert directly from DOMString to LocalName
        let local_name = LocalName::from(to_snake_case(local_name));
        self.upcast::<Element>()
            .get_attribute(&ns!(), &local_name)
            .map(|attr| {
                DOMString::from(&**attr.value()) // FIXME(ajeffrey): Convert directly from AttrValue to DOMString
            })
    }

    pub fn delete_custom_attr(&self, local_name: DOMString) {
        // FIXME(ajeffrey): Convert directly from DOMString to LocalName
        let local_name = LocalName::from(to_snake_case(local_name));
        self.upcast::<Element>().remove_attribute(
            &ns!(),
            &local_name,
        );
    }

    // https://html.spec.whatwg.org/multipage/#category-label
    pub fn is_labelable_element(&self) -> bool {
        // Note: HTMLKeygenElement is omitted because Servo doesn't currently implement it
        match self.upcast::<Node>().type_id() {
            NodeTypeId::Element(ElementTypeId::HTMLElement(type_id)) => {
                match type_id {
                    HTMLElementTypeId::HTMLInputElement => {
                        self.downcast::<HTMLInputElement>().unwrap().type_() != atom!("hidden")
                    },
                    HTMLElementTypeId::HTMLButtonElement |
                    HTMLElementTypeId::HTMLMeterElement |
                    HTMLElementTypeId::HTMLOutputElement |
                    HTMLElementTypeId::HTMLProgressElement |
                    HTMLElementTypeId::HTMLSelectElement |
                    HTMLElementTypeId::HTMLTextAreaElement => true,
                    _ => false,
                }
            },
            _ => false,
        }
    }

    // https://html.spec.whatwg.org/multipage/#category-listed
    pub fn is_listed_element(&self) -> bool {
        // Servo does not implement HTMLKeygenElement
        // https://github.com/servo/servo/issues/2782
        if self.upcast::<Element>().local_name() == &local_name!("keygen") {
            return true;
        }

        match self.upcast::<Node>().type_id() {
            NodeTypeId::Element(ElementTypeId::HTMLElement(type_id)) => {
                match type_id {
                    HTMLElementTypeId::HTMLButtonElement |
                    HTMLElementTypeId::HTMLFieldSetElement |
                    HTMLElementTypeId::HTMLInputElement |
                    HTMLElementTypeId::HTMLObjectElement |
                    HTMLElementTypeId::HTMLOutputElement |
                    HTMLElementTypeId::HTMLSelectElement |
                    HTMLElementTypeId::HTMLTextAreaElement => true,
                    _ => false,
                }
            },
            _ => false,
        }
    }

    pub fn supported_prop_names_custom_attr(&self) -> Vec<DOMString> {
        let element = self.upcast::<Element>();
        element
            .attrs()
            .iter()
            .filter_map(|attr| {
                let raw_name = attr.local_name();
                to_camel_case(&raw_name)
            })
            .collect()
    }

    // https://html.spec.whatwg.org/multipage/#dom-lfe-labels
    pub fn labels(&self) -> DomRoot<NodeList> {
        debug_assert!(self.is_labelable_element());

        let element = self.upcast::<Element>();
        let window = window_from_node(element);

        // Traverse ancestors for implicitly associated <label> elements
        // https://html.spec.whatwg.org/multipage/#the-label-element:attr-label-for-4
        let ancestors = self.upcast::<Node>()
                .ancestors()
                .filter_map(DomRoot::downcast::<HTMLElement>)
                // If we reach a labelable element, we have a guarantee no ancestors above it
                // will be a label for this HTMLElement
                .take_while(|elem| !elem.is_labelable_element())
                .filter_map(DomRoot::downcast::<HTMLLabelElement>)
                .filter(|elem| !elem.upcast::<Element>().has_attribute(&local_name!("for")))
                .filter(|elem| elem.first_labelable_descendant().r() == Some(self))
                .map(DomRoot::upcast::<Node>);

        let id = element.Id();
        let id = match &id as &str {
            "" => return NodeList::new_simple_list(&window, ancestors),
            id => id,
        };

        // Traverse entire tree for <label> elements with `for` attribute matching `id`
        let root_element = element.root_element();
        let root_node = root_element.upcast::<Node>();
        let children = root_node
            .traverse_preorder()
            .filter_map(DomRoot::downcast::<Element>)
            .filter(|elem| elem.is::<HTMLLabelElement>())
            .filter(|elem| elem.get_string_attribute(&local_name!("for")) == id)
            .map(DomRoot::upcast::<Node>);

        NodeList::new_simple_list(&window, children.chain(ancestors))
    }
}

impl VirtualMethods for HTMLElement {
    fn super_type(&self) -> Option<&VirtualMethods> {
        Some(self.upcast::<Element>() as &VirtualMethods)
    }

    fn attribute_mutated(&self, attr: &Attr, mutation: AttributeMutation) {
        self.super_type().unwrap().attribute_mutated(attr, mutation);
        match (attr.local_name(), mutation) {
            (name, AttributeMutation::Set(_)) if name.starts_with("on") => {
                let evtarget = self.upcast::<EventTarget>();
                let source_line = 1; //TODO(#9604) get current JS execution line
                evtarget.set_event_handler_uncompiled(
                    window_from_node(self).get_url(),
                    source_line,
                    &name[2..],
                    // FIXME(ajeffrey): Convert directly from AttrValue to DOMString
                    DOMString::from(&**attr.value()),
                );
            },
            _ => {},
        }
    }

    fn bind_to_tree(&self, tree_in_doc: bool) {
        if let Some(ref s) = self.super_type() {
            s.bind_to_tree(tree_in_doc);
        }
        self.update_sequentially_focusable_status();
    }
}<|MERGE_RESOLUTION|>--- conflicted
+++ resolved
@@ -163,21 +163,6 @@
         self.dataset.or_init(|| DOMStringMap::new(self))
     }
 
-<<<<<<< HEAD
-    // https://html.spec.whatwg.org/multipage/microdata.html#attr-itemscope
-    make_bool_getter!(ItemScope, "itemscope");
-
-    // https://html.spec.whatwg.org/multipage/microdata.html#attr-itemscope
-    make_bool_setter!(SetItemScope, "itemscope");
-
-    // https://html.spec.whatwg.org/multipage/microdata.html#names:-the-itemprop-attribute
-    make_getter!(ItemProp, "itemprop");
-    
-    // https://html.spec.whatwg.org/multipage/microdata.html#names:-the-itemprop-attribute
-    make_setter!(SetItemProp, "itemprop");
-
-=======
->>>>>>> 3017e7ba
     // https://html.spec.whatwg.org/multipage/#handler-onload
     fn GetOnload(&self) -> Option<Rc<EventHandlerNonNull>> {
         if self.is_body_or_frameset() {
