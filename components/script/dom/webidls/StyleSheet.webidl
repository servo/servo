--- conflicted
+++ resolved
@@ -1,3 +1,4 @@
+/* -*- Mode: IDL; tab-width: 2; indent-tabs-mode: nil; c-basic-offset: 2 -*- */
 /* This Source Code Form is subject to the terms of the Mozilla Public
  * License, v. 2.0. If a copy of the MPL was not distributed with this
  * file, You can obtain one at http://mozilla.org/MPL/2.0/. */
@@ -6,11 +7,7 @@
 interface StyleSheet {
   readonly attribute DOMString type_;
   readonly attribute DOMString? href;
-<<<<<<< HEAD
-  readonly attribute (Element or ProcessingInstruction)? ownerNode;
-=======
   // readonly attribute (Element or ProcessingInstruction)? ownerNode;
->>>>>>> 5d0fadc2
   // readonly attribute StyleSheet? parentStyleSheet;
   readonly attribute DOMString? title;
 
