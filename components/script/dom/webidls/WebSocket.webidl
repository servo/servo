/* This Source Code Form is subject to the terms of the Mozilla Public
 * License, v. 2.0. If a copy of the MPL was not distributed with this
 * file, You can obtain one at http://mozilla.org/MPL/2.0/. */

[Constructor(DOMString url)]
interface WebSocket : EventTarget {
<<<<<<< HEAD
    readonly attribute DOMString url;
=======
readonly attribute DOMString url;
    [Throws] void open();

>>>>>>> f8e64f79
    //ready state
    const unsigned short CONNECTING = 0;
    const unsigned short OPEN = 1;
    const unsigned short CLOSING = 2;
    const unsigned short CLOSED = 3;
    readonly attribute unsigned short readyState;
    //readonly attribute unsigned long bufferedAmount;

    //networking
    attribute EventHandler onopen;
    attribute EventHandler onerror;
    attribute EventHandler onclose;
<<<<<<< HEAD
    //readonly attribute DOMString extensions;
    //readonly attribute DOMString protocol;
    [Throws]
    void Open();
    //void close([Clamp] optional unsigned short code, optional DOMString reason);
=======
    readonly attribute DOMString extensions;
    readonly attribute DOMString protocol;
    [Throws] void close([Clamp] optional unsigned short code, optional DOMString reason);
>>>>>>> f8e64f79

    //messaging
    attribute EventHandler onmessage;
    attribute BinaryType binaryType;
    void send(USVString data);
    //void send(Blob data);
    //void send(ArrayBuffer data);
    //void send(ArrayBufferView data);

};<|MERGE_RESOLUTION|>--- conflicted
+++ resolved
@@ -4,13 +4,7 @@
 
 [Constructor(DOMString url)]
 interface WebSocket : EventTarget {
-<<<<<<< HEAD
     readonly attribute DOMString url;
-=======
-readonly attribute DOMString url;
-    [Throws] void open();
-
->>>>>>> f8e64f79
     //ready state
     const unsigned short CONNECTING = 0;
     const unsigned short OPEN = 1;
@@ -23,17 +17,11 @@
     attribute EventHandler onopen;
     attribute EventHandler onerror;
     attribute EventHandler onclose;
-<<<<<<< HEAD
-    //readonly attribute DOMString extensions;
-    //readonly attribute DOMString protocol;
     [Throws]
     void Open();
-    //void close([Clamp] optional unsigned short code, optional DOMString reason);
-=======
     readonly attribute DOMString extensions;
     readonly attribute DOMString protocol;
     [Throws] void close([Clamp] optional unsigned short code, optional DOMString reason);
->>>>>>> f8e64f79
 
     //messaging
     attribute EventHandler onmessage;
