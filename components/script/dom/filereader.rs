/* This Source Code Form is subject to the terms of the Mozilla Public
 * License, v. 2.0. If a copy of the MPL was not distributed with this
 * file, You can obtain one at http://mozilla.org/MPL/2.0/. */

use dom::bindings::codegen::Bindings::BlobBinding::BlobMethods;
use dom::bindings::codegen::Bindings::FileReaderBinding::{self, FileReaderConstants, FileReaderMethods};
use dom::bindings::codegen::InheritTypes::{EventCast, EventTargetCast};
use dom::bindings::codegen::Bindings::EventHandlerBinding::EventHandlerNonNull;
use dom::bindings::error::{ErrorResult, Fallible};
use dom::bindings::error::Error::InvalidState;
use dom::bindings::global::{GlobalRef, GlobalField};
use dom::bindings::js::{Root, JS, MutNullableHeap};
use dom::bindings::refcounted::Trusted;
use dom::bindings::utils::{reflect_dom_object, Reflectable};
use dom::event::{EventHelpers, EventCancelable, EventBubbles};
use dom::eventtarget::{EventTarget, EventTargetHelpers, EventTargetTypeId};
use dom::blob::{Blob, BlobHelpers};
use dom::domexception::{DOMException, DOMErrorName};
use dom::progressevent::ProgressEvent;
use encoding::all::UTF_8;
use encoding::types::{EncodingRef, DecoderTrap};
use encoding::label::encoding_from_whatwg_label;
use hyper::mime::{Mime, Attr};
use std::sync::mpsc;
use script_task::{ScriptChan, ScriptMsg, Runnable, ScriptPort};
use std::cell::{Cell, RefCell};
use std::sync::mpsc::Receiver;
use util::str::DOMString;
use util::task::spawn_named;
use rustc_serialize::base64::{Config, ToBase64, CharacterSet, Newline};

#[derive(PartialEq, Clone, Copy, JSTraceable)]
pub enum FileReaderFunction {
    ReadAsText,
    ReadAsDataUrl,
}

pub type TrustedFileReader = Trusted<FileReader>;

pub struct ReadData {
    pub bytes: Receiver<Vec<u8>>,
    pub blobtype: DOMString,
    pub label: Option<DOMString>,
    pub function: FileReaderFunction
}

impl ReadData {
    pub fn new(bytes: Receiver<Vec<u8>>, blobtype: DOMString,
               label: Option<DOMString>, function: FileReaderFunction) -> ReadData {
        ReadData {
            bytes: bytes,
            blobtype: blobtype,
            label: label,
            function: function,
        }
    }
}

#[derive(Clone)]
pub struct BlobBody {
    pub bytes: Vec<u8>,
    pub blobtype: DOMString,
    pub label: Option<DOMString>,
    pub function: FileReaderFunction
}

impl BlobBody {
    pub fn new(bytes: Vec<u8>, blobtype: DOMString,
               label: Option<DOMString>, function: FileReaderFunction) -> BlobBody {
        BlobBody {
            bytes: bytes,
            blobtype: blobtype,
            label: label,
            function: function,
        }
    }
}

#[derive(PartialEq, Clone, Copy, JSTraceable)]
pub struct GenerationId(u32);

#[repr(u16)]
#[derive(Copy, Clone, Debug, PartialEq, JSTraceable)]
pub enum FileReaderReadyState {
    Empty = FileReaderConstants::EMPTY,
    Loading = FileReaderConstants::LOADING,
    Done = FileReaderConstants::DONE,
}

#[dom_struct]
pub struct FileReader {
    eventtarget: EventTarget,
    global: GlobalField,
    ready_state: Cell<FileReaderReadyState>,
    error: MutNullableHeap<JS<DOMException>>,
    result: RefCell<Option<DOMString>>,
    generation_id: Cell<GenerationId>,
}

impl FileReader {
    pub fn new_inherited(global: GlobalRef) -> FileReader {
        FileReader {
            eventtarget: EventTarget::new_inherited(EventTargetTypeId::FileReader),//?
            global: GlobalField::from_rooted(&global),
            ready_state: Cell::new(FileReaderReadyState::Empty),
            error: MutNullableHeap::new(None),
            result: RefCell::new(None),
            generation_id: Cell::new(GenerationId(0)),
        }
    }

    pub fn new(global: GlobalRef) -> Root<FileReader> {
        reflect_dom_object(box FileReader::new_inherited(global),
                           global, FileReaderBinding::Wrap)
    }

    pub fn Constructor(global: GlobalRef) -> Fallible<Root<FileReader>> {
        Ok(FileReader::new(global))
    }

    //https://w3c.github.io/FileAPI/#dfn-error-steps
    pub fn process_read_error(filereader: TrustedFileReader, gen_id: GenerationId, error: DOMErrorName) {
        let fr = filereader.root();

        macro_rules! return_on_abort(
            () => (
                if gen_id != fr.generation_id.get() {
                    return
                }
            );
        );

        return_on_abort!();
        // Step 1
        fr.change_ready_state(FileReaderReadyState::Done);
        *fr.result.borrow_mut() = None;

        let global = fr.global.root();
        let exception = DOMException::new(global.r(), error);
        fr.error.set(Some(JS::from_rooted(&exception)));

        fr.dispatch_progress_event("error".to_owned(), 0, None);
        return_on_abort!();
        // Step 3
        fr.dispatch_progress_event("loadend".to_owned(), 0, None);
        return_on_abort!();
        // Step 4
        fr.terminate_ongoing_reading();
    }

    // https://w3c.github.io/FileAPI/#dfn-readAsText
    pub fn process_read_data(filereader: TrustedFileReader, gen_id: GenerationId) {
        let fr = filereader.root();

        macro_rules! return_on_abort(
            () => (
                if gen_id != fr.generation_id.get() {
                    return
                }
            );
        );
        return_on_abort!();
        //FIXME Step 7 send current progress
        fr.dispatch_progress_event("progress".to_owned(), 0, None);
    }

    // https://w3c.github.io/FileAPI/#dfn-readAsText
    pub fn process_read(filereader: TrustedFileReader, gen_id: GenerationId) {
        let fr = filereader.root();

        macro_rules! return_on_abort(
            () => (
                if gen_id != fr.generation_id.get() {
                    return
                }
            );
        );
        return_on_abort!();
        // Step 6
        fr.dispatch_progress_event("loadstart".to_owned(), 0, None);
    }

    // https://w3c.github.io/FileAPI/#dfn-readAsText
    pub fn process_read_eof(filereader: TrustedFileReader, gen_id: GenerationId, blob_body: BlobBody) {
        let fr = filereader.root();

        macro_rules! return_on_abort(
            () => (
                if gen_id != fr.generation_id.get() {
                    return
                }
            );
        );

        return_on_abort!();
        // Step 8.1
        fr.change_ready_state(FileReaderReadyState::Done);
        // Step 8.2
        let output = match blob_body.function {
            FileReaderFunction::ReadAsDataUrl =>
                FileReader::perform_readasdataurl(blob_body),
            FileReaderFunction::ReadAsText =>
                FileReader::perform_readastext(blob_body),
        };

        *fr.result.borrow_mut() = Some(output);

        // Step 8.3
        fr.dispatch_progress_event("load".to_owned(), 0, None);
        return_on_abort!();
        // Step 8.4
        if fr.ready_state.get() != FileReaderReadyState::Loading {
            fr.dispatch_progress_event("loadend".to_owned(), 0, None);
        }
        return_on_abort!();
        // Step 9
        fr.terminate_ongoing_reading();
    }

    // https://w3c.github.io/FileAPI/#dfn-readAsText
    fn perform_readastext(blob_body: BlobBody)
        -> DOMString {

        let blob_label = &blob_body.label;
        let blob_type = &blob_body.blobtype;
        let blob_bytes = &blob_body.bytes[..];

        //https://w3c.github.io/FileAPI/#encoding-determination
        // Steps 1 & 2 & 3
        let mut encoding = blob_label.as_ref()
            .map(|string| &**string)
            .and_then(encoding_from_whatwg_label);

        // Step 4 & 5
        encoding = encoding.or_else(|| {
            let resultmime = blob_type.parse::<Mime>().ok();
            resultmime.and_then(|Mime(_, _, ref parameters)| {
                parameters.iter()
                    .find(|&&(ref k, _)| &Attr::Charset == k)
                    .and_then(|&(_, ref v)| encoding_from_whatwg_label(&v.to_string()))
            })
        });

        // Step 6
        let enc = encoding.unwrap_or(UTF_8 as EncodingRef);

        let convert = blob_bytes;
        // Step 7
        let output = enc.decode(convert, DecoderTrap::Replace).unwrap();
        output
    }

    //https://w3c.github.io/FileAPI/#dfn-readAsDataURL
    fn perform_readasdataurl(blob_body: BlobBody)
        -> DOMString {
        let config = Config {
            char_set: CharacterSet::UrlSafe,
            newline: Newline::LF,
            pad: true,
            line_length: None
        };
        let base64 = blob_body.bytes.to_base64(config);

        let output = if blob_body.blobtype.is_empty() {
            format!("data:base64,{}", base64)
        } else {
            format!("data:{};base64,{}", blob_body.blobtype, base64)
        };

        output
    }
}

impl<'a> FileReaderMethods for &'a FileReader {
    event_handler!(loadstart, GetOnloadstart, SetOnloadstart);
    event_handler!(progress, GetOnprogress, SetOnprogress);
    event_handler!(load, GetOnload, SetOnload);
    event_handler!(abort, GetOnabort, SetOnabort);
    event_handler!(error, GetOnerror, SetOnerror);
    event_handler!(loadend, GetOnloadend, SetOnloadend);

    //TODO https://w3c.github.io/FileAPI/#dfn-readAsArrayBuffer
    // https://w3c.github.io/FileAPI/#dfn-readAsDataURL
    fn ReadAsDataURL(self, blob: &Blob) -> ErrorResult {
<<<<<<< HEAD
        self.read(FileReaderFunction::ReadAsDataUrl, blob, None)
=======
        let global = self.global.root();
        // Step 1
        if self.ready_state.get() == FileReaderReadyState::Loading {
            return Err(InvalidState);
        }

        // Step 2
        if blob.IsClosed() {
            let global = self.global.root();
            let exception = DOMException::new(global.r(), DOMErrorName::InvalidStateError);
            self.error.set(Some(JS::from_rooted(&exception)));

            self.dispatch_progress_event("error".to_owned(), 0, None);
            return Ok(());
        }

        // Step 3
        self.change_ready_state(FileReaderReadyState::Loading);

        let bytes = blob.read_out_buffer();
        let type_ = blob.Type();

        let load_data = ReadData::new(bytes, type_, None, FileReaderFunction::ReadAsDataUrl);

        self.read(load_data, global.r())
>>>>>>> 96b0f96c
    }

    // https://w3c.github.io/FileAPI/#dfn-readAsText
    fn ReadAsText(self, blob: &Blob, label:Option<DOMString>) -> ErrorResult {
<<<<<<< HEAD
        self.read(FileReaderFunction::ReadAsText, blob, label)
=======
        let global = self.global.root();
        // Step 1
        if self.ready_state.get() == FileReaderReadyState::Loading {
            return Err(InvalidState);
        }

        // Step 2
        if blob.IsClosed() {
            let global = self.global.root();
            let exception = DOMException::new(global.r(), DOMErrorName::InvalidStateError);
            self.error.set(Some(JS::from_rooted(&exception)));

            self.dispatch_progress_event("error".to_owned(), 0, None);
            return Ok(());
        }

        // Step 3
        self.change_ready_state(FileReaderReadyState::Loading);

        let bytes = blob.read_out_buffer();
        let type_ = blob.Type();

        let load_data = ReadData::new(bytes, type_, label, FileReaderFunction::ReadAsText);

        self.read(load_data, global.r())
>>>>>>> 96b0f96c
    }

    // https://w3c.github.io/FileAPI/#dfn-abort
    fn Abort(self) {
        // Step 2
        if self.ready_state.get() == FileReaderReadyState::Loading {
            self.change_ready_state(FileReaderReadyState::Done);
        }
        // Steps 1 & 3
        *self.result.borrow_mut() = None;

        let global = self.global.root();
        let exception = DOMException::new(global.r(), DOMErrorName::AbortError);
        self.error.set(Some(JS::from_rooted(&exception)));

        self.terminate_ongoing_reading();
        // Steps 5 & 6
        self.dispatch_progress_event("abort".to_owned(), 0, None);
        self.dispatch_progress_event("loadend".to_owned(), 0, None);
    }

    // https://w3c.github.io/FileAPI/#dfn-error
    fn GetError(self) -> Option<Root<DOMException>> {
        self.error.get().map(|error| error.root())
    }

    // https://w3c.github.io/FileAPI/#dfn-result
    fn GetResult(self) -> Option<DOMString> {
        self.result.borrow().clone()
    }

    // https://w3c.github.io/FileAPI/#dfn-readyState
    fn ReadyState(self) -> u16 {
        self.ready_state.get() as u16
    }
}

trait PrivateFileReaderHelpers {
    fn dispatch_progress_event(self, type_: DOMString, loaded: u64, total: Option<u64>);
    fn terminate_ongoing_reading(self);
    fn read(self, function: FileReaderFunction, blob: &Blob, label: Option<DOMString>) -> ErrorResult;
    fn change_ready_state(self, state: FileReaderReadyState);
}

impl<'a> PrivateFileReaderHelpers for &'a FileReader {
    fn dispatch_progress_event(self, type_: DOMString, loaded: u64, total: Option<u64>) {

        let global = self.global.root();
        let progressevent = ProgressEvent::new(global.r(),
            type_, EventBubbles::DoesNotBubble, EventCancelable::NotCancelable,
            total.is_some(), loaded, total.unwrap_or(0));

        let target = EventTargetCast::from_ref(self);
        let event = EventCast::from_ref(progressevent.r());
        event.fire(target);
    }

    fn terminate_ongoing_reading(self) {
        let GenerationId(prev_id) = self.generation_id.get();
        self.generation_id.set(GenerationId(prev_id + 1));
    }

    fn read(self, function: FileReaderFunction, blob: &Blob, label: Option<DOMString>) -> ErrorResult {
        let root = self.global.root();
        let global = root.r();
        // Step 1
        if self.ready_state.get() == FileReaderReadyState::Loading {
            return Err(InvalidState);
        }
        //TODO STEP 2 if isClosed implemented in Blob

        // Step 3
        self.change_ready_state(FileReaderReadyState::Loading);

        let (send, bytes) = mpsc::channel();
        blob.read_out_buffer(send);
        let type_ = blob.read_out_type();

        let load_data = ReadData::new(bytes, type_, label, function);

        let fr = Trusted::new(global.get_cx(), self, global.script_chan());
        let gen_id = self.generation_id.get();

        let script_chan = global.script_chan();

        spawn_named("file reader async operation".to_owned(), move || {
            perform_annotated_read_operation(gen_id, load_data, fr, script_chan)
        });
        Ok(())
    }

    fn change_ready_state(self, state: FileReaderReadyState) {
        self.ready_state.set(state);
    }
}

#[derive(Clone)]
pub enum FileReaderEvent {
    ProcessRead(TrustedFileReader, GenerationId),
    ProcessReadData(TrustedFileReader, GenerationId, DOMString),
    ProcessReadError(TrustedFileReader, GenerationId, DOMErrorName),
    ProcessReadEOF(TrustedFileReader, GenerationId, BlobBody)
}

impl Runnable for FileReaderEvent {
    fn handler(self: Box<FileReaderEvent>) {
        let file_reader_event = *self;
        match file_reader_event {
            FileReaderEvent::ProcessRead(filereader, gen_id) => {
                FileReader::process_read(filereader, gen_id);
            },
            FileReaderEvent::ProcessReadData(filereader, gen_id, _) => {
                FileReader::process_read_data(filereader, gen_id);
            },
            FileReaderEvent::ProcessReadError(filereader, gen_id, error) => {
                FileReader::process_read_error(filereader, gen_id, error);
            },
            FileReaderEvent::ProcessReadEOF(filereader, gen_id, blob_body) => {
                FileReader::process_read_eof(filereader, gen_id, blob_body);
            }
        }
    }
}

// https://w3c.github.io/FileAPI/#task-read-operation
fn perform_annotated_read_operation(gen_id: GenerationId, read_data: ReadData,
    filereader: TrustedFileReader, script_chan: Box<ScriptChan + Send>) {
    let chan = &script_chan;
    // Step 4
    let task = box FileReaderEvent::ProcessRead(filereader.clone(), gen_id);
    chan.send(ScriptMsg::RunnableMsg(task)).unwrap();

    let task = box FileReaderEvent::ProcessReadData(filereader.clone(),
        gen_id, DOMString::new());
    chan.send(ScriptMsg::RunnableMsg(task)).unwrap();

    let bytes = match read_data.bytes.recv() {
        Ok(bytes) => bytes,
        Err(_) => {
            let task = box FileReaderEvent::ProcessReadError(filereader,
                gen_id, DOMErrorName::NotFoundError);
            chan.send(ScriptMsg::RunnableMsg(task)).unwrap();
            return;
        }
    };

    let blobtype = read_data.blobtype.clone();
    let label = read_data.label.clone();

    let blob_body = BlobBody::new(bytes, blobtype, label, read_data.function);

    let task = box FileReaderEvent::ProcessReadEOF(filereader, gen_id, blob_body);
    chan.send(ScriptMsg::RunnableMsg(task)).unwrap();
}<|MERGE_RESOLUTION|>--- conflicted
+++ resolved
@@ -282,68 +282,12 @@
     //TODO https://w3c.github.io/FileAPI/#dfn-readAsArrayBuffer
     // https://w3c.github.io/FileAPI/#dfn-readAsDataURL
     fn ReadAsDataURL(self, blob: &Blob) -> ErrorResult {
-<<<<<<< HEAD
         self.read(FileReaderFunction::ReadAsDataUrl, blob, None)
-=======
-        let global = self.global.root();
-        // Step 1
-        if self.ready_state.get() == FileReaderReadyState::Loading {
-            return Err(InvalidState);
-        }
-
-        // Step 2
-        if blob.IsClosed() {
-            let global = self.global.root();
-            let exception = DOMException::new(global.r(), DOMErrorName::InvalidStateError);
-            self.error.set(Some(JS::from_rooted(&exception)));
-
-            self.dispatch_progress_event("error".to_owned(), 0, None);
-            return Ok(());
-        }
-
-        // Step 3
-        self.change_ready_state(FileReaderReadyState::Loading);
-
-        let bytes = blob.read_out_buffer();
-        let type_ = blob.Type();
-
-        let load_data = ReadData::new(bytes, type_, None, FileReaderFunction::ReadAsDataUrl);
-
-        self.read(load_data, global.r())
->>>>>>> 96b0f96c
     }
 
     // https://w3c.github.io/FileAPI/#dfn-readAsText
     fn ReadAsText(self, blob: &Blob, label:Option<DOMString>) -> ErrorResult {
-<<<<<<< HEAD
         self.read(FileReaderFunction::ReadAsText, blob, label)
-=======
-        let global = self.global.root();
-        // Step 1
-        if self.ready_state.get() == FileReaderReadyState::Loading {
-            return Err(InvalidState);
-        }
-
-        // Step 2
-        if blob.IsClosed() {
-            let global = self.global.root();
-            let exception = DOMException::new(global.r(), DOMErrorName::InvalidStateError);
-            self.error.set(Some(JS::from_rooted(&exception)));
-
-            self.dispatch_progress_event("error".to_owned(), 0, None);
-            return Ok(());
-        }
-
-        // Step 3
-        self.change_ready_state(FileReaderReadyState::Loading);
-
-        let bytes = blob.read_out_buffer();
-        let type_ = blob.Type();
-
-        let load_data = ReadData::new(bytes, type_, label, FileReaderFunction::ReadAsText);
-
-        self.read(load_data, global.r())
->>>>>>> 96b0f96c
     }
 
     // https://w3c.github.io/FileAPI/#dfn-abort
@@ -413,7 +357,15 @@
         if self.ready_state.get() == FileReaderReadyState::Loading {
             return Err(InvalidState);
         }
-        //TODO STEP 2 if isClosed implemented in Blob
+        // Step 2
+        if blob.IsClosed() {
+            let global = self.global.root();
+            let exception = DOMException::new(global.r(), DOMErrorName::InvalidStateError);
+            self.error.set(Some(JS::from_rooted(&exception)));
+
+            self.dispatch_progress_event("error".to_owned(), 0, None);
+            return Ok(());
+        }
 
         // Step 3
         self.change_ready_state(FileReaderReadyState::Loading);
