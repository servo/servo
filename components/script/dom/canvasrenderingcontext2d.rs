--- conflicted
+++ resolved
@@ -824,8 +824,6 @@
 
         self.line_width.set(width);
         self.renderer.send(CanvasMsg::Canvas2d(Canvas2dMsg::SetLineWidth(width as f32))).unwrap()
-<<<<<<< HEAD
-=======
     }
 
     fn LineCap(self) -> DOMString {
@@ -856,7 +854,6 @@
             self.line_join.set(join);
             self.renderer.send(CanvasMsg::Canvas2d(Canvas2dMsg::SetLineJoin(join))).unwrap()
         }
->>>>>>> 464d067a
     }
 
     fn MiterLimit(self) -> f64 {
