--- conflicted
+++ resolved
@@ -4522,28 +4522,7 @@
         }
     }
 
-<<<<<<< HEAD
     pub fn state(&self) -> ElementState {
-=======
-    // https://html.spec.whatwg.org/multipage/#language
-    pub(crate) fn get_lang(&self) -> String {
-        self.upcast::<Node>()
-            .inclusive_ancestors(ShadowIncluding::Yes)
-            .filter_map(|node| {
-                node.downcast::<Element>().and_then(|el| {
-                    el.get_attribute(&ns!(xml), &local_name!("lang"))
-                        .or_else(|| el.get_attribute(&ns!(), &local_name!("lang")))
-                        .map(|attr| String::from(attr.Value()))
-                })
-                // TODO: Check meta tags for a pragma-set default language
-                // TODO: Check HTTP Content-Language header
-            })
-            .next()
-            .unwrap_or(String::new())
-    }
-
-    pub(crate) fn state(&self) -> ElementState {
->>>>>>> aef8537d
         self.state.get()
     }
 
