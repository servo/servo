--- conflicted
+++ resolved
@@ -539,12 +539,8 @@
     opts.optopt("s", "size", "Size of tiles", "512");
     opts.optopt("", "device-pixel-ratio", "Device pixels per px", "");
     opts.optopt("t", "threads", "Number of paint threads", "1");
-<<<<<<< HEAD
-    opts.optflagopt("p", "profile", "Time profiler flag and either a CSV output filename OR an interval for output to Stdout (blank for Stdout with interval of 5s)", "10 OR time.csv");
-=======
     opts.optflagopt("p", "profile", "Time profiler flag and either a CSV output filename OR an interval for output to Stdout \
         (blank for Stdout with interval of 5s)", "10 OR time.csv");
->>>>>>> 41fa0f4a
     opts.optflagopt("", "profiler-trace-path",
                     "Path to dump a self-contained HTML timeline of profiler traces",
                     "");
@@ -679,11 +675,7 @@
             },
             None => Some(OutputOptions::Stdout(5 as f64)),
         }
-<<<<<<< HEAD
-    } else{
-=======
     } else {
->>>>>>> 41fa0f4a
         // if the p option doesn't exist:
         None
     };
