name: OpenHarmony
on:
  workflow_call:
    inputs:
      profile:
        required: false
        default: "release"
        type: string
      upload:
        required: false
        default: false
        type: boolean
      github-release-id:
        required: false
        type: string
      bencher:
        required: false
        default: false
        type: boolean

  workflow_dispatch:
    inputs:
      profile:
        required: false
        default: "release"
        type: choice
        description: "Cargo build profile"
        options: [ "release", "debug", "production"]
      bencher:
        required: false
        default: false
        type: boolean


env:
  RUST_BACKTRACE: 1
  SHELL: /bin/bash
  CARGO_INCREMENTAL: 0
  BENCHER_PROJECT: ${{ vars.BENCHER_PROJECT || 'servo' }}

jobs:
  build:
    name: OpenHarmony Build
    runs-on: ubuntu-22.04
    strategy:
      matrix:
        target: ['aarch64-unknown-linux-ohos', 'x86_64-unknown-linux-ohos']
    outputs:
      signed: ${{ steps.signing_config.outputs.signed }}
    steps:
      - uses: actions/checkout@v4
        if: github.event_name != 'pull_request_target'
        with:
          fetch-depth: 2
      # This is necessary to checkout the pull request if this run was triggered via a
      # `pull_request_target` event.
      - uses: actions/checkout@v4
        if: github.event_name == 'pull_request_target'
        with:
          ref: ${{ github.event.pull_request.head.sha }}
          fetch-depth: 2
      - name: Install crown
        run: cargo install --path support/crown
      - name: Setup Python
        uses: ./.github/actions/setup-python
      - name: Bootstrap dependencies
        run: sudo apt update && ./mach bootstrap --skip-lints
      - name: Setup OpenHarmony SDK
        id: setup_sdk
        uses: openharmony-rs/setup-ohos-sdk@v0.2.1
        with:
          version: "5.0.2"
          fixup-path: true
      - name: Install node for hvigor
        uses: actions/setup-node@v4
        with:
          node-version: 18
      - name: Install hvigor modules
        run: |
          mkdir ~/hvigor-installation
          cd ~/hvigor-installation
          echo "@ohos:registry=https://repo.harmonyos.com/npm/" > .npmrc
          npm install "@ohos/hvigor@5" "@ohos/hvigor-ohos-plugin@5"
          echo "HVIGOR_PATH=$PWD" >> $GITHUB_ENV
      - name: "Setup HAP signing config"
        id: signing_config
        env:
          SIGNING_MATERIAL: ${{ secrets.SERVO_OHOS_SIGNING_MATERIAL }}
        if: ${{ inputs.upload || env.SIGNING_MATERIAL != '' }} # Allows the build to pass on forks.
        run: |
          cd ~
          echo "${SIGNING_MATERIAL}" | base64 -d > servo-ohos-material.zip
          unzip servo-ohos-material.zip
          echo "SERVO_OHOS_SIGNING_CONFIG=${PWD}/servo-ohos-material/signing-configs.json" >> $GITHUB_ENV
          echo "signed=true" >> "$GITHUB_OUTPUT"
      - name: Build (arch ${{ matrix.target }} profile ${{ inputs.profile }})
        env:
          OHOS_SDK_NATIVE: ${{ steps.setup_sdk.outputs.ohos_sdk_native }}
          OHOS_BASE_SDK_HOME: ${{ steps.setup_sdk.outputs.ohos-base-sdk-home }}
        run: |
          ./mach build --locked --target ${{ matrix.target }} --${{ inputs.profile }}
          cp -r target/cargo-timings target/cargo-timings-ohos-${{ matrix.target }}
      - name: Archive build timing
        uses: actions/upload-artifact@v4
        with:
          name: cargo-timings-ohos-${{ matrix.target }}-${{ inputs.profile }}
          # Using a wildcard here ensures that the archive includes the path.
          path: target/cargo-timings-*
      - name: Upload nightly
        if: ${{ inputs.upload && contains(matrix.target, 'aarch64') }}
        run: |
          ./mach upload-nightly ohos \
            --secret-from-environment \
            --github-release-id ${{ inputs.github-release-id }}
        env:
          S3_UPLOAD_CREDENTIALS: ${{ secrets.S3_UPLOAD_CREDENTIALS }}
          NIGHTLY_REPO_TOKEN: ${{ secrets.NIGHTLY_REPO_TOKEN }}
          NIGHTLY_REPO: ${{ github.repository_owner }}/servo-nightly-builds
      - name: Generate artifact attestation for HAP
        if: ${{ inputs.upload }}
        uses: actions/attest-build-provenance@v1
        with:
          subject-path: target/openharmony/${{ matrix.target }}/${{ inputs.profile }}/entry/build/default/outputs/default/servoshell-default-signed.hap
      - name: Upload signed HAP artifact
        if: ${{ env.SERVO_OHOS_SIGNING_CONFIG != '' }} # Build output has different name if not signed.
        uses: actions/upload-artifact@v4
        with:
          name: ${{ inputs.profile }}-binary-ohos-${{ matrix.target }}
          path: target/openharmony/${{ matrix.target }}/${{ inputs.profile }}/entry/build/default/outputs/default/servoshell-default-signed.hap
      - name: Upload unsigned HAP artifact
        if: ${{ env.SERVO_OHOS_SIGNING_CONFIG == '' }} # Build output has different name if not signed.
        uses: actions/upload-artifact@v4
        with:
          name: ${{ inputs.profile }}-binary-ohos-${{ matrix.target }}
          path: target/openharmony/${{ matrix.target }}/${{ inputs.profile }}/entry/build/default/outputs/default/servoshell-default-unsigned.hap

  bencher:
    needs: ["build"]
    strategy:
      matrix:
        target: ['aarch64-unknown-linux-ohos', 'x86_64-unknown-linux-ohos']
    if: ${{ inputs.bencher && inputs.profile != 'debug' && github.event_name != 'workflow_dispatch' && github.event_name != 'merge_group' }}
    uses: ./.github/workflows/bencher.yml
    with:
      target: ohos-${{ matrix.target }}
      profile: ${{ inputs.profile }}
      compressed-file-path: ${{ inputs.profile }}-binary-ohos-${{ matrix.target }}/servoshell-default-${{ needs.build.outputs.signed && 'signed' || 'unsigned' }}.hap
      binary-path: libs/${{ matrix.target == 'aarch64-unknown-linux-ohos' && 'arm64-v8a' || matrix.target == 'x86_64-unknown-linux-ohos' && 'x86_64' }}/libservoshell.so
      file-size: true
      speedometer: false
      dromaeo: false
    secrets: inherit

  # Note: We could potentially also merge this build job with the above one,
  # if we figure out how to make hvigor build for harmonyos without the HOS commandline-tools installed.
  build-harmonyos-aarch64:
    name: HarmonyOS Build (aarch64)
    continue-on-error: true
    runs-on: hos-builder
    if: github.repository == 'servo/servo'
    steps:
      - if: ${{ github.event_name != 'pull_request_target' }}
        run: git fetch --depth=1 origin $GITHUB_SHA
      - if: ${{ github.event_name == 'pull_request_target' }}
        run: git fetch --depth=1 origin ${{ github.event.pull_request.head.sha }}
      - run: |
          git switch --detach
          git reset --hard FETCH_HEAD
      - name: Build for aarch64 HarmonyOS
        run: |
          ./mach build --locked --target aarch64-unknown-linux-ohos --profile=${{ inputs.profile }} --flavor=harmonyos --no-default-features --features tracing,tracing-hitrace
      - uses: actions/upload-artifact@v4
        with:
          # Upload the **unsigned** artifact - We don't have the signing materials in pull request workflows
          name: servoshell-hos-${{ inputs.profile }}.hap
          path: target/openharmony/aarch64-unknown-linux-ohos/${{ inputs.profile }}/entry/build/harmonyos/outputs/default/servoshell-default-unsigned.hap

  test-harmonyos-aarch64:
    name: Test HarmonyOS aarch64
    # Don't block servos Merge queue on this job failing.
    # Since we just added this, there might be some hidden issues,
    # so in the beginning we will just do a best effort approach but ignore errors.
    continue-on-error: true
    runs-on: hos-runner
    if: github.repository == 'servo/servo'
    needs: build-harmonyos-aarch64
    steps:
      - uses: actions/download-artifact@v4
        with:
          # Name of the artifact to download.
          # If unspecified, all artifacts for the run are downloaded.
          name: servoshell-hos-${{ inputs.profile }}.hap
      - name: Test hdc device
        # First we ensure a device is actually connected and working.
        run: hdc list targets && hdc shell echo hello world
      - name: Sign the hap
        run: |
          ls -la
          /usr/bin/sign-hos.sh servoshell-default-unsigned.hap servoshell-hos-signed.hap
      - name: Install
        run: |
          # Uninstall first. hdc is not very reliable in terms of exiting with an error, so we uninstall first
          # to make sure we don't use a previous version if installation failed for some reason.
          hdc uninstall org.servo.servo
          hdc install -r servoshell-hos-signed.hap
      - name: Test loading servo.org
        env:
          TRACE_BUFFER_SZ_KB: "524288" # 512 MB
        run:  |
          mkdir test_output
          hdc shell aa force-stop org.servo.servo
          # Hitrace allows us to save application and system traces, which is useful to analyze performance.
          # The main reason however, is that we can use the application traces to determine if servo
          # successfully reaches certain locations in the code, in particular if a page is successfully loaded.
          hdc shell hitrace -b "${TRACE_BUFFER_SZ_KB}" app graphic ohos freq idle memory --trace_begin
          # We start servo, tell it to load a website (servo.org). JIT is not allowed on HarmonyOS 5.
          hdc shell aa start -a EntryAbility -b org.servo.servo -U https://servo.org --ps=--pref js_disable_jit=true
          servo_pid=$(hdc shell pidof org.servo.servo)
          # We don't really know how long servo needs to load a webpage, so we just wait 10s.
          sleep 10
          # We dump the trace in ftrace format to disk
          hdc shell hitrace -b "${TRACE_BUFFER_SZ_KB}" --trace_finish -o /data/local/tmp/ohtrace.txt
          hdc shell snapshot_display -f /data/local/tmp/servo.jpeg
          hdc file recv /data/local/tmp/servo.jpeg  test_output/servo_hos_screenshot.jpeg
          hdc file recv /data/local/tmp/ohtrace.txt  test_output/servo.ftrace
          # To limit the logsize we only save logs from servo.
          hdc shell hilog --exit -D 0xE0C3 > test_output/servo.log
      # todo: Also benchmark some other websites....
      - name: Upload artifacts
        uses: actions/upload-artifact@v4
        with:
          path: test_output
          name: hos-${{ inputs.profile }}-test-output
      - name: Check success
        run: |
          # would be empty if servo crashed.
          servo_pid=$(hdc shell pidof org.servo.servo)
          [[ $servo_pid =~ ^[0-9]+$ ]] || { echo "It looks like servo crashed!" ; exit 1; }
          # If the grep fails, then the trace output for the "page loaded" prompt is missing
          grep 'org\.servo\.servo-.* tracing_mark_write.*PageLoadEndedPrompt' test_output/servo.ftrace

  # speedometer ohos needs the command-line-tools and the repository for mach installed
  # we require that this runs after test-harmonyos-aarch64 because then we know the binary is installed on the phone
  bench-harmonyos-aarch64:
    name: Benching HarmonyOS aarch64
    continue-on-error: true
    runs-on: hos-runner
    needs: test-harmonyos-aarch64
    if: github.repository == 'servo/servo'
    steps:
      - uses: actions/download-artifact@v4
        with:
          # Name of the artifact to download.
          # If unspecified, all artifacts for the run are downloaded.
          name: servoshell-hos-${{ inputs.profile }}.hap
      - name: Test hdc device
        # First we ensure a device is actually connected and working.
        run: hdc list targets && hdc shell echo hello world
      - name: Sign the hap
        run: |
          ls -la
          /usr/bin/sign-hos.sh servoshell-default-unsigned.hap servoshell-hos-signed.hap
      - name: Install
        run: |
          # Uninstall first. hdc is not very reliable in terms of exiting with an error, so we uninstall first
          # to make sure we don't use a previous version if installation failed for some reason.
          hdc uninstall org.servo.servo
          hdc install -r servoshell-hos-signed.hap
      - uses: actions/checkout@v4
        if: github.event_name != 'pull_request_target'
        with:
          fetch-depth: 2
      # This is necessary to checkout the pull request if this run was triggered via a
      # `pull_request_target` event.
      - uses: actions/checkout@v4
        if: github.event_name == 'pull_request_target'
        with:
          ref: ${{ github.event.pull_request.head.sha }}
          fetch-depth: 2
      - name: Setup Python
        uses: ./.github/actions/setup-python
      - name: "Run benchmark"
        run: hitrace-bench -r support/hitrace-bencher/runs.json
      - name: Run speedometer
        run: python3 ./mach test-speedometer-ohos --bmf-output speedometer.json
      - name: Getting model name
        run: |
          echo "MODEL_NAME=$(hdc bugreport | head -n 20 | grep MarketName | awk '{for (i=2; i<NF; i++) printf $i " "; print $NF}' -)" >> $GITHUB_ENV
<<<<<<< HEAD
      - name: Combining bencher files
        run: jq --compact-output --slurp add speedometer.json bench.json > combined-bencher.json
      - uses: bencherdev/bencher@main
      - name: Uploading to bencher
        run: bencher run --adapter json --file combined-bencher.json --project '${{ env.BENCHER_PROJECT }}' --token '${{ secrets.BENCHER_API_TOKEN }}' --github-actions '${{ secrets.GITHUB_TOKEN }}' --testbed="$MODEL_NAME"
=======
      - name: Uploading to bencher.dev
        run: |
          bencher run --adapter json --file bench.json \
                      --hash '${{ github.sha }}' \
                      --project '${{ env.BENCHER_PROJECT }}' \
                      --token '${{ secrets.BENCHER_API_TOKEN }}' \
                      --github-actions '${{ secrets.GITHUB_TOKEN }}' \
                      --testbed="$MODEL_NAME"
>>>>>>> 12faf093
<|MERGE_RESOLUTION|>--- conflicted
+++ resolved
@@ -286,19 +286,15 @@
       - name: Getting model name
         run: |
           echo "MODEL_NAME=$(hdc bugreport | head -n 20 | grep MarketName | awk '{for (i=2; i<NF; i++) printf $i " "; print $NF}' -)" >> $GITHUB_ENV
-<<<<<<< HEAD
       - name: Combining bencher files
         run: jq --compact-output --slurp add speedometer.json bench.json > combined-bencher.json
       - uses: bencherdev/bencher@main
-      - name: Uploading to bencher
-        run: bencher run --adapter json --file combined-bencher.json --project '${{ env.BENCHER_PROJECT }}' --token '${{ secrets.BENCHER_API_TOKEN }}' --github-actions '${{ secrets.GITHUB_TOKEN }}' --testbed="$MODEL_NAME"
-=======
       - name: Uploading to bencher.dev
-        run: |
-          bencher run --adapter json --file bench.json \
+        run: | 
+          bencher run --adapter json \
+                      --file combined-bencher.json \
+                      --project '${{ env.BENCHER_PROJECT }}' \
                       --hash '${{ github.sha }}' \
-                      --project '${{ env.BENCHER_PROJECT }}' \
                       --token '${{ secrets.BENCHER_API_TOKEN }}' \
                       --github-actions '${{ secrets.GITHUB_TOKEN }}' \
                       --testbed="$MODEL_NAME"
->>>>>>> 12faf093
