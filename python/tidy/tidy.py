# Copyright 2013 The Servo Project Developers. See the COPYRIGHT
# file at the top-level directory of this distribution.
#
# Licensed under the Apache License, Version 2.0 <LICENSE-APACHE or
# http://www.apache.org/licenses/LICENSE-2.0> or the MIT license
# <LICENSE-MIT or http://opensource.org/licenses/MIT>, at your
# option. This file may not be copied, modified, or distributed
# except according to those terms.

import configparser
import fnmatch
import glob
import io
import itertools
import json
import os
import re
from re import Match
import subprocess
import sys
from dataclasses import dataclass
from typing import Any, TypedDict, LiteralString
from collections.abc import Iterator, Callable
import types

import colorama
import toml
import wpt.manifestupdate

from .licenseck import APACHE, COPYRIGHT, MPL, OLD_MPL, licenses_toml
from .linting_report import GitHubAnnotationManager

TOPDIR = os.path.abspath(os.path.dirname(sys.argv[0]))
WPT_PATH = os.path.join(".", "tests", "wpt")
CONFIG_FILE_PATH = os.path.join(".", "servo-tidy.toml")
WPT_CONFIG_INI_PATH = os.path.join(WPT_PATH, "config.ini")
# regex source https://stackoverflow.com/questions/6883049/
URL_REGEX = re.compile(rb"https?://(?:[-\w.]|(?:%[\da-fA-F]{2}))+")
UTF8_URL_REGEX = re.compile(r"https?://(?:[-\w.]|(?:%[\da-fA-F]{2}))+")
CARGO_LOCK_FILE = os.path.join(TOPDIR, "Cargo.lock")
CARGO_DENY_CONFIG_FILE = os.path.join(TOPDIR, "deny.toml")

ERROR_RAW_URL_IN_RUSTDOC = "Found raw link in rustdoc. Please escape it with angle brackets or use a markdown link."

sys.path.append(os.path.join(WPT_PATH, "tests"))
sys.path.append(os.path.join(WPT_PATH, "tests", "tools", "wptrunner"))

CheckingFunction = Callable[[str, bytes], Iterator[tuple[int, str]]]
LineCheckingFunction = Callable[[str, list[bytes]], Iterator[tuple[int, str]]]

IgnoreConfig = TypedDict(
    "IgnoreConfig",
    {
        "files": list[str],
        "directories": list[str],
        "packages": list[str],
    },
)

Config = TypedDict(
    "Config",
    {
        "skip-check-licenses": bool,
        "lint-scripts": list,
        "blocked-packages": dict[str, Any],
        "ignore": IgnoreConfig,
        "check_ext": dict[str, Any],
    },
)

config: Config = {
    "skip-check-licenses": False,
    "lint-scripts": [],
    "blocked-packages": {},
    "ignore": {
        "files": [
            os.path.join(".", "."),  # ignore hidden files
        ],
        "directories": [
            os.path.join(".", "."),  # ignore hidden directories
        ],
        "packages": [],
    },
    "check_ext": {},
}

COMMENTS = [b"// ", b"# ", b" *", b"/* "]

# File patterns to include in the non-WPT tidy check.
FILE_PATTERNS_TO_CHECK = [
    "*.rs",
    "*.rc",
    "*.cpp",
    "*.c",
    "*.h",
    "*.py",
    "*.sh",
    "*.toml",
    "*.webidl",
    "*.json",
    "*.html",
]

# File patterns that are ignored for all tidy and lint checks.
FILE_PATTERNS_TO_IGNORE = ["*.#*", "*.pyc", "fake-ld.sh", "*.ogv", "*.webm"]

SPEC_BASE_PATH = "components/script/dom/"

WEBIDL_STANDARDS = [
    b"//www.khronos.org/registry/webgl/extensions",
    b"//www.khronos.org/registry/webgl/specs",
    b"//developer.mozilla.org/en-US/docs/Web/API",
    b"//dev.w3.org/2006/webapi",
    b"//dev.w3.org/csswg",
    b"//dev.w3.org/fxtf",
    b"//dvcs.w3.org/hg",
    b"//www.w3.org/TR/trusted-types/",
    b"//dom.spec.whatwg.org",
    b"//drafts.csswg.org",
    b"//drafts.css-houdini.org",
    b"//drafts.fxtf.org",
    b"//console.spec.whatwg.org",
    b"//encoding.spec.whatwg.org",
    b"//fetch.spec.whatwg.org",
    b"//html.spec.whatwg.org",
    b"//streams.spec.whatwg.org",
    b"//url.spec.whatwg.org",
    b"//urlpattern.spec.whatwg.org",
    b"//xhr.spec.whatwg.org",
    b"//w3c.github.io",
    b"//heycam.github.io/webidl",
    b"//webbluetoothcg.github.io/web-bluetooth/",
    b"//svgwg.org/svg2-draft",
    b"//wicg.github.io",
    b"//webaudio.github.io",
    b"//immersive-web.github.io/",
    b"//github.com/immersive-web/webxr-test-api/",
    b"//github.com/immersive-web/webxr-hands-input/",
    b"//gpuweb.github.io",
    b"//notifications.spec.whatwg.org",
    b"//testutils.spec.whatwg.org/",
    # Not a URL
    b"// This interface is entirely internal to Servo, and should not be" + b" accessible to\n// web pages.",
]


def is_iter_empty(iterator: Iterator[str]) -> tuple[bool, Iterator[str]]:
    try:
        obj = next(iterator)
        return True, itertools.chain((obj,), iterator)
    except StopIteration:
        return False, iterator


def relative_path(path: str) -> str:
    return os.path.relpath(os.path.abspath(path), TOPDIR)


def normalize_paths(paths: list[str] | str) -> list[str] | str:
    if isinstance(paths, str):
        return os.path.join(*paths.split("/"))
    else:
        return [os.path.join(*path.split("/")) for path in paths]


# A simple wrapper for iterators to show progress
# (Note that it's inefficient for giant iterators, since it iterates once to get the upper bound)
def progress_wrapper(iterator: Iterator[str]) -> Iterator[str]:
    list_of_stuff = list(iterator)
    total_files, progress = len(list_of_stuff), 0
    for idx, thing in enumerate(list_of_stuff):
        progress = int(float(idx + 1) / total_files * 100)
        sys.stdout.write("\r  Progress: %s%% (%d/%d)" % (progress, idx + 1, total_files))
        sys.stdout.flush()
        yield thing


def git_changes_since_last_merge(path: str) -> list[str] | str:
    args = ["git", "log", "-n1", "--committer", "noreply@github.com", "--format=%H"]
    last_merge = subprocess.check_output(args, universal_newlines=True).strip()
    if not last_merge:
        return []

    args = ["git", "diff", "--name-only", last_merge, path]
    file_list = normalize_paths(subprocess.check_output(args, universal_newlines=True).splitlines())

    return file_list


class FileList(object):
    directory: str
    excluded: list[str]
    generator: Iterator[str]

    def __init__(
        self, directory: str, only_changed_files: bool = False, exclude_dirs: list[str] = [], progress: bool = True
    ) -> None:
        self.directory = directory
        self.excluded = exclude_dirs
        self.generator = self._filter_excluded() if exclude_dirs else self._default_walk()
        if only_changed_files:
            self.generator = self._git_changed_files()
        if progress:
            self.generator = progress_wrapper(self.generator)

    def _default_walk(self) -> Iterator[str]:
        for root, _, files in os.walk(self.directory):
            for f in files:
                yield os.path.join(root, f)

    def _git_changed_files(self) -> Iterator[str]:
        file_list = git_changes_since_last_merge(self.directory)
        if not file_list:
            return
        for f in file_list:
            if not any(os.path.join(".", os.path.dirname(f)).startswith(path) for path in self.excluded):
                yield os.path.join(".", f)

    def _filter_excluded(self) -> Iterator[str]:
        for root, dirs, files in os.walk(self.directory, topdown=True):
            # modify 'dirs' in-place so that we don't do unnecessary traversals in excluded directories
            dirs[:] = [d for d in dirs if not any(os.path.join(root, d).startswith(name) for name in self.excluded)]
            for rel_path in files:
                yield os.path.join(root, rel_path)

    def __iter__(self) -> Iterator[str]:
        return self.generator

    def next(self) -> str:
        return next(self.generator)


def filter_file(file_name: str) -> bool:
    current_file = os.path.join(".", relative_path(file_name))
    if any(current_file.startswith(ignored_file) for ignored_file in config["ignore"]["files"]):
        return False
    base_name = os.path.basename(file_name)
    if any(fnmatch.fnmatch(base_name, pattern) for pattern in FILE_PATTERNS_TO_IGNORE):
        return False
    return True


def filter_files(start_dir: str, only_changed_files: bool, progress: bool) -> Iterator[str]:
    file_iter = FileList(
        start_dir,
        only_changed_files=only_changed_files,
        exclude_dirs=config["ignore"]["directories"],
        progress=progress,
    )

    for file_name in iter(file_iter):
        base_name = os.path.basename(file_name)
        if not any(fnmatch.fnmatch(base_name, pattern) for pattern in FILE_PATTERNS_TO_CHECK):
            continue
        if not filter_file(file_name):
            continue
        yield file_name


def uncomment(line: bytes) -> bytes:
    for c in COMMENTS:
        if line.startswith(c):
            if line.endswith(b"*/"):
                return line[len(c) : (len(line) - 3)].strip()
            return line[len(c) :].strip()
    return line


def is_apache_licensed(header: str) -> bool:
    if "SPDX-License-Identifier: Apache-2.0 OR MIT" in header:
        return True

    if APACHE in header:
        return any(c in header for c in COPYRIGHT)

    return False


def check_license(file_name: str, lines: list[bytes]) -> Iterator[tuple[int, str]]:
    if any(file_name.endswith(ext) for ext in (".toml", ".lock", ".json", ".html")) or config["skip-check-licenses"]:
        return

    if lines[0].startswith(b"#!") and lines[1].strip():
        yield (1, "missing blank line after shebang")

    blank_lines = 0
    max_blank_lines = 2 if lines[0].startswith(b"#!") else 1
    license_block = []

    for line in lines:
        line = line.rstrip(b"\n")
        if not line.strip():
            blank_lines += 1
            if blank_lines >= max_blank_lines:
                break
            continue
        line = uncomment(line)
        if line is not None:
            license_block.append(line)

    header = (b" ".join(license_block)).decode("utf-8")
    valid_license = OLD_MPL in header or MPL in header or is_apache_licensed(header)
    acknowledged_bad_license = "xfail-license" in header
    if not (valid_license or acknowledged_bad_license):
        yield (1, "incorrect license")


def check_modeline(file_name: str, lines: list[bytes]) -> Iterator[tuple[int, str]]:
    for idx, line in enumerate(lines[:5]):
        if re.search(b"^.*[ \t](vi:|vim:|ex:)[ \t]", line):
            yield (idx + 1, "vi modeline present")
        elif re.search(rb"-\*-.*-\*-", line, re.IGNORECASE):
            yield (idx + 1, "emacs file variables present")


def contains_url(line: bytes) -> bool:
    return bool(URL_REGEX.search(line))


def is_unsplittable(file_name: str, line: bytes) -> bool:
    return contains_url(line) or file_name.endswith(".rs") and line.startswith(b"use ") and b"{" not in line


def check_whatwg_specific_url(idx: int, line: bytes) -> Iterator[tuple[int, str]]:
    match = re.search(rb"https://html\.spec\.whatwg\.org/multipage/[\w-]+\.html#([\w\'\:-]+)", line)
    if match is not None:
        preferred_link = "https://html.spec.whatwg.org/multipage/#{}".format(match.group(1).decode("utf-8"))
        yield (idx + 1, "link to WHATWG may break in the future, use this format instead: {}".format(preferred_link))


def check_whatwg_single_page_url(idx: int, line: bytes) -> Iterator[tuple[int, str]]:
    match = re.search(rb"https://html\.spec\.whatwg\.org/#([\w\'\:-]+)", line)
    if match is not None:
        preferred_link = "https://html.spec.whatwg.org/multipage/#{}".format(match.group(1).decode("utf-8"))
        yield (idx + 1, "links to WHATWG single-page url, change to multi page: {}".format(preferred_link))


def check_whitespace(idx: int, line: bytes) -> Iterator[tuple[int, str]]:
    if line.endswith(b"\n"):
        line = line[:-1]
    else:
        yield (idx + 1, "no newline at EOF")

    if line.endswith(b" "):
        yield (idx + 1, "trailing whitespace")

    if b"\t" in line:
        yield (idx + 1, "tab on line")

    if b"\r" in line:
        yield (idx + 1, "CR on line")


def check_for_raw_urls_in_rustdoc(file_name: str, idx: int, line: bytes) -> Iterator[tuple[int, str]]:
    """Check that rustdoc comments in Rust source code do not have raw URLs. These appear
    as warnings when rustdoc is run. rustdoc warnings could be made fatal, but adding this
    check as part of tidy catches this common problem without having to run rustdoc for all
    of Servo."""
    if not file_name.endswith(".rs"):
        return

    if b"///" not in line and b"//!" not in line:
        return

    # Types of URLS that are allowed:
    #  - A URL surrounded by angle or square brackets.
    #  - A markdown link.
    #  - A URL as part of a markdown definition identifer.
    #    [link text]: https://example.com
    match = URL_REGEX.search(line)
    if match and (
        not line[match.start() - 1 :].startswith(b"<")
        and not line[match.start() - 1 :].startswith(b"[")
        and not line[match.start() - 2 :].startswith(b"](")
        and not line[match.start() - 3 :].startswith(b"]: ")
    ):
        yield (idx + 1, ERROR_RAW_URL_IN_RUSTDOC)


def check_by_line(file_name: str, lines: list[bytes]) -> Iterator[tuple[int, str]]:
    for idx, line in enumerate(lines):
        errors = itertools.chain(
            check_whitespace(idx, line),
            check_whatwg_specific_url(idx, line),
            check_whatwg_single_page_url(idx, line),
            check_for_raw_urls_in_rustdoc(file_name, idx, line),
        )

        for error in errors:
            yield error


def check_ruff_lints() -> Iterator[tuple[str, int, str]]:
    try:
        args = ["ruff", "check", "--output-format", "json"]
        subprocess.check_output(args, universal_newlines=True)
    except subprocess.CalledProcessError as e:
        for error in json.loads(e.output):
            yield (
                os.path.join(".", os.path.relpath(error["filename"])),
                error["location"]["row"],
                f"[{error['code']}] {error['message']} ({error['url']})",
            )


@dataclass
class PyreflyDiagnostic:
    """
    Represents a single diagnostic error reported by Pyrefly.
    """

    line: int
    column: int
    stop_line: int
    stop_column: int
    path: str
    code: int
    name: str
    description: str
    concise_description: str


def run_python_type_checker() -> Iterator[tuple[str, int, str]]:
    print("\r ➤  Checking type annotations in python files ...")
    try:
        result = subprocess.run(["pyrefly", "check", "--output-format", "json"], capture_output=True)
        parsed_json = json.loads(result.stdout)
        errors = parsed_json.get("errors", [])
    except subprocess.CalledProcessError as error:
        print(f"{colorama.Fore.YELLOW}{error}{colorama.Style.RESET_ALL}")
        pass
    else:
        for error in errors:
            diagnostic = PyreflyDiagnostic(**error)
            yield relative_path(diagnostic.path), diagnostic.line, diagnostic.concise_description


def run_cargo_deny_lints() -> Iterator[tuple[str, int, str]]:
    print("\r ➤  Running `cargo-deny` checks...")
    result = subprocess.run(
        ["cargo-deny", "--format=json", "--all-features", "check"], encoding="utf-8", capture_output=True
    )
    assert result.stderr is not None, "cargo deny should return error information via stderr when failing"

    errors = []
    for line in result.stderr.splitlines():
        error_fields = json.loads(str(line))["fields"]
        error_code = error_fields.get("code", "unknown")
        error_severity = error_fields.get("severity", "unknown")
        message = error_fields.get("message", "")
        labels = error_fields.get("labels", [])

        span = ""
        line = 1
        if len(labels) > 0:
            span = labels[0]["span"]
            line = labels[0]["line"]

        # This is an effort to detect the license failures, so that we can print
        # a more helpful message -- which normally does not include the license
        # name.
        if error_code == "rejected":
            crate = CargoDenyKrate(error_fields["graphs"][0])
            license_name = error_fields["notes"][0]
            errors.append((CARGO_LOCK_FILE, 1, f'Rust dependency {crate}: Rejected license "{license_name}"'))
        # This detects if a crate has been marked as banned in the configuration file.
        elif error_code == "banned":
            crate = CargoDenyKrate(error_fields["graphs"][0])
            parents = ", ".join([str(parent) for parent in crate.parents])
            errors.append((CARGO_LOCK_FILE, 1, f"{message}: used by ({parents})"))
        # This detects when two version of a crate have been used, but are not skipped
        # by the configuration file.
        elif error_code == "duplicate":
            errors.append((CARGO_LOCK_FILE, 1, f"{message}:\n {span}"))
        # This detects any other problem, typically caused by an unnecessary exception
        # in the deny.toml file.
        elif error_severity in ["warning", "error"]:
            errors.append((CARGO_DENY_CONFIG_FILE, line, f"{message}: {span}"))

    for error in errors:
        yield error


def check_toml(file_name: str, lines: list[bytes]) -> Iterator[tuple[int, str]]:
    if not file_name.endswith("Cargo.toml"):
        return
    ok_licensed = False
    for idx, line in enumerate(map(lambda line: line.decode("utf-8"), lines)):
        if idx == 0 and "[workspace]" in line:
            return
        line_without_comment, _, _ = line.partition("#")
        if line_without_comment.find("*") != -1:
            yield (idx + 1, "found asterisk instead of minimum version number")
        for license_line in licenses_toml:
            ok_licensed |= license_line in line
        if "license.workspace" in line:
            ok_licensed = True
    if not ok_licensed:
        yield (0, ".toml file should contain a valid license.")


def check_shell(file_name: str, lines: list[bytes]) -> Iterator[tuple[int, str]]:
    if not file_name.endswith(".sh"):
        return

    shebang = "#!/usr/bin/env bash"
    required_options = ["set -o errexit", "set -o nounset", "set -o pipefail"]

    did_shebang_check = False

    if not lines:
        yield (0, "script is an empty file")
        return

    if lines[0].rstrip() != shebang.encode("utf-8"):
        yield (1, 'script does not have shebang "{}"'.format(shebang))

    for idx, line in enumerate(map(lambda line: line.decode("utf-8"), lines[1:])):
        stripped = line.rstrip()
        # Comments or blank lines are ignored. (Trailing whitespace is caught with a separate linter.)
        if line.startswith("#") or stripped == "":
            continue

        if not did_shebang_check:
            if stripped in required_options:
                required_options.remove(stripped)
            else:
                # The first non-comment, non-whitespace, non-option line is the first "real" line of the script.
                # The shebang, options, etc. must come before this.
                if required_options:
                    formatted = ['"{}"'.format(opt) for opt in required_options]
                    yield (idx + 1, "script is missing options {}".format(", ".join(formatted)))
                did_shebang_check = True

        if "`" in stripped:
            yield (idx + 1, "script should not use backticks for command substitution")

        if " [ " in stripped or stripped.startswith("[ "):
            yield (idx + 1, "script should use `[[` instead of `[` for conditional testing")

        for dollar in re.finditer(r"\$", stripped):
            next_idx = dollar.end()
            if next_idx < len(stripped):
                next_char = stripped[next_idx]
                if not (next_char == "{" or next_char == "("):
                    yield (idx + 1, 'variable substitutions should use the full "${VAR}" form')


def check_rust(file_name: str, lines: list[bytes]) -> Iterator[tuple[int, str]]:
    if (
        not file_name.endswith(".rs")
        or file_name.endswith(".mako.rs")
        or file_name.endswith(os.path.join("style", "build.rs"))
        or file_name.endswith(os.path.join("unit", "style", "stylesheets.rs"))
    ):
        return

    for idx, line in enumerate(map(lambda line: line.decode("utf-8"), lines)):
        line = re.sub(r"//.*?$|/\*.*?$|^\*.*?$", "//", line)
<<<<<<< HEAD

        # get rid of attributes that do not contain =
        line = re.sub(r"^#[A-Za-z0-9\(\)\[\]_]*?$", "#[]", line)

        # flag this line if it matches one of the following regular expressions
        # tuple format: (pattern, format_message, filter_function(match, line))
        def no_filter(match: Match[str], line: str) -> bool:
            return True

        regex_rules = [
            # There should not be any extra pointer dereferencing
            (r": &Vec<", "use &[T] instead of &Vec<T>", no_filter),
            # No benefit over using &str
            (r": &String", "use &str instead of &String", no_filter),
=======
        rules = [
>>>>>>> 7fc2f313
            # There should be any use of banned types:
            # Cell<JSVal>, Cell<Dom<T>>, DomRefCell<Dom<T>>, DomRefCell<HEAP<T>>
            (r"(\s|:)+Cell<JSVal>", "Banned type Cell<JSVal> detected. Use MutDom<JSVal> instead"),
            (r"(\s|:)+Cell<Dom<.+>>", "Banned type Cell<Dom<T>> detected. Use MutDom<T> instead"),
            (r"DomRefCell<Dom<.+>>", "Banned type DomRefCell<Dom<T>> detected. Use MutDom<T> instead"),
            (r"DomRefCell<Heap<.+>>", "Banned type DomRefCell<Heap<T>> detected. Use MutDom<T> instead"),
            # No benefit to using &Root<T>
            (r": &Root<", "use &T instead of &Root<T>"),
            (r": &DomRoot<", "use &T instead of &DomRoot<T>"),
        ]

        for pattern, message in rules:
            for match in re.finditer(pattern, line):
<<<<<<< HEAD
                if filter_func(match, line):
                    yield (idx + 1, message.format(*match.groups(), **match.groupdict()))

        if prev_open_brace and not line:
            yield (idx + 1, "found an empty line following a {")
        prev_open_brace = line.endswith("{")

        # check alphabetical order of feature attributes in lib.rs files
        if is_lib_rs_file:
            match = re.search(r"#!\[feature\((.*)\)\]", line)

            if match:
                features = list(map(lambda w: w.strip(), match.group(1).split(",")))
                sorted_features = sorted(features)
                if sorted_features != features and check_alphabetical_order:
                    yield (
                        idx + 1,
                        decl_message.format("feature attribute")
                        + decl_expected.format(tuple(sorted_features))
                        + decl_found.format(tuple(features)),
                    )

                if prev_feature_name > sorted_features[0] and check_alphabetical_order:
                    yield (
                        idx + 1,
                        decl_message.format("feature attribute")
                        + decl_expected.format(prev_feature_name + " after " + sorted_features[0])
                        + decl_found.format(prev_feature_name + " before " + sorted_features[0]),
                    )

                prev_feature_name = sorted_features[0]
            else:
                # not a feature attribute line, so empty previous name
                prev_feature_name = ""

        if is_panic_not_allowed_rs_file:
            match = re.search(r"unwrap\(|panic!\(", line)
            if match:
                yield (idx + 1, panic_message)

        # modules must be in the same line and alphabetically sorted
        if line.startswith("mod ") or line.startswith("pub mod "):
            # strip /(pub )?mod/ from the left and ";" from the right
            mod = line[4:-1] if line.startswith("mod ") else line[8:-1]

            if (idx - 1) < 0 or "#[macro_use]" not in lines[idx - 1].decode("utf-8"):
                match = line.find(" {")
                if indent not in prev_mod:
                    prev_mod[indent] = ""
                if match == -1 and not line.endswith(";"):
                    yield (idx + 1, "mod declaration spans multiple lines")
                if prev_mod[indent] and mod < prev_mod[indent] and check_alphabetical_order:
                    yield (
                        idx + 1,
                        decl_message.format("mod declaration")
                        + decl_expected.format(prev_mod[indent])
                        + decl_found.format(mod),
                    )
                prev_mod[indent] = mod
        else:
            # we now erase previous entries
            prev_mod = {}

        # derivable traits should be alphabetically ordered
        if is_attribute:
            # match the derivable traits filtering out macro expansions
            match = re.search(r"#\[derive\(([a-zA-Z, ]*)", line)
            if match:
                derives = list(map(lambda w: w.strip(), match.group(1).split(",")))
                # sort, compare and report
                sorted_derives = sorted(derives)
                if sorted_derives != derives and check_alphabetical_order:
                    yield (
                        idx + 1,
                        decl_message.format("derivable traits list")
                        + decl_expected.format(", ".join(sorted_derives))
                        + decl_found.format(", ".join(derives)),
                    )


# Avoid flagging <Item=Foo> constructs
def is_associated_type(match: Match[str], line: str) -> bool:
    if match.group(1) != "=":
        return False
    open_angle = line[0 : match.end()].rfind("<")
    close_angle = line[open_angle:].find(">") if open_angle != -1 else -1
    generic_open = open_angle != -1 and open_angle < match.start()
    generic_close = close_angle != -1 and close_angle + open_angle >= match.end()
    return generic_open and generic_close
=======
                yield (idx + 1, message.format(*match.groups(), **match.groupdict()))
>>>>>>> 7fc2f313


def check_webidl_spec(file_name: str, contents: bytes) -> Iterator[tuple[int, str]]:
    # Sorted by this function (in pseudo-Rust). The idea is to group the same
    # organization together.
    # fn sort_standards(a: &Url, b: &Url) -> Ordering {
    #     let a_domain = a.domain().split(".");
    #     a_domain.pop();
    #     a_domain.reverse();
    #     let b_domain = b.domain().split(".");
    #     b_domain.pop();
    #     b_domain.reverse();
    #     for i in a_domain.into_iter().zip(b_domain.into_iter()) {
    #         match i.0.cmp(b.0) {
    #             Less => return Less,
    #             Greater => return Greater,
    #             _ => (),
    #         }
    #     }
    #     a_domain.path().cmp(b_domain.path())
    # }

    if not file_name.endswith(".webidl"):
        return

    for i in WEBIDL_STANDARDS:
        if contents.find(i) != -1:
            return
    yield (0, "No specification link found.")


def check_that_manifests_exist() -> Iterator[tuple[str, int, str]]:
    # Determine the metadata and test directories from the configuration file.
    metadata_dirs = []
    config = configparser.ConfigParser()
    config.read(WPT_CONFIG_INI_PATH)
    for key in config:
        if key.startswith("manifest:"):
            metadata_dirs.append(os.path.join("./tests/wpt/", config[key]["metadata"]))

    for directory in metadata_dirs:
        manifest_path = os.path.join(TOPDIR, directory, "MANIFEST.json")
        if not os.path.isfile(manifest_path):
            yield (WPT_CONFIG_INI_PATH, 0, f"Path in config was not found: {manifest_path}")


def check_that_manifests_are_clean() -> Iterator[tuple[str, int, str]]:
    from wptrunner import wptlogging

    print("\r ➤  Checking WPT manifests for cleanliness...")
    output_stream = io.StringIO("")
    logger = wptlogging.setup({}, {"mach": output_stream})
    if wpt.manifestupdate.update(check_clean=True, logger=logger):
        for line in output_stream.getvalue().splitlines():
            if "ERROR" in line:
                yield (WPT_CONFIG_INI_PATH, 0, line)
        yield (WPT_CONFIG_INI_PATH, 0, "WPT manifest is dirty. Run `./mach update-manifest`.")


def lint_wpt_test_files() -> Iterator[tuple[str, int, str]]:
    from tools.lint import lint

    # Override the logging function so that we can collect errors from
    # the lint script, which doesn't allow configuration of the output.
    messages: list[str] = []
    assert lint.logger is not None

    def collect_messages(_: None, message: str) -> None:
        messages.append(message)

    lint.logger.error = types.MethodType(collect_messages, lint.logger)

    # We do not lint all WPT-like tests because they do not all currently have
    # lint.ignore files.
    LINTED_SUITES = ["tests", os.path.join("mozilla", "tests")]

    for suite in LINTED_SUITES:
        print(f"\r ➤  Linting WPT suite ({suite})...")

        messages = []  # Clear any old messages.

        suite_directory = os.path.abspath(os.path.join(WPT_PATH, suite))
        tests_changed = filter_files(suite_directory, only_changed_files=False, progress=False)
        tests_changed = [os.path.relpath(file, suite_directory) for file in tests_changed]

        if lint.lint(suite_directory, tests_changed, output_format="normal"):
            for message in messages:
                (filename, message) = message.split(":", maxsplit=1)
                yield (filename, 0, message)


def run_wpt_lints(only_changed_files: bool) -> Iterator[tuple[str, int, str]]:
    if not os.path.exists(WPT_CONFIG_INI_PATH):
        yield (WPT_CONFIG_INI_PATH, 0, f"{WPT_CONFIG_INI_PATH} is required but was not found")
        return

    if only_changed_files:
        try:
            FileList("./tests/wpt", only_changed_files=only_changed_files, progress=False).next()
        except StopIteration:
            print("\r ➤  Skipping WPT lint checks, because no relevant files changed.")
            return

    manifests_exist_errors = list(check_that_manifests_exist())
    if manifests_exist_errors:
        yield from manifests_exist_errors
        return

    yield from check_that_manifests_are_clean()
    yield from lint_wpt_test_files()


def check_spec(file_name: str, lines: list[bytes]) -> Iterator[tuple[int, str]]:
    if SPEC_BASE_PATH not in file_name:
        return
    file_name = os.path.relpath(os.path.splitext(file_name)[0], SPEC_BASE_PATH)
    patt = re.compile(r"^\s*\/\/.+")

    # Pattern representing a line with a macro
    macro_patt = re.compile(r"^\s*\S+!(.*)$")

    # Pattern representing a line with comment containing a spec link
    link_patt = re.compile(r"^\s*///? (<https://.+>.*|https://.+)$")

    # Pattern representing a line with comment or attribute
    comment_patt = re.compile(r"^\s*(///?.+|#\[.+\])$")

    brace_count = 0
    in_impl = False
    pattern = "impl {}Methods<crate::DomTypeHolder> for {} {{".format(file_name, file_name)

    for idx, line in enumerate(map(lambda line: line.decode("utf-8"), lines)):
        if "// check-tidy: no specs after this line" in line:
            break
        if not patt.match(line):
            if pattern.lower() in line.lower():
                in_impl = True
            if ("fn " in line or macro_patt.match(line)) and brace_count == 1:
                for up_idx in range(1, idx + 1):
                    up_line = lines[idx - up_idx].decode("utf-8")
                    if link_patt.match(up_line):
                        # Comment with spec link exists
                        break
                    if not comment_patt.match(up_line):
                        # No more comments exist above, yield warning
                        yield (idx + 1, "method declared in webidl is missing a comment with a specification link")
                        break
            if in_impl:
                brace_count += line.count("{")
                brace_count -= line.count("}")
                if brace_count < 1:
                    break


def check_config_file(config_file: LiteralString, print_text: bool = True) -> Iterator[tuple[str, int, str]]:
    # Check if config file exists
    if not os.path.exists(config_file):
        print("%s config file is required but was not found" % config_file)
        sys.exit(1)

    # Load configs from servo-tidy.toml
    with open(config_file) as content:
        conf_file = content.read()
        lines = conf_file.splitlines(True)

    if print_text:
        print(f"\r ➤  Checking config file ({config_file})...")

    config_content = toml.loads(conf_file)
    exclude = config_content.get("ignore", {})

    # Check for invalid listed ignored directories
    exclude_dirs = [d for p in exclude.get("directories", []) for d in (glob.glob(p) or [p])]
    skip_dirs = ["./target", "./tests", "./support/crown/target"]
    invalid_dirs = [d for d in exclude_dirs if not os.path.isdir(d) and not any(s in d for s in skip_dirs)]

    # Check for invalid listed ignored files
    invalid_files = [f for f in exclude.get("files", []) if not os.path.exists(f)]

    current_table = ""
    for idx, line in enumerate(lines):
        # Ignore comment lines
        if line.strip().startswith("#"):
            continue

        # Check for invalid tables
        if re.match(r"\[(.*?)\]", line.strip()):
            table_name = re.findall(r"\[(.*?)\]", line)[0].strip()
            if table_name not in ("configs", "blocked-packages", "ignore", "check_ext"):
                yield config_file, idx + 1, "invalid config table [%s]" % table_name
            current_table = table_name
            continue

        # Print invalid listed ignored directories
        if current_table == "ignore" and invalid_dirs:
            for d in invalid_dirs:
                if line.strip().strip("'\",") == d:
                    yield config_file, idx + 1, "ignored directory '%s' doesn't exist" % d
                    invalid_dirs.remove(d)
                    break

        # Print invalid listed ignored files
        if current_table == "ignore" and invalid_files:
            for f in invalid_files:
                if line.strip().strip("'\",") == f:
                    yield config_file, idx + 1, "ignored file '%s' doesn't exist" % f
                    invalid_files.remove(f)
                    break

        # Skip if there is no equal sign in line, assuming it's not a key
        if "=" not in line:
            continue

        key = line.split("=")[0].strip()

        # Check for invalid keys inside [configs] and [ignore] table
        if (
            current_table == "configs"
            and key not in config
            or current_table == "ignore"
            and key not in config["ignore"]
            # Any key outside of tables
            or current_table == ""
        ):
            yield config_file, idx + 1, "invalid config key '%s'" % key

    # Parse config file
    parse_config(config_content)


def parse_config(config_file: dict[str, Any]) -> None:
    exclude = config_file.get("ignore", {})
    # Add list of ignored directories to config
    ignored_directories = [d for p in exclude.get("directories", []) for d in (glob.glob(p) or [p])]
    config["ignore"]["directories"] += normalize_paths(ignored_directories)
    # Add list of ignored files to config
    config["ignore"]["files"] += normalize_paths(exclude.get("files", []))
    # Add list of ignored packages to config
    config["ignore"]["packages"] = exclude.get("packages", [])

    # Add dict of dir, list of expected ext to config
    dirs_to_check = config_file.get("check_ext", {})
    # Fix the paths (OS-dependent)
    for path, exts in dirs_to_check.items():
        # FIXME: Temporarily ignoring this since the type signature for
        # `normalize_paths` must use a constrained type variable for this to
        # typecheck but Pyrefly doesn't handle that correctly (but mypy does).
        # pyrefly: ignore[bad-argument-type]
        config["check_ext"][normalize_paths(path)] = exts

    # Add list of blocked packages
    config["blocked-packages"] = config_file.get("blocked-packages", {})

    # Override default configs
    user_configs = config_file.get("configs", [])

    for pref in user_configs:
        if pref in config:
            # FIXME: Temporarily ignoring this since only Pyrefly raises an issue about the dynamic key
            # pyrefly: ignore[missing-attribute]
            config[pref] = user_configs[pref]


def check_directory_files(directories: dict[str, Any], print_text: bool = True) -> Iterator[tuple[str, int, str]]:
    if print_text:
        print("\r ➤  Checking directories for correct file extensions...")
    for directory, file_extensions in directories.items():
        files = sorted(os.listdir(directory))
        for filename in files:
            if not any(filename.endswith(ext) for ext in file_extensions):
                details = {"name": os.path.basename(filename), "ext": ", ".join(file_extensions), "dir_name": directory}
                message = """Unexpected extension found for {name}. \
We only expect files with {ext} extensions in {dir_name}""".format(**details)
                yield (filename, 1, message)


def collect_errors_for_files(
    files_to_check: Iterator[str],
    checking_functions: tuple[CheckingFunction, ...],
    line_checking_functions: tuple[LineCheckingFunction, ...],
    print_text: bool = True,
) -> Iterator[tuple[str, int, str]]:
    (has_element, files_to_check) = is_iter_empty(files_to_check)
    if not has_element:
        return
    if print_text:
        print("\r ➤  Checking files for tidiness...")

    for filename in files_to_check:
        if not os.path.exists(filename):
            continue
        with open(filename, "rb") as f:
            contents: bytes = f.read()
            if not contents.strip():
                yield filename, 0, "file is empty"
                continue
            for check in checking_functions:
                for error in check(filename, contents):
                    # the result will be: `(filename, line, message)`
                    yield (filename,) + error
            lines: list[bytes] = contents.splitlines(True)
            for check in line_checking_functions:
                for error in check(filename, lines):
                    yield (filename,) + error


def scan(only_changed_files: bool = False, progress: bool = False, github_annotations: bool = False) -> int:
    github_annotation_manager = GitHubAnnotationManager("test-tidy")
    # check config file for errors
    config_errors = check_config_file(CONFIG_FILE_PATH)
    # check directories contain expected files
    directory_errors = check_directory_files(config["check_ext"])
    # standard checks
    files_to_check = filter_files(".", only_changed_files, progress)
    checking_functions: tuple[CheckingFunction, ...] = (check_webidl_spec,)
    line_checking_functions: tuple[LineCheckingFunction, ...] = (
        check_license,
        check_by_line,
        check_toml,
        check_shell,
        check_rust,
        check_spec,
        check_modeline,
    )
    file_errors = collect_errors_for_files(files_to_check, checking_functions, line_checking_functions)

    python_errors = check_ruff_lints()
    python_type_check = run_python_type_checker()
    cargo_lock_errors = run_cargo_deny_lints()
    wpt_errors = run_wpt_lints(only_changed_files)

    # chain all the iterators
    errors = itertools.chain(
        config_errors, directory_errors, file_errors, python_errors, python_type_check, wpt_errors, cargo_lock_errors
    )

    colorama.init()
    error = None
    for error in errors:
        print(
            "\r  | "
            + f"{colorama.Fore.BLUE}{error[0]}{colorama.Style.RESET_ALL}:"
            + f"{colorama.Fore.YELLOW}{error[1]}{colorama.Style.RESET_ALL}: "
            + f"{colorama.Fore.RED}{error[2]}{colorama.Style.RESET_ALL}"
        )

        if github_annotations:
            github_annotation_manager.emit_annotation(error[2], error[2], error[0], error[1])

    return int(error is not None)


class CargoDenyKrate:
    def __init__(self, data: dict[Any, Any]) -> None:
        crate = data["Krate"]
        self.name = crate["name"]
        self.version = crate["version"]
        self.parents = [CargoDenyKrate(parent) for parent in data.get("parents", [])]

    def __str__(self) -> str:
        return f"{self.name}@{self.version}"<|MERGE_RESOLUTION|>--- conflicted
+++ resolved
@@ -15,7 +15,6 @@
 import json
 import os
 import re
-from re import Match
 import subprocess
 import sys
 from dataclasses import dataclass
@@ -557,24 +556,7 @@
 
     for idx, line in enumerate(map(lambda line: line.decode("utf-8"), lines)):
         line = re.sub(r"//.*?$|/\*.*?$|^\*.*?$", "//", line)
-<<<<<<< HEAD
-
-        # get rid of attributes that do not contain =
-        line = re.sub(r"^#[A-Za-z0-9\(\)\[\]_]*?$", "#[]", line)
-
-        # flag this line if it matches one of the following regular expressions
-        # tuple format: (pattern, format_message, filter_function(match, line))
-        def no_filter(match: Match[str], line: str) -> bool:
-            return True
-
-        regex_rules = [
-            # There should not be any extra pointer dereferencing
-            (r": &Vec<", "use &[T] instead of &Vec<T>", no_filter),
-            # No benefit over using &str
-            (r": &String", "use &str instead of &String", no_filter),
-=======
         rules = [
->>>>>>> 7fc2f313
             # There should be any use of banned types:
             # Cell<JSVal>, Cell<Dom<T>>, DomRefCell<Dom<T>>, DomRefCell<HEAP<T>>
             (r"(\s|:)+Cell<JSVal>", "Banned type Cell<JSVal> detected. Use MutDom<JSVal> instead"),
@@ -588,99 +570,7 @@
 
         for pattern, message in rules:
             for match in re.finditer(pattern, line):
-<<<<<<< HEAD
-                if filter_func(match, line):
-                    yield (idx + 1, message.format(*match.groups(), **match.groupdict()))
-
-        if prev_open_brace and not line:
-            yield (idx + 1, "found an empty line following a {")
-        prev_open_brace = line.endswith("{")
-
-        # check alphabetical order of feature attributes in lib.rs files
-        if is_lib_rs_file:
-            match = re.search(r"#!\[feature\((.*)\)\]", line)
-
-            if match:
-                features = list(map(lambda w: w.strip(), match.group(1).split(",")))
-                sorted_features = sorted(features)
-                if sorted_features != features and check_alphabetical_order:
-                    yield (
-                        idx + 1,
-                        decl_message.format("feature attribute")
-                        + decl_expected.format(tuple(sorted_features))
-                        + decl_found.format(tuple(features)),
-                    )
-
-                if prev_feature_name > sorted_features[0] and check_alphabetical_order:
-                    yield (
-                        idx + 1,
-                        decl_message.format("feature attribute")
-                        + decl_expected.format(prev_feature_name + " after " + sorted_features[0])
-                        + decl_found.format(prev_feature_name + " before " + sorted_features[0]),
-                    )
-
-                prev_feature_name = sorted_features[0]
-            else:
-                # not a feature attribute line, so empty previous name
-                prev_feature_name = ""
-
-        if is_panic_not_allowed_rs_file:
-            match = re.search(r"unwrap\(|panic!\(", line)
-            if match:
-                yield (idx + 1, panic_message)
-
-        # modules must be in the same line and alphabetically sorted
-        if line.startswith("mod ") or line.startswith("pub mod "):
-            # strip /(pub )?mod/ from the left and ";" from the right
-            mod = line[4:-1] if line.startswith("mod ") else line[8:-1]
-
-            if (idx - 1) < 0 or "#[macro_use]" not in lines[idx - 1].decode("utf-8"):
-                match = line.find(" {")
-                if indent not in prev_mod:
-                    prev_mod[indent] = ""
-                if match == -1 and not line.endswith(";"):
-                    yield (idx + 1, "mod declaration spans multiple lines")
-                if prev_mod[indent] and mod < prev_mod[indent] and check_alphabetical_order:
-                    yield (
-                        idx + 1,
-                        decl_message.format("mod declaration")
-                        + decl_expected.format(prev_mod[indent])
-                        + decl_found.format(mod),
-                    )
-                prev_mod[indent] = mod
-        else:
-            # we now erase previous entries
-            prev_mod = {}
-
-        # derivable traits should be alphabetically ordered
-        if is_attribute:
-            # match the derivable traits filtering out macro expansions
-            match = re.search(r"#\[derive\(([a-zA-Z, ]*)", line)
-            if match:
-                derives = list(map(lambda w: w.strip(), match.group(1).split(",")))
-                # sort, compare and report
-                sorted_derives = sorted(derives)
-                if sorted_derives != derives and check_alphabetical_order:
-                    yield (
-                        idx + 1,
-                        decl_message.format("derivable traits list")
-                        + decl_expected.format(", ".join(sorted_derives))
-                        + decl_found.format(", ".join(derives)),
-                    )
-
-
-# Avoid flagging <Item=Foo> constructs
-def is_associated_type(match: Match[str], line: str) -> bool:
-    if match.group(1) != "=":
-        return False
-    open_angle = line[0 : match.end()].rfind("<")
-    close_angle = line[open_angle:].find(">") if open_angle != -1 else -1
-    generic_open = open_angle != -1 and open_angle < match.start()
-    generic_close = close_angle != -1 and close_angle + open_angle >= match.end()
-    return generic_open and generic_close
-=======
                 yield (idx + 1, message.format(*match.groups(), **match.groupdict()))
->>>>>>> 7fc2f313
 
 
 def check_webidl_spec(file_name: str, contents: bytes) -> Iterator[tuple[int, str]]:
