# Copyright 2013 The Servo Project Developers. See the COPYRIGHT
# file at the top-level directory of this distribution.
#
# Licensed under the Apache License, Version 2.0 <LICENSE-APACHE or
# http://www.apache.org/licenses/LICENSE-2.0> or the MIT license
# <LICENSE-MIT or http://opensource.org/licenses/MIT>, at your
# option. This file may not be copied, modified, or distributed
# except according to those terms.

import concurrent.futures
import configparser
import fnmatch
import glob
import io
import itertools
import json
import multiprocessing
import os
import re
import subprocess
import sys
<<<<<<< HEAD
from typing import Any, Dict, List, Tuple, Callable, Iterator
=======
from dataclasses import dataclass
from typing import Any, Dict, List, TypedDict, LiteralString
from collections.abc import Iterator, Callable
import types
>>>>>>> adb80477

import colorama
import toml
import wpt.manifestupdate

from .licenseck import APACHE, COPYRIGHT, MPL, OLD_MPL, licenses_toml
from .linting_report import GitHubAnnotationManager

TOPDIR = os.path.abspath(os.path.dirname(sys.argv[0]))
WPT_PATH = os.path.join(".", "tests", "wpt")
CONFIG_FILE_PATH = os.path.join(".", "servo-tidy.toml")
WPT_CONFIG_INI_PATH = os.path.join(WPT_PATH, "config.ini")
# regex source https://stackoverflow.com/questions/6883049/
URL_REGEX = re.compile(rb"https?://(?:[-\w.]|(?:%[\da-fA-F]{2}))+")
UTF8_URL_REGEX = re.compile(r"https?://(?:[-\w.]|(?:%[\da-fA-F]{2}))+")
CARGO_LOCK_FILE = os.path.join(TOPDIR, "Cargo.lock")
CARGO_DENY_CONFIG_FILE = os.path.join(TOPDIR, "deny.toml")

ERROR_RAW_URL_IN_RUSTDOC = "Found raw link in rustdoc. Please escape it with angle brackets or use a markdown link."

sys.path.append(os.path.join(WPT_PATH, "tests"))
sys.path.append(os.path.join(WPT_PATH, "tests", "tools", "wptrunner"))

CheckingFunction = Callable[[str, bytes], Iterator[tuple[int, str]]]
LineCheckingFunction = Callable[[str, list[bytes]], Iterator[tuple[int, str]]]

IgnoreConfig = TypedDict(
    "IgnoreConfig",
    {
        "files": list[str],
        "directories": list[str],
        "packages": list[str],
    },
)

Config = TypedDict(
    "Config",
    {
        "skip-check-length": bool,
        "skip-check-licenses": bool,
        "check-alphabetical-order": bool,
        "lint-scripts": list,
        "blocked-packages": dict[str, Any],
        "ignore": IgnoreConfig,
        "check_ext": dict[str, Any],
    },
)

config: Config = {
    "skip-check-length": False,
    "skip-check-licenses": False,
    "check-alphabetical-order": True,
    "lint-scripts": [],
    "blocked-packages": {},
    "ignore": {
        "files": [
            os.path.join(".", "."),  # ignore hidden files
        ],
        "directories": [
            os.path.join(".", "."),  # ignore hidden directories
        ],
        "packages": [],
    },
    "check_ext": {},
}

COMMENTS = [b"// ", b"# ", b" *", b"/* "]

# File patterns to include in the non-WPT tidy check.
FILE_PATTERNS_TO_CHECK = [
    "*.rs",
    "*.rc",
    "*.cpp",
    "*.c",
    "*.h",
    "*.py",
    "*.sh",
    "*.toml",
    "*.webidl",
    "*.json",
    "*.html",
]

# File patterns that are ignored for all tidy and lint checks.
FILE_PATTERNS_TO_IGNORE = ["*.#*", "*.pyc", "fake-ld.sh", "*.ogv", "*.webm"]

SPEC_BASE_PATH = "components/script/dom/"

WEBIDL_STANDARDS = [
    b"//www.khronos.org/registry/webgl/extensions",
    b"//www.khronos.org/registry/webgl/specs",
    b"//developer.mozilla.org/en-US/docs/Web/API",
    b"//dev.w3.org/2006/webapi",
    b"//dev.w3.org/csswg",
    b"//dev.w3.org/fxtf",
    b"//dvcs.w3.org/hg",
    b"//www.w3.org/TR/trusted-types/",
    b"//dom.spec.whatwg.org",
    b"//drafts.csswg.org",
    b"//drafts.css-houdini.org",
    b"//drafts.fxtf.org",
    b"//console.spec.whatwg.org",
    b"//encoding.spec.whatwg.org",
    b"//fetch.spec.whatwg.org",
    b"//html.spec.whatwg.org",
    b"//streams.spec.whatwg.org",
    b"//url.spec.whatwg.org",
    b"//urlpattern.spec.whatwg.org",
    b"//xhr.spec.whatwg.org",
    b"//w3c.github.io",
    b"//heycam.github.io/webidl",
    b"//webbluetoothcg.github.io/web-bluetooth/",
    b"//svgwg.org/svg2-draft",
    b"//wicg.github.io",
    b"//webaudio.github.io",
    b"//immersive-web.github.io/",
    b"//github.com/immersive-web/webxr-test-api/",
    b"//github.com/immersive-web/webxr-hands-input/",
    b"//gpuweb.github.io",
    b"//notifications.spec.whatwg.org",
    b"//testutils.spec.whatwg.org/",
    # Not a URL
    b"// This interface is entirely internal to Servo, and should not be" + b" accessible to\n// web pages.",
]


def is_iter_empty(iterator: Iterator[str]) -> tuple[bool, Iterator[str]]:
    try:
        obj = next(iterator)
        return True, itertools.chain((obj,), iterator)
    except StopIteration:
        return False, iterator


def relative_path(path: str) -> str:
    return os.path.relpath(os.path.abspath(path), TOPDIR)


def normalize_paths(paths: list[str] | str) -> list[str] | str:
    if isinstance(paths, str):
        return os.path.join(*paths.split("/"))
    else:
        return [os.path.join(*path.split("/")) for path in paths]


# A simple wrapper for iterators to show progress
# (Note that it's inefficient for giant iterators, since it iterates once to get the upper bound)
def progress_wrapper(iterator: Iterator[str]) -> Iterator[str]:
    list_of_stuff = list(iterator)
    total_files, progress = len(list_of_stuff), 0
    for idx, thing in enumerate(list_of_stuff):
        progress = int(float(idx + 1) / total_files * 100)
        sys.stdout.write("\r  Progress: %s%% (%d/%d)" % (progress, idx + 1, total_files))
        sys.stdout.flush()
        yield thing


def git_changes_since_last_merge(path):
    args = ["git", "log", "-n1", "--committer", "noreply@github.com", "--format=%H"]
    last_merge = subprocess.check_output(args, universal_newlines=True).strip()
    if not last_merge:
        return []

    args = ["git", "diff", "--name-only", last_merge, path]
    file_list = normalize_paths(subprocess.check_output(args, universal_newlines=True).splitlines())

    return file_list


class FileList(object):
    directory: str
    excluded: list[str]
    generator: Iterator[str]

    def __init__(self, directory, only_changed_files=False, exclude_dirs=[], progress=True) -> None:
        self.directory = directory
        self.excluded = exclude_dirs
        self.generator = self._filter_excluded() if exclude_dirs else self._default_walk()
        if only_changed_files:
            self.generator = self._git_changed_files()
        if progress:
            self.generator = progress_wrapper(self.generator)

    def _default_walk(self) -> Iterator[str]:
        for root, _, files in os.walk(self.directory):
            for f in files:
                yield os.path.join(root, f)

    def _git_changed_files(self) -> Iterator[str]:
        file_list = git_changes_since_last_merge(self.directory)
        if not file_list:
            return
        for f in file_list:
            if not any(os.path.join(".", os.path.dirname(f)).startswith(path) for path in self.excluded):
                yield os.path.join(".", f)

    def _filter_excluded(self) -> Iterator[str]:
        for root, dirs, files in os.walk(self.directory, topdown=True):
            # modify 'dirs' in-place so that we don't do unnecessary traversals in excluded directories
            dirs[:] = [d for d in dirs if not any(os.path.join(root, d).startswith(name) for name in self.excluded)]
            for rel_path in files:
                yield os.path.join(root, rel_path)

    def __iter__(self) -> Iterator[str]:
        return self.generator

    def next(self) -> str:
        return next(self.generator)


def filter_file(file_name: str) -> bool:
    if any(file_name.startswith(ignored_file) for ignored_file in config["ignore"]["files"]):
        return False
    base_name = os.path.basename(file_name)
    if any(fnmatch.fnmatch(base_name, pattern) for pattern in FILE_PATTERNS_TO_IGNORE):
        return False
    return True


def filter_files(start_dir: str, only_changed_files: bool, progress: bool) -> Iterator[str]:
    file_iter = FileList(
        start_dir,
        only_changed_files=only_changed_files,
        exclude_dirs=config["ignore"]["directories"],
        progress=progress,
    )

    for file_name in iter(file_iter):
        base_name = os.path.basename(file_name)
        if not any(fnmatch.fnmatch(base_name, pattern) for pattern in FILE_PATTERNS_TO_CHECK):
            continue
        if not filter_file(file_name):
            continue
        yield file_name


def uncomment(line: bytes) -> bytes:
    for c in COMMENTS:
        if line.startswith(c):
            if line.endswith(b"*/"):
                return line[len(c) : (len(line) - 3)].strip()
            return line[len(c) :].strip()
    return line


def is_apache_licensed(header: str) -> bool:
    if "SPDX-License-Identifier: Apache-2.0 OR MIT" in header:
        return True

    if APACHE in header:
        return any(c in header for c in COPYRIGHT)

    return False


def check_license(file_name: str, lines: list[bytes]) -> Iterator[tuple[int, str]]:
    if any(file_name.endswith(ext) for ext in (".toml", ".lock", ".json", ".html")) or config["skip-check-licenses"]:
        return

    if lines[0].startswith(b"#!") and lines[1].strip():
        yield (1, "missing blank line after shebang")

    blank_lines = 0
    max_blank_lines = 2 if lines[0].startswith(b"#!") else 1
    license_block = []

    for line in lines:
        line = line.rstrip(b"\n")
        if not line.strip():
            blank_lines += 1
            if blank_lines >= max_blank_lines:
                break
            continue
        line = uncomment(line)
        if line is not None:
            license_block.append(line)

    header = (b" ".join(license_block)).decode("utf-8")
    valid_license = OLD_MPL in header or MPL in header or is_apache_licensed(header)
    acknowledged_bad_license = "xfail-license" in header
    if not (valid_license or acknowledged_bad_license):
        yield (1, "incorrect license")


def check_modeline(file_name: str, lines: list[bytes]) -> Iterator[tuple[int, str]]:
    for idx, line in enumerate(lines[:5]):
        if re.search(b"^.*[ \t](vi:|vim:|ex:)[ \t]", line):
            yield (idx + 1, "vi modeline present")
        elif re.search(rb"-\*-.*-\*-", line, re.IGNORECASE):
            yield (idx + 1, "emacs file variables present")


def check_length(file_name: str, idx: int, line: bytes) -> Iterator[tuple[int, str]]:
    if any(file_name.endswith(ext) for ext in (".lock", ".json", ".html", ".toml")) or config["skip-check-length"]:
        return

    # Prefer shorter lines when shell scripting.
    max_length = 80 if file_name.endswith(".sh") else 120
    if len(line.rstrip(b"\n")) > max_length and not is_unsplittable(file_name, line):
        yield (idx + 1, "Line is longer than %d characters" % max_length)


def contains_url(line: bytes) -> bool:
    return bool(URL_REGEX.search(line))


def is_unsplittable(file_name: str, line: bytes):
    return contains_url(line) or file_name.endswith(".rs") and line.startswith(b"use ") and b"{" not in line


def check_whatwg_specific_url(idx: int, line: bytes) -> Iterator[tuple[int, str]]:
    match = re.search(rb"https://html\.spec\.whatwg\.org/multipage/[\w-]+\.html#([\w\'\:-]+)", line)
    if match is not None:
        preferred_link = "https://html.spec.whatwg.org/multipage/#{}".format(match.group(1).decode("utf-8"))
        yield (idx + 1, "link to WHATWG may break in the future, use this format instead: {}".format(preferred_link))


def check_whatwg_single_page_url(idx: int, line: bytes) -> Iterator[tuple[int, str]]:
    match = re.search(rb"https://html\.spec\.whatwg\.org/#([\w\'\:-]+)", line)
    if match is not None:
        preferred_link = "https://html.spec.whatwg.org/multipage/#{}".format(match.group(1).decode("utf-8"))
        yield (idx + 1, "links to WHATWG single-page url, change to multi page: {}".format(preferred_link))


def check_whitespace(idx: int, line: bytes) -> Iterator[tuple[int, str]]:
    if line.endswith(b"\n"):
        line = line[:-1]
    else:
        yield (idx + 1, "no newline at EOF")

    if line.endswith(b" "):
        yield (idx + 1, "trailing whitespace")

    if b"\t" in line:
        yield (idx + 1, "tab on line")

    if b"\r" in line:
        yield (idx + 1, "CR on line")


def check_for_raw_urls_in_rustdoc(file_name: str, idx: int, line: bytes) -> Iterator[tuple[int, str]]:
    """Check that rustdoc comments in Rust source code do not have raw URLs. These appear
    as warnings when rustdoc is run. rustdoc warnings could be made fatal, but adding this
    check as part of tidy catches this common problem without having to run rustdoc for all
    of Servo."""
    if not file_name.endswith(".rs"):
        return

    if b"///" not in line and b"//!" not in line:
        return

    # Types of URLS that are allowed:
    #  - A URL surrounded by angle or square brackets.
    #  - A markdown link.
    #  - A URL as part of a markdown definition identifer.
    #    [link text]: https://example.com
    match = URL_REGEX.search(line)
    if match and (
        not line[match.start() - 1 :].startswith(b"<")
        and not line[match.start() - 1 :].startswith(b"[")
        and not line[match.start() - 2 :].startswith(b"](")
        and not line[match.start() - 3 :].startswith(b"]: ")
    ):
        yield (idx + 1, ERROR_RAW_URL_IN_RUSTDOC)


def check_by_line(file_name: str, lines: list[bytes]) -> Iterator[tuple[int, str]]:
    for idx, line in enumerate(lines):
        errors = itertools.chain(
            check_length(file_name, idx, line),
            check_whitespace(idx, line),
            check_whatwg_specific_url(idx, line),
            check_whatwg_single_page_url(idx, line),
            check_for_raw_urls_in_rustdoc(file_name, idx, line),
        )

        for error in errors:
            yield error


def check_ruff_lints() -> Iterator[tuple[str, int, str]]:
    try:
        args = ["ruff", "check", "--output-format", "json"]
        subprocess.check_output(args, universal_newlines=True)
    except subprocess.CalledProcessError as e:
        for error in json.loads(e.output):
            yield (
                os.path.join(".", os.path.relpath(error["filename"])),
                error["location"]["row"],
                f"[{error['code']}] {error['message']} ({error['url']})",
            )


@dataclass
class PyreflyDiagnostic:
    """
    Represents a single diagnostic error reported by Pyrefly.
    """

    line: int
    column: int
    stop_line: int
    stop_column: int
    path: str
    code: int
    name: str
    description: str
    concise_description: str


def run_python_type_checker() -> Iterator[tuple[str, int, str]]:
    print("\r ➤  Checking type annotations in python files ...")
    try:
        result = subprocess.run(["pyrefly", "check", "--output-format", "json"], capture_output=True)
        parsed_json = json.loads(result.stdout)
        errors = parsed_json.get("errors", [])
    except subprocess.CalledProcessError as error:
        print(f"{colorama.Fore.YELLOW}{error}{colorama.Style.RESET_ALL}")
        pass
    else:
        for error in errors:
            diagnostic = PyreflyDiagnostic(**error)
            yield relative_path(diagnostic.path), diagnostic.line, diagnostic.concise_description


def run_cargo_deny_lints():
    print("\r ➤  Running `cargo-deny` checks...")
    result = subprocess.run(
        ["cargo-deny", "--format=json", "--all-features", "check"], encoding="utf-8", capture_output=True
    )
    assert result.stderr is not None, "cargo deny should return error information via stderr when failing"

    errors = []
    for line in result.stderr.splitlines():
        error_fields = json.loads(str(line))["fields"]
        error_code = error_fields.get("code", "unknown")
        error_severity = error_fields.get("severity", "unknown")
        message = error_fields.get("message", "")
        labels = error_fields.get("labels", [])

        span = ""
        line = 1
        if len(labels) > 0:
            span = labels[0]["span"]
            line = labels[0]["line"]

        # This is an effort to detect the license failures, so that we can print
        # a more helpful message -- which normally does not include the license
        # name.
        if error_code == "rejected":
            crate = CargoDenyKrate(error_fields["graphs"][0])
            license_name = error_fields["notes"][0]
            errors.append((CARGO_LOCK_FILE, 1, f'Rust dependency {crate}: Rejected license "{license_name}"'))
        # This detects if a crate has been marked as banned in the configuration file.
        elif error_code == "banned":
            crate = CargoDenyKrate(error_fields["graphs"][0])
            parents = ", ".join([str(parent) for parent in crate.parents])
            errors.append((CARGO_LOCK_FILE, 1, f"{message}: used by ({parents})"))
        # This detects when two version of a crate have been used, but are not skipped
        # by the configuration file.
        elif error_code == "duplicate":
            errors.append((CARGO_LOCK_FILE, 1, f"{message}:\n {span}"))
        # This detects any other problem, typically caused by an unnecessary exception
        # in the deny.toml file.
        elif error_severity in ["warning", "error"]:
            errors.append((CARGO_DENY_CONFIG_FILE, line, f"{message}: {span}"))

    for error in errors:
        yield error


def check_toml(file_name: str, lines: list[bytes]) -> Iterator[tuple[int, str]]:
    if not file_name.endswith("Cargo.toml"):
        return
    ok_licensed = False
    for idx, line in enumerate(map(lambda line: line.decode("utf-8"), lines)):
        if idx == 0 and "[workspace]" in line:
            return
        line_without_comment, _, _ = line.partition("#")
        if line_without_comment.find("*") != -1:
            yield (idx + 1, "found asterisk instead of minimum version number")
        for license_line in licenses_toml:
            ok_licensed |= license_line in line
        if "license.workspace" in line:
            ok_licensed = True
    if not ok_licensed:
        yield (0, ".toml file should contain a valid license.")


def check_shell(file_name: str, lines: list[bytes]) -> Iterator[tuple[int, str]]:
    if not file_name.endswith(".sh"):
        return

    shebang = "#!/usr/bin/env bash"
    required_options = ["set -o errexit", "set -o nounset", "set -o pipefail"]

    did_shebang_check = False

    if not lines:
        yield (0, "script is an empty file")
        return

    if lines[0].rstrip() != shebang.encode("utf-8"):
        yield (1, 'script does not have shebang "{}"'.format(shebang))

    for idx, line in enumerate(map(lambda line: line.decode("utf-8"), lines[1:])):
        stripped = line.rstrip()
        # Comments or blank lines are ignored. (Trailing whitespace is caught with a separate linter.)
        if line.startswith("#") or stripped == "":
            continue

        if not did_shebang_check:
            if stripped in required_options:
                required_options.remove(stripped)
            else:
                # The first non-comment, non-whitespace, non-option line is the first "real" line of the script.
                # The shebang, options, etc. must come before this.
                if required_options:
                    formatted = ['"{}"'.format(opt) for opt in required_options]
                    yield (idx + 1, "script is missing options {}".format(", ".join(formatted)))
                did_shebang_check = True

        if "`" in stripped:
            yield (idx + 1, "script should not use backticks for command substitution")

        if " [ " in stripped or stripped.startswith("[ "):
            yield (idx + 1, "script should use `[[` instead of `[` for conditional testing")

        for dollar in re.finditer(r"\$", stripped):
            next_idx = dollar.end()
            if next_idx < len(stripped):
                next_char = stripped[next_idx]
                if not (next_char == "{" or next_char == "("):
                    yield (idx + 1, 'variable substitutions should use the full "${VAR}" form')


def check_rust(file_name: str, lines: list[bytes]) -> Iterator[tuple[int, str]]:
    if (
        not file_name.endswith(".rs")
        or file_name.endswith(".mako.rs")
        or file_name.endswith(os.path.join("style", "build.rs"))
        or file_name.endswith(os.path.join("unit", "style", "stylesheets.rs"))
    ):
        return

    comment_depth = 0
    merged_lines = ""
    import_block = False
    whitespace = False

    is_lib_rs_file = file_name.endswith("lib.rs")

    PANIC_NOT_ALLOWED_PATHS = [
        os.path.join("*", "components", "compositing", "compositor.rs"),
        os.path.join("*", "components", "constellation", "*"),
        os.path.join("*", "ports", "servoshell", "headed_window.rs"),
        os.path.join("*", "ports", "servoshell", "headless_window.rs"),
        os.path.join("*", "ports", "servoshell", "embedder.rs"),
        os.path.join("*", "rust_tidy.rs"),  # This is for the tests.
    ]
    is_panic_not_allowed_rs_file = any([fnmatch.fnmatch(file_name, path) for path in PANIC_NOT_ALLOWED_PATHS])

    prev_open_brace = False
    multi_line_string = False
    prev_mod: dict[int, str] = {}
    prev_feature_name = ""
    indent = 0

    check_alphabetical_order = config["check-alphabetical-order"]
    decl_message = "{} is not in alphabetical order"
    decl_expected = "\n\t\033[93mexpected: {}\033[0m"
    decl_found = "\n\t\033[91mfound: {}\033[0m"
    panic_message = "unwrap() or panic!() found in code which should not panic."

    for idx, original_line in enumerate(map(lambda line: line.decode("utf-8"), lines)):
        # simplify the analysis
        line = original_line.strip()
        indent = len(original_line) - len(line)

        is_attribute = re.search(r"#\[.*\]", line)
        is_comment = re.search(r"^//|^/\*|^\*", line)

        # Simple heuristic to avoid common case of no comments.
        if "/" in line:
            comment_depth += line.count("/*")
            comment_depth -= line.count("*/")

        if line.endswith("\\"):
            merged_lines += line[:-1]
            continue
        if comment_depth:
            merged_lines += line
            continue
        if merged_lines:
            line = merged_lines + line
            merged_lines = ""

        if multi_line_string:
            line, count = re.subn(r'^(\\.|[^"\\])*?"', "", line, count=1)
            if count == 1:
                multi_line_string = False
            else:
                continue

        # Ignore attributes, comments, and imports
        # Keep track of whitespace to enable checking for a merged import block
        if import_block:
            if not (is_comment or is_attribute or line.startswith("use ")):
                whitespace = line == ""

                if not whitespace:
                    import_block = False

        # get rid of strings and chars because cases like regex expression, keep attributes
        if not is_attribute and not is_comment:
            line = re.sub(r'"(\\.|[^\\"])*?"', '""', line)
            line = re.sub(r"'(\\.|[^\\']|(\\x[0-9a-fA-F]{2})|(\\u{[0-9a-fA-F]{1,6}}))'", "''", line)
            # If, after parsing all single-line strings, we still have
            # an odd number of double quotes, this line starts a
            # multiline string
            if line.count('"') % 2 == 1:
                line = re.sub(r'"(\\.|[^\\"])*?$', '""', line)
                multi_line_string = True

        # get rid of comments
        line = re.sub(r"//.*?$|/\*.*?$|^\*.*?$", "//", line)

        # get rid of attributes that do not contain =
        line = re.sub(r"^#[A-Za-z0-9\(\)\[\]_]*?$", "#[]", line)

        # flag this line if it matches one of the following regular expressions
        # tuple format: (pattern, format_message, filter_function(match, line))
        def no_filter(match, line) -> bool:
            return True

        regex_rules = [
            # There should not be any extra pointer dereferencing
            (r": &Vec<", "use &[T] instead of &Vec<T>", no_filter),
            # No benefit over using &str
            (r": &String", "use &str instead of &String", no_filter),
            # There should be any use of banned types:
            # Cell<JSVal>, Cell<Dom<T>>, DomRefCell<Dom<T>>, DomRefCell<HEAP<T>>
            (r"(\s|:)+Cell<JSVal>", "Banned type Cell<JSVal> detected. Use MutDom<JSVal> instead", no_filter),
            (r"(\s|:)+Cell<Dom<.+>>", "Banned type Cell<Dom<T>> detected. Use MutDom<T> instead", no_filter),
            (r"DomRefCell<Dom<.+>>", "Banned type DomRefCell<Dom<T>> detected. Use MutDom<T> instead", no_filter),
            (r"DomRefCell<Heap<.+>>", "Banned type DomRefCell<Heap<T>> detected. Use MutDom<T> instead", no_filter),
            # No benefit to using &Root<T>
            (r": &Root<", "use &T instead of &Root<T>", no_filter),
            (r": &DomRoot<", "use &T instead of &DomRoot<T>", no_filter),
            (r"^&&", "operators should go at the end of the first line", no_filter),
            # -> () is unnecessary
            (r"-> \(\)", "encountered function signature with -> ()", no_filter),
        ]

        for pattern, message, filter_func in regex_rules:
            for match in re.finditer(pattern, line):
                if filter_func(match, line):
                    yield (idx + 1, message.format(*match.groups(), **match.groupdict()))

        if prev_open_brace and not line:
            yield (idx + 1, "found an empty line following a {")
        prev_open_brace = line.endswith("{")

        # check alphabetical order of feature attributes in lib.rs files
        if is_lib_rs_file:
            match = re.search(r"#!\[feature\((.*)\)\]", line)

            if match:
                features = list(map(lambda w: w.strip(), match.group(1).split(",")))
                sorted_features = sorted(features)
                if sorted_features != features and check_alphabetical_order:
                    yield (
                        idx + 1,
                        decl_message.format("feature attribute")
                        + decl_expected.format(tuple(sorted_features))
                        + decl_found.format(tuple(features)),
                    )

                if prev_feature_name > sorted_features[0] and check_alphabetical_order:
                    yield (
                        idx + 1,
                        decl_message.format("feature attribute")
                        + decl_expected.format(prev_feature_name + " after " + sorted_features[0])
                        + decl_found.format(prev_feature_name + " before " + sorted_features[0]),
                    )

                prev_feature_name = sorted_features[0]
            else:
                # not a feature attribute line, so empty previous name
                prev_feature_name = ""

        if is_panic_not_allowed_rs_file:
            match = re.search(r"unwrap\(|panic!\(", line)
            if match:
                yield (idx + 1, panic_message)

        # modules must be in the same line and alphabetically sorted
        if line.startswith("mod ") or line.startswith("pub mod "):
            # strip /(pub )?mod/ from the left and ";" from the right
            mod = line[4:-1] if line.startswith("mod ") else line[8:-1]

            if (idx - 1) < 0 or "#[macro_use]" not in lines[idx - 1].decode("utf-8"):
                match = line.find(" {")
                if indent not in prev_mod:
                    prev_mod[indent] = ""
                if match == -1 and not line.endswith(";"):
                    yield (idx + 1, "mod declaration spans multiple lines")
                if prev_mod[indent] and mod < prev_mod[indent] and check_alphabetical_order:
                    yield (
                        idx + 1,
                        decl_message.format("mod declaration")
                        + decl_expected.format(prev_mod[indent])
                        + decl_found.format(mod),
                    )
                prev_mod[indent] = mod
        else:
            # we now erase previous entries
            prev_mod = {}

        # derivable traits should be alphabetically ordered
        if is_attribute:
            # match the derivable traits filtering out macro expansions
            match = re.search(r"#\[derive\(([a-zA-Z, ]*)", line)
            if match:
                derives = list(map(lambda w: w.strip(), match.group(1).split(",")))
                # sort, compare and report
                sorted_derives = sorted(derives)
                if sorted_derives != derives and check_alphabetical_order:
                    yield (
                        idx + 1,
                        decl_message.format("derivable traits list")
                        + decl_expected.format(", ".join(sorted_derives))
                        + decl_found.format(", ".join(derives)),
                    )


# Avoid flagging <Item=Foo> constructs
def is_associated_type(match, line):
    if match.group(1) != "=":
        return False
    open_angle = line[0 : match.end()].rfind("<")
    close_angle = line[open_angle:].find(">") if open_angle != -1 else -1
    generic_open = open_angle != -1 and open_angle < match.start()
    generic_close = close_angle != -1 and close_angle + open_angle >= match.end()
    return generic_open and generic_close


def check_webidl_spec(file_name: str, contents: bytes) -> Iterator[tuple[int, str]]:
    # Sorted by this function (in pseudo-Rust). The idea is to group the same
    # organization together.
    # fn sort_standards(a: &Url, b: &Url) -> Ordering {
    #     let a_domain = a.domain().split(".");
    #     a_domain.pop();
    #     a_domain.reverse();
    #     let b_domain = b.domain().split(".");
    #     b_domain.pop();
    #     b_domain.reverse();
    #     for i in a_domain.into_iter().zip(b_domain.into_iter()) {
    #         match i.0.cmp(b.0) {
    #             Less => return Less,
    #             Greater => return Greater,
    #             _ => (),
    #         }
    #     }
    #     a_domain.path().cmp(b_domain.path())
    # }

    if not file_name.endswith(".webidl"):
        return

    for i in WEBIDL_STANDARDS:
        if contents.find(i) != -1:
            return
    yield (0, "No specification link found.")


def check_that_manifests_exist() -> Iterator[tuple[str, int, str]]:
    # Determine the metadata and test directories from the configuration file.
    metadata_dirs = []
    config = configparser.ConfigParser()
    config.read(WPT_CONFIG_INI_PATH)
    for key in config:
        if key.startswith("manifest:"):
            metadata_dirs.append(os.path.join("./tests/wpt/", config[key]["metadata"]))

    for directory in metadata_dirs:
        manifest_path = os.path.join(TOPDIR, directory, "MANIFEST.json")
        if not os.path.isfile(manifest_path):
            yield (WPT_CONFIG_INI_PATH, 0, f"Path in config was not found: {manifest_path}")


def check_that_manifests_are_clean() -> Iterator[tuple[str, int, str]]:
    from wptrunner import wptlogging

    print("\r ➤  Checking WPT manifests for cleanliness...")
    output_stream = io.StringIO("")
    logger = wptlogging.setup({}, {"mach": output_stream})
    if wpt.manifestupdate.update(check_clean=True, logger=logger):
        for line in output_stream.getvalue().splitlines():
            if "ERROR" in line:
                yield (WPT_CONFIG_INI_PATH, 0, line)
        yield (WPT_CONFIG_INI_PATH, 0, "WPT manifest is dirty. Run `./mach update-manifest`.")


def lint_wpt_test_files() -> Iterator[tuple[str, int, str]]:
    from tools.lint import lint

    # Override the logging function so that we can collect errors from
    # the lint script, which doesn't allow configuration of the output.
    messages: List[str] = []
    assert lint.logger is not None

    def collect_messages(_, message):
        messages.append(message)

    lint.logger.error = types.MethodType(collect_messages, lint.logger)

    # We do not lint all WPT-like tests because they do not all currently have
    # lint.ignore files.
    LINTED_SUITES = ["tests", os.path.join("mozilla", "tests")]

    for suite in LINTED_SUITES:
        print(f"\r ➤  Linting WPT suite ({suite})...")

        messages = []  # Clear any old messages.

        suite_directory = os.path.abspath(os.path.join(WPT_PATH, suite))
        tests_changed = FileList(suite_directory, only_changed_files=True, progress=False)
        tests_changed = [os.path.relpath(file, suite_directory) for file in tests_changed]

        if lint.lint(suite_directory, tests_changed, output_format="normal"):
            for message in messages:
                (filename, message) = message.split(":", maxsplit=1)
                yield (filename, 0, message)


def run_wpt_lints(only_changed_files: bool) -> Iterator[tuple[str, int, str]]:
    if not os.path.exists(WPT_CONFIG_INI_PATH):
        yield (WPT_CONFIG_INI_PATH, 0, f"{WPT_CONFIG_INI_PATH} is required but was not found")
        return

    if not list(FileList("./tests/wpt", only_changed_files=only_changed_files, progress=False)):
        print("\r ➤  Skipping WPT lint checks, because no relevant files changed.")
        return

    manifests_exist_errors = list(check_that_manifests_exist())
    if manifests_exist_errors:
        yield from manifests_exist_errors
        return

    yield from check_that_manifests_are_clean()
    yield from lint_wpt_test_files()


def check_spec(file_name: str, lines: list[bytes]) -> Iterator[tuple[int, str]]:
    if SPEC_BASE_PATH not in file_name:
        return
    file_name = os.path.relpath(os.path.splitext(file_name)[0], SPEC_BASE_PATH)
    patt = re.compile(r"^\s*\/\/.+")

    # Pattern representing a line with a macro
    macro_patt = re.compile(r"^\s*\S+!(.*)$")

    # Pattern representing a line with comment containing a spec link
    link_patt = re.compile(r"^\s*///? (<https://.+>.*|https://.+)$")

    # Pattern representing a line with comment or attribute
    comment_patt = re.compile(r"^\s*(///?.+|#\[.+\])$")

    brace_count = 0
    in_impl = False
    pattern = "impl {}Methods<crate::DomTypeHolder> for {} {{".format(file_name, file_name)

    for idx, line in enumerate(map(lambda line: line.decode("utf-8"), lines)):
        if "// check-tidy: no specs after this line" in line:
            break
        if not patt.match(line):
            if pattern.lower() in line.lower():
                in_impl = True
            if ("fn " in line or macro_patt.match(line)) and brace_count == 1:
                for up_idx in range(1, idx + 1):
                    up_line = lines[idx - up_idx].decode("utf-8")
                    if link_patt.match(up_line):
                        # Comment with spec link exists
                        break
                    if not comment_patt.match(up_line):
                        # No more comments exist above, yield warning
                        yield (idx + 1, "method declared in webidl is missing a comment with a specification link")
                        break
            if in_impl:
                brace_count += line.count("{")
                brace_count -= line.count("}")
                if brace_count < 1:
                    break


def check_config_file(config_file: LiteralString, print_text: bool = True) -> Iterator[tuple[str, int, str]]:
    # Check if config file exists
    if not os.path.exists(config_file):
        print("%s config file is required but was not found" % config_file)
        sys.exit(1)

    # Load configs from servo-tidy.toml
    with open(config_file) as content:
        conf_file = content.read()
        lines = conf_file.splitlines(True)

    if print_text:
        print(f"\r ➤  Checking config file ({config_file})...")

    config_content = toml.loads(conf_file)
    exclude = config_content.get("ignore", {})

    # Check for invalid listed ignored directories
    exclude_dirs = [d for p in exclude.get("directories", []) for d in (glob.glob(p) or [p])]
    skip_dirs = ["./target", "./tests", "./support/crown/target"]
    invalid_dirs = [d for d in exclude_dirs if not os.path.isdir(d) and not any(s in d for s in skip_dirs)]

    # Check for invalid listed ignored files
    invalid_files = [f for f in exclude.get("files", []) if not os.path.exists(f)]

    current_table = ""
    for idx, line in enumerate(lines):
        # Ignore comment lines
        if line.strip().startswith("#"):
            continue

        # Check for invalid tables
        if re.match(r"\[(.*?)\]", line.strip()):
            table_name = re.findall(r"\[(.*?)\]", line)[0].strip()
            if table_name not in ("configs", "blocked-packages", "ignore", "check_ext"):
                yield config_file, idx + 1, "invalid config table [%s]" % table_name
            current_table = table_name
            continue

        # Print invalid listed ignored directories
        if current_table == "ignore" and invalid_dirs:
            for d in invalid_dirs:
                if line.strip().strip("'\",") == d:
                    yield config_file, idx + 1, "ignored directory '%s' doesn't exist" % d
                    invalid_dirs.remove(d)
                    break

        # Print invalid listed ignored files
        if current_table == "ignore" and invalid_files:
            for f in invalid_files:
                if line.strip().strip("'\",") == f:
                    yield config_file, idx + 1, "ignored file '%s' doesn't exist" % f
                    invalid_files.remove(f)
                    break

        # Skip if there is no equal sign in line, assuming it's not a key
        if "=" not in line:
            continue

        key = line.split("=")[0].strip()

        # Check for invalid keys inside [configs] and [ignore] table
        if (
            current_table == "configs"
            and key not in config
            or current_table == "ignore"
            and key not in config["ignore"]
            # Any key outside of tables
            or current_table == ""
        ):
            yield config_file, idx + 1, "invalid config key '%s'" % key

    # Parse config file
    parse_config(config_content)


def parse_config(config_file: dict[str, Any]) -> None:
    exclude = config_file.get("ignore", {})
    # Add list of ignored directories to config
    ignored_directories = [d for p in exclude.get("directories", []) for d in (glob.glob(p) or [p])]
    config["ignore"]["directories"] += normalize_paths(ignored_directories)
    # Add list of ignored files to config
    config["ignore"]["files"] += normalize_paths(exclude.get("files", []))
    # Add list of ignored packages to config
    config["ignore"]["packages"] = exclude.get("packages", [])

    # Add dict of dir, list of expected ext to config
    dirs_to_check = config_file.get("check_ext", {})
    # Fix the paths (OS-dependent)
    for path, exts in dirs_to_check.items():
        # FIXME: Temporarily ignoring this since the type signature for
        # `normalize_paths` must use a constrained type variable for this to
        # typecheck but Pyrefly doesn't handle that correctly (but mypy does).
        # pyrefly: ignore[bad-argument-type]
        config["check_ext"][normalize_paths(path)] = exts

    # Add list of blocked packages
    config["blocked-packages"] = config_file.get("blocked-packages", {})

    # Override default configs
    user_configs = config_file.get("configs", [])

    for pref in user_configs:
        if pref in config:
            # FIXME: Temporarily ignoring this since only Pyrefly raises an issue about the dynamic key
            # pyrefly: ignore[missing-attribute]
            config[pref] = user_configs[pref]


def check_directory_files(directories: dict[str, Any], print_text: bool = True) -> Iterator[tuple[str, int, str]]:
    if print_text:
        print("\r ➤  Checking directories for correct file extensions...")
    for directory, file_extensions in directories.items():
        files = sorted(os.listdir(directory))
        for filename in files:
            if not any(filename.endswith(ext) for ext in file_extensions):
                details = {"name": os.path.basename(filename), "ext": ", ".join(file_extensions), "dir_name": directory}
                message = """Unexpected extension found for {name}. \
We only expect files with {ext} extensions in {dir_name}""".format(**details)
                yield (filename, 1, message)


<<<<<<< HEAD
def file_checking(filename, checking_functions, line_checking_functions):
    errors = []
    if not os.path.exists(filename):
        return errors
    with open(filename, "rb") as f:
        contents = f.read()

        if not contents.strip():
            errors.append((filename, 0, "file is empty"))
            return errors
        for check in checking_functions:
            for error in check(filename, contents):
                errors.append((filename,) + error)
        lines = contents.splitlines(True)
        for check in line_checking_functions:
            for error in check(filename, lines):
                errors.append((filename,) + error)

        return errors


def collect_errors_for_files(files_to_check, checking_functions, line_checking_functions, print_text=True):
=======
def collect_errors_for_files(
    files_to_check: Iterator[str],
    checking_functions: tuple[CheckingFunction, ...],
    line_checking_functions: tuple[LineCheckingFunction, ...],
    print_text: bool = True,
) -> Iterator[tuple[str, int, str]]:
>>>>>>> adb80477
    (has_element, files_to_check) = is_iter_empty(files_to_check)
    if not has_element:
        return
    if print_text:
        print("\r ➤  Checking files for tidiness...")

<<<<<<< HEAD
    number_of_core = multiprocessing.cpu_count()

    with concurrent.futures.ProcessPoolExecutor(
        max_workers=number_of_core, mp_context=multiprocessing.get_context("fork")
    ) as executor:
        futures = {
            executor.submit(file_checking, filename, checking_functions, line_checking_functions): filename
            for filename in files_to_check
        }

        for future in concurrent.futures.as_completed(futures):
            try:
                errors = future.result()
            except Exception:
                pass
            else:
                for error in errors:
                    yield error


def execute_task(task: Tuple[Callable, Tuple]) -> List[Any]:
    generator_function, args = task

    try:
        return list(generator_function(*args))
    except Exception as error:
        print(
            "\r  | "
            + f"{colorama.Fore.YELLOW}WARNING:{colorama.Style.RESET_ALL}: {error} from {generator_function.__name__}"
        )

    return []


def paralell_executor(jobs: List[Tuple[Callable, Tuple]]) -> Iterator[Tuple[str, int, str]]:
    number_of_core = multiprocessing.cpu_count()

    with concurrent.futures.ProcessPoolExecutor(
        max_workers=number_of_core, mp_context=multiprocessing.get_context("fork")
    ) as executor:
        futures = {executor.submit(execute_task, job): job for job in jobs}

        for future in concurrent.futures.as_completed(futures):
            try:
                errors = future.result()
            except Exception as error:
                print("\r  | " + f"{colorama.Fore.YELLOW}WARNING:{colorama.Style.RESET_ALL}: {error}")
            else:
                for error in errors:
                    yield error
=======
    for filename in files_to_check:
        if not os.path.exists(filename):
            continue
        with open(filename, "rb") as f:
            contents: bytes = f.read()
            if not contents.strip():
                yield filename, 0, "file is empty"
                continue
            for check in checking_functions:
                for error in check(filename, contents):
                    # the result will be: `(filename, line, message)`
                    yield (filename,) + error
            lines: list[bytes] = contents.splitlines(True)
            for check in line_checking_functions:
                for error in check(filename, lines):
                    yield (filename,) + error
>>>>>>> adb80477


def scan(only_changed_files=False, progress=False, github_annotations=False) -> int:
    github_annotation_manager = GitHubAnnotationManager("test-tidy")
    # check config file for errors
    config_errors = check_config_file(CONFIG_FILE_PATH)
    # standard checks
    files_to_check = filter_files(".", only_changed_files, progress)
    checking_functions: tuple[CheckingFunction, ...] = (check_webidl_spec,)
    line_checking_functions: tuple[LineCheckingFunction, ...] = (
        check_license,
        check_by_line,
        check_toml,
        check_shell,
        check_rust,
        check_spec,
        check_modeline,
    )
    file_errors = collect_errors_for_files(files_to_check, checking_functions, line_checking_functions)

<<<<<<< HEAD
    jobs = [
        # check directories contain expected files
        (check_directory_files, (config["check_ext"],)),
        (check_ruff_lints, ()),
        (run_cargo_deny_lints, ()),
        (
            run_wpt_lints,
            (only_changed_files,),
        ),
    ]
=======
    python_errors = check_ruff_lints()
    python_type_check = run_python_type_checker()
    cargo_lock_errors = run_cargo_deny_lints()
    wpt_errors = run_wpt_lints(only_changed_files)
>>>>>>> adb80477

    all_results = paralell_executor(jobs)
    # chain all the iterators
<<<<<<< HEAD
    errors = itertools.chain(config_errors, file_errors, all_results)
=======
    errors = itertools.chain(
        config_errors, directory_errors, file_errors, python_errors, python_type_check, wpt_errors, cargo_lock_errors
    )
>>>>>>> adb80477

    colorama.init()
    error = None
    for error in errors:
        print(
            "\r  | "
            + f"{colorama.Fore.BLUE}{error[0]}{colorama.Style.RESET_ALL}:"
            + f"{colorama.Fore.YELLOW}{error[1]}{colorama.Style.RESET_ALL}: "
            + f"{colorama.Fore.RED}{error[2]}{colorama.Style.RESET_ALL}"
        )

        if github_annotations:
            github_annotation_manager.emit_annotation(error[2], error[2], error[0], error[1])

    return int(error is not None)


class CargoDenyKrate:
    def __init__(self, data: Dict[Any, Any]) -> None:
        crate = data["Krate"]
        self.name = crate["name"]
        self.version = crate["version"]
        self.parents = [CargoDenyKrate(parent) for parent in data.get("parents", [])]

    def __str__(self) -> str:
        return f"{self.name}@{self.version}"<|MERGE_RESOLUTION|>--- conflicted
+++ resolved
@@ -19,14 +19,10 @@
 import re
 import subprocess
 import sys
-<<<<<<< HEAD
-from typing import Any, Dict, List, Tuple, Callable, Iterator
-=======
 from dataclasses import dataclass
-from typing import Any, Dict, List, TypedDict, LiteralString
+from typing import Any, Dict, List, TypedDict, LiteralString, Tuple, Callable, Iterator
 from collections.abc import Iterator, Callable
 import types
->>>>>>> adb80477
 
 import colorama
 import toml
@@ -1045,7 +1041,6 @@
                 yield (filename, 1, message)
 
 
-<<<<<<< HEAD
 def file_checking(filename, checking_functions, line_checking_functions):
     errors = []
     if not os.path.exists(filename):
@@ -1067,22 +1062,18 @@
         return errors
 
 
-def collect_errors_for_files(files_to_check, checking_functions, line_checking_functions, print_text=True):
-=======
 def collect_errors_for_files(
     files_to_check: Iterator[str],
     checking_functions: tuple[CheckingFunction, ...],
     line_checking_functions: tuple[LineCheckingFunction, ...],
     print_text: bool = True,
 ) -> Iterator[tuple[str, int, str]]:
->>>>>>> adb80477
     (has_element, files_to_check) = is_iter_empty(files_to_check)
     if not has_element:
         return
     if print_text:
         print("\r ➤  Checking files for tidiness...")
 
-<<<<<<< HEAD
     number_of_core = multiprocessing.cpu_count()
 
     with concurrent.futures.ProcessPoolExecutor(
@@ -1133,24 +1124,6 @@
             else:
                 for error in errors:
                     yield error
-=======
-    for filename in files_to_check:
-        if not os.path.exists(filename):
-            continue
-        with open(filename, "rb") as f:
-            contents: bytes = f.read()
-            if not contents.strip():
-                yield filename, 0, "file is empty"
-                continue
-            for check in checking_functions:
-                for error in check(filename, contents):
-                    # the result will be: `(filename, line, message)`
-                    yield (filename,) + error
-            lines: list[bytes] = contents.splitlines(True)
-            for check in line_checking_functions:
-                for error in check(filename, lines):
-                    yield (filename,) + error
->>>>>>> adb80477
 
 
 def scan(only_changed_files=False, progress=False, github_annotations=False) -> int:
@@ -1171,33 +1144,20 @@
     )
     file_errors = collect_errors_for_files(files_to_check, checking_functions, line_checking_functions)
 
-<<<<<<< HEAD
     jobs = [
         # check directories contain expected files
         (check_directory_files, (config["check_ext"],)),
         (check_ruff_lints, ()),
+        (run_python_type_checker, ()),
         (run_cargo_deny_lints, ()),
         (
             run_wpt_lints,
             (only_changed_files,),
         ),
     ]
-=======
-    python_errors = check_ruff_lints()
-    python_type_check = run_python_type_checker()
-    cargo_lock_errors = run_cargo_deny_lints()
-    wpt_errors = run_wpt_lints(only_changed_files)
->>>>>>> adb80477
-
     all_results = paralell_executor(jobs)
     # chain all the iterators
-<<<<<<< HEAD
     errors = itertools.chain(config_errors, file_errors, all_results)
-=======
-    errors = itertools.chain(
-        config_errors, directory_errors, file_errors, python_errors, python_type_check, wpt_errors, cargo_lock_errors
-    )
->>>>>>> adb80477
 
     colorama.init()
     error = None
