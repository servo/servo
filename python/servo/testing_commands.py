--- conflicted
+++ resolved
@@ -292,15 +292,11 @@
              description='Run the webdriver tests',
              category='testing')
     def test_webdriver(self,params=None):
-<<<<<<< HEAD
-        print("")
-=======
         print("i am running")
         run_file = path.abspath(path.join(self.context.topdir, "tests", "webdriver","test1.py"))
         modules = glob.glob(dirname(run_file)+"/*.py")
         __all__ = [ basename(f)[:-3] for f in modules if isfile(f)]
         print(__all__)
->>>>>>> 0153e5b0
 
     @Command('test-content',
              description='Run the content tests',
