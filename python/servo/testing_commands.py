--- conflicted
+++ resolved
@@ -363,11 +363,7 @@
     @Command("test-devtools", description="Run tests for devtools.", category="testing")
     @CommandArgument("test_names", nargs=argparse.REMAINDER, help="Only run tests that match these patterns")
     @CommandBase.common_command_arguments(build_type=True)
-<<<<<<< HEAD
-    def test_devtools(self, build_type: BuildType, **kwargs: Any) -> int:
-=======
-    def test_devtools(self, build_type: BuildType, test_names: list[str], **kwargs) -> int:
->>>>>>> 3ab56b16
+    def test_devtools(self, build_type: BuildType, test_names: list[str], **kwargs: Any) -> int:
         print("Running devtools tests...")
         passed = servo.devtools_tests.run_tests(SCRIPT_PATH, build_type, test_names)
         return 0 if passed else 1
