--- conflicted
+++ resolved
@@ -1,7 +1,6 @@
 /* This Source Code Form is subject to the terms of the Mozilla Public
  * License, v. 2.0. If a copy of the MPL was not distributed with this
  * file, You can obtain one at http://mozilla.org/MPL/2.0/. */
-
 
 use cookie_rs::Cookie as CookiePair;
 use devtools_traits::HttpRequest as DevtoolsHttpRequest;
@@ -28,7 +27,6 @@
 use std::sync::mpsc::Receiver;
 use std::sync::{Arc, mpsc, RwLock};
 use url::Url;
-use util::opts::default_opts;
 
 const DEFAULT_USER_AGENT: &'static str = "Test-agent";
 
@@ -1209,101 +1207,6 @@
 }
 
 #[test]
-<<<<<<< HEAD
-fn  test_redirect_from_x_to_y_provides_y_cookies_from_y() {
-    let url_x = Url::parse("http://mozilla.com").unwrap();
-    let url_y = Url::parse("http://mozilla.org").unwrap();
-
-    struct Factory;
-
-    let resource_mgr = new_resource_task(default_opts().user_agent, None);
-    resource_mgr.send(ControlMsg::SetCookiesForUrl(url_x.clone(),
-        "mozillaIsNot=dotCom".to_string(),
-        CookieSource::HTTP)).unwrap();
-    resource_mgr.send(ControlMsg::SetCookiesForUrl(url_y.clone(),
-        "mozillaIs=theBest".to_string(),
-        CookieSource::HTTP)).unwrap();
-
-
-    impl HttpRequestFactory for Factory {
-        type R = AssertRequestMustHaveHeaders;
-
-        fn create(&self, url: Url, _: Method) -> Result<AssertRequestMustHaveHeaders, LoadError> {
-            if url.domain().unwrap() == "mozilla.com" {
-                let mut expected_headers_x = Headers::new();
-                expected_headers_x.set_raw("Cookie".to_owned(),
-                    vec![<[_]>::to_vec("mozillaIsNot=dotCom".as_bytes())]);
-
-                Ok(AssertRequestMustHaveHeaders::new(
-                    ResponseType::Redirect("http://mozilla.org".to_string()), expected_headers_x))
-            } else if url.domain().unwrap() == "mozilla.org" {
-                let mut expected_headers_y = Headers::new();
-                expected_headers_y.set_raw(
-                    "Cookie".to_owned(),
-                    vec![<[_]>::to_vec("mozillaIs=theBest".as_bytes())]);
-
-                Ok(AssertRequestMustHaveHeaders::new(
-                    ResponseType::Text(<[_]>::to_vec("Yay!".as_bytes())), expected_headers_y))
-            } else {
-                panic!("unexpected host {:?}", url)
-            }
-        }
-    }
-
-    let load_data = LoadData::new(url_x, None);
-
-    match load::<AssertRequestMustHaveHeaders>(load_data, resource_mgr, None, &Factory) {
-        Err(e) => panic!("expected to follow a redirect {:?}", e),
-        Ok(mut lr) => {
-            let response = read_response(&mut lr);
-            assert_eq!(response, "Yay!".to_string());
-        }
-    }
-}
-
-#[test]
-fn test_redirect_from_x_to_x_provides_x_with_cookie_from_first_response() {
-
-    struct Factory;
-
-    impl HttpRequestFactory for Factory {
-        type R = AssertRequestMustHaveHeaders;
-
-        fn create(&self, url: Url, _: Method) -> Result<AssertRequestMustHaveHeaders, LoadError> {
-            if url.path().unwrap()[0] == "initial" {
-                let expected_initial_headers = Headers::new();
-                let mut initial_answer_headers = Headers::new();
-                initial_answer_headers.set_raw("set-cookie".to_owned(),
-                    vec![<[_]>::to_vec("mozillaIs=theBest".as_bytes())]);
-
-                Ok(AssertRequestMustHaveHeaders::new(
-                    ResponseType::RedirectWithHeaders("http://mozilla.org/subsequent/".to_string(),
-                        initial_answer_headers),
-                    expected_initial_headers))
-            } else if url.path().unwrap()[0] == "subsequent" {
-                let mut expected_subsequent_headers = Headers::new();
-                expected_subsequent_headers.set_raw("Cookie".to_owned(),
-                    vec![<[_]>::to_vec("mozillaIs=theBest".as_bytes())]);
-
-                Ok(AssertRequestMustHaveHeaders::new(
-                    ResponseType::Text(<[_]>::to_vec("Yay!".as_bytes())),
-                    expected_subsequent_headers))
-            } else {
-                panic!("unexpected host {:?}", url)
-            }
-        }
-    }
-
-    let resource_mgr = new_resource_task(default_opts().user_agent, None);
-    let load_data = LoadData::new(Url::parse("http://mozilla.org/initial/").unwrap(), None);
-
-    match load::<AssertRequestMustHaveHeaders>(load_data, resource_mgr, None, &Factory) {
-        Err(e) => panic!("expected to follow a redirect {:?}", e),
-        Ok(mut lr) => {
-            let response = read_response(&mut lr);
-            assert_eq!(response, "Yay!".to_string());
-        }
-=======
 fn test_load_errors_when_cancelled() {
     use ipc_channel::ipc;
     use net::resource_task::CancellableResource;
@@ -1343,6 +1246,130 @@
                               &cancel_listener) {
         Err(LoadError::Cancelled(_, _)) => (),
         _ => panic!("expected load cancelled error!")
->>>>>>> 6032f822
+    }
+}
+
+#[test]
+fn  test_redirect_from_x_to_y_provides_y_cookies_from_y() {
+    let url_x = url!("http://mozilla.com");
+    let url_y = url!("http://mozilla.org");
+
+    struct Factory;
+
+    impl HttpRequestFactory for Factory {
+        type R = AssertRequestMustIncludeHeaders;
+
+        fn create(&self, url: Url, _: Method) -> Result<AssertRequestMustIncludeHeaders, LoadError> {
+            if url.domain().unwrap() == "mozilla.com" {
+                let mut expected_headers_x = Headers::new();
+                expected_headers_x.set_raw("Cookie".to_owned(),
+                    vec![<[_]>::to_vec("mozillaIsNot=dotCom".as_bytes())]);
+
+                Ok(AssertRequestMustIncludeHeaders::new(
+                    ResponseType::Redirect("http://mozilla.org".to_owned()), expected_headers_x))
+            } else if url.domain().unwrap() == "mozilla.org" {
+                let mut expected_headers_y = Headers::new();
+                expected_headers_y.set_raw(
+                    "Cookie".to_owned(),
+                    vec![<[_]>::to_vec("mozillaIs=theBest".as_bytes())]);
+
+                Ok(AssertRequestMustIncludeHeaders::new(
+                    ResponseType::Text(<[_]>::to_vec("Yay!".as_bytes())), expected_headers_y))
+            } else {
+                panic!("unexpected host {:?}", url)
+            }
+        }
+    }
+
+    let load_data = LoadData::new(url_x.clone(), None);
+
+    let hsts_list = Arc::new(RwLock::new(HSTSList::new()));
+    let cookie_jar = Arc::new(RwLock::new(CookieStorage::new()));
+
+    {
+        let mut cookie_jar = cookie_jar.write().unwrap();
+        let cookie_x_url = url_x.clone();
+        let cookie_x = Cookie::new_wrapped(
+            CookiePair::new("mozillaIs".to_owned(), "theBest".to_owned()),
+            &cookie_x_url,
+            CookieSource::HTTP
+        ).unwrap();
+        cookie_jar.push(cookie_x, CookieSource::HTTP);
+
+        let cookie_y_url = url_y.clone();
+        let cookie_y = Cookie::new_wrapped(
+            CookiePair::new("mozillaIsNot".to_owned(), "dotCom".to_owned()),
+            &cookie_y_url,
+            CookieSource::HTTP
+        ).unwrap();
+        cookie_jar.push(cookie_y, CookieSource::HTTP);
+    }
+
+    match load::<AssertRequestMustIncludeHeaders>(load_data,
+                              hsts_list,
+                              cookie_jar,
+                              None,
+                              &Factory,
+                              DEFAULT_USER_AGENT.to_owned(),
+                              &CancellationListener::new(None)) {
+        Err(e) => panic!("expected to follow a redirect {:?}", e),
+        Ok(mut lr) => {
+            let response = read_response(&mut lr);
+            assert_eq!(response, "Yay!".to_owned());
+        }
+    }
+}
+
+#[test]
+fn test_redirect_from_x_to_x_provides_x_with_cookie_from_first_response() {
+    let url = url!("http://mozilla.org/initial/");
+
+    struct Factory;
+
+    impl HttpRequestFactory for Factory {
+        type R = AssertRequestMustIncludeHeaders;
+
+        fn create(&self, url: Url, _: Method) -> Result<AssertRequestMustIncludeHeaders, LoadError> {
+            if url.path().unwrap()[0] == "initial" {
+                let expected_initial_headers = Headers::new();
+                let mut initial_answer_headers = Headers::new();
+                initial_answer_headers.set_raw("set-cookie".to_owned(),
+                    vec![<[_]>::to_vec("mozillaIs=theBest".as_bytes())]);
+
+                Ok(AssertRequestMustIncludeHeaders::new(
+                    ResponseType::RedirectWithHeaders("http://mozilla.org/subsequent/".to_owned(),
+                        initial_answer_headers),
+                    expected_initial_headers))
+            } else if url.path().unwrap()[0] == "subsequent" {
+                let mut expected_subsequent_headers = Headers::new();
+                expected_subsequent_headers.set_raw("Cookie".to_owned(),
+                    vec![<[_]>::to_vec("mozillaIs=theBest".as_bytes())]);
+
+                Ok(AssertRequestMustIncludeHeaders::new(
+                    ResponseType::Text(<[_]>::to_vec("Yay!".as_bytes())),
+                    expected_subsequent_headers))
+            } else {
+                panic!("unexpected host {:?}", url)
+            }
+        }
+    }
+
+    let load_data = LoadData::new(url.clone(), None);
+
+    let hsts_list = Arc::new(RwLock::new(HSTSList::new()));
+    let cookie_jar = Arc::new(RwLock::new(CookieStorage::new()));
+
+    match load::<AssertRequestMustIncludeHeaders>(load_data,
+                              hsts_list,
+                              cookie_jar,
+                              None,
+                              &Factory,
+                              DEFAULT_USER_AGENT.to_owned(),
+                              &CancellationListener::new(None)) {
+        Err(e) => panic!("expected to follow a redirect {:?}", e),
+        Ok(mut lr) => {
+            let response = read_response(&mut lr);
+            assert_eq!(response, "Yay!".to_owned());
+        }
     }
 }