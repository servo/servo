/* This Source Code Form is subject to the terms of the Mozilla Public
 * License, v. 2.0. If a copy of the MPL was not distributed with this
 * file, You can obtain one at http://mozilla.org/MPL/2.0/. */

#![feature(plugin)]
#![plugin(plugins)]
use script::dom::htmlimageelement::parse_a_sizes_attribute;
<<<<<<< HEAD
#[test]
fn some_parse_sizes_test() {
    let result = parse_a_sizes_attribute("(min-width: 900px) 1000px,
            (max-width: 900px) and (min-width: 400px) 50em,calc(33vw - 100px)        ",None);
    assert!("/* something about result that is boolean */");
=======
use util::str::DOMString;

#[test]
fn some_parse_sizes_test() {
    let result = parse_a_sizes_attribute(DOMString::from("(min-width: 900px) 1000px,
            (max-width: 900px) and (min-width: 400px) 50em,
            100vw"),
            None);
    assert_eq!(result.len(), 3);
>>>>>>> e34d9779
}

extern crate msg;
extern crate script;
extern crate url;
extern crate util;

#[cfg(test)] mod origin;
#[cfg(all(test, target_pointer_width = "64"))] mod size_of;
#[cfg(test)] mod textinput;
#[cfg(test)] mod dom {
    mod bindings;
    mod blob;
    mod xmlhttprequest;
}<|MERGE_RESOLUTION|>--- conflicted
+++ resolved
@@ -5,15 +5,6 @@
 #![feature(plugin)]
 #![plugin(plugins)]
 use script::dom::htmlimageelement::parse_a_sizes_attribute;
-<<<<<<< HEAD
-#[test]
-fn some_parse_sizes_test() {
-    let result = parse_a_sizes_attribute("(min-width: 900px) 1000px,
-            (max-width: 900px) and (min-width: 400px) 50em,calc(33vw - 100px)        ",None);
-    assert!("/* something about result that is boolean */");
-=======
-use util::str::DOMString;
-
 #[test]
 fn some_parse_sizes_test() {
     let result = parse_a_sizes_attribute(DOMString::from("(min-width: 900px) 1000px,
@@ -21,7 +12,6 @@
             100vw"),
             None);
     assert_eq!(result.len(), 3);
->>>>>>> e34d9779
 }
 
 extern crate msg;
