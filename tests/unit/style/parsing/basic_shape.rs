/* This Source Code Form is subject to the terms of the Mozilla Public
 * License, v. 2.0. If a copy of the MPL was not distributed with this
 * file, You can obtain one at http://mozilla.org/MPL/2.0/. */

use cssparser::Parser;
use media_queries::CSSErrorReporterTest;
use parsing::parse;
use style::parser::{Parse, ParserContext};
use style::stylesheets::Origin;
use style::values::specified::basic_shape::*;
use style_traits::ToCss;

// Ensure that basic-shape sub-functions parse as both basic shapes
// and their individual components
macro_rules! assert_roundtrip_basicshape {
    ($fun:expr, $input:expr, $output:expr) => {
        assert_roundtrip_with_context!($fun, $input, $output);
        assert_roundtrip_with_context!(BasicShape::parse, $input, $output);
    }
}

macro_rules! assert_border_radius_values {
    ($input:expr; $tlw:expr, $trw:expr, $brw:expr, $blw:expr ;
                  $tlh:expr, $trh:expr, $brh:expr, $blh:expr) => {
        let input = parse(BorderRadius::parse, $input)
                          .expect(&format!("Failed parsing {} as border radius",
                                  $input));
        assert_eq!(::style_traits::ToCss::to_css_string(&input.top_left.0.width), $tlw);
        assert_eq!(::style_traits::ToCss::to_css_string(&input.top_right.0.width), $trw);
        assert_eq!(::style_traits::ToCss::to_css_string(&input.bottom_right.0.width), $brw);
        assert_eq!(::style_traits::ToCss::to_css_string(&input.bottom_left.0.width), $blw);
        assert_eq!(::style_traits::ToCss::to_css_string(&input.top_left.0.height), $tlh);
        assert_eq!(::style_traits::ToCss::to_css_string(&input.top_right.0.height), $trh);
        assert_eq!(::style_traits::ToCss::to_css_string(&input.bottom_right.0.height), $brh);
        assert_eq!(::style_traits::ToCss::to_css_string(&input.bottom_left.0.height), $blh);
    }
}

#[test]
fn test_inset() {
    // these are actually wrong, we should be serializing to the minimum possible result
    // the advantage of being wrong is that the roundtrip test actually suffices
    // for testing the intermediate state
    assert_roundtrip_basicshape!(InsetRect::parse, "inset(10px)", "inset(10px 10px 10px 10px)");
    assert_roundtrip_basicshape!(InsetRect::parse, "inset(10px 20%)", "inset(10px 20% 10px 20%)");

    assert_roundtrip_basicshape!(InsetRect::parse, "inset(10px round 10px)",
                                                   "inset(10px 10px 10px 10px round 10px)");
    assert_roundtrip_basicshape!(InsetRect::parse, "inset(10px round 10px 20px 30px 40px)",
                                                   "inset(10px 10px 10px 10px round 10px 20px 30px 40px)");
    assert_roundtrip_basicshape!(InsetRect::parse, "inset(10px 10px 10px 10px round 10px 20px 30px 40px \
                                                    / 1px 2px 3px 4px)",
                                                   "inset(10px 10px 10px 10px round 10px 20px 30px 40px \
                                                    / 1px 2px 3px 4px)");
}

#[test]
fn test_border_radius() {
    assert_border_radius_values!("10px";
                                 "10px", "10px", "10px", "10px" ;
                                 "10px", "10px", "10px", "10px");
    assert_border_radius_values!("10px 20px";
                                 "10px", "20px", "10px", "20px" ;
                                 "10px", "20px", "10px", "20px");
    assert_border_radius_values!("10px 20px 30px";
                                 "10px", "20px", "30px", "20px" ;
                                 "10px", "20px", "30px", "20px");
    assert_border_radius_values!("10px 20px 30px 40px";
                                 "10px", "20px", "30px", "40px" ;
                                 "10px", "20px", "30px", "40px");
    assert_border_radius_values!("10% / 20px";
                                 "10%", "10%", "10%", "10%" ;
                                 "20px", "20px", "20px", "20px");
    assert_border_radius_values!("10px / 20px 30px";
                                 "10px", "10px", "10px", "10px" ;
                                 "20px", "30px", "20px", "30px");
    assert_border_radius_values!("10px 20px 30px 40px / 1px 2px 3px 4px";
                                 "10px", "20px", "30px", "40px" ;
                                 "1px", "2px", "3px", "4px");
<<<<<<< HEAD
    assert_border_radius_values!("10px 20px 30px 40px / 1px 2px 3px 4px";
                                 "10px", "20px", "30px", "40px" ;
                                 "1px", "2px", "3px", "4px");
    assert_border_radius_values!("10px 20px 30px 40px / 1px 2px 3px 4px";
                                 "10px", "20px", "30px", "40px" ;
                                 "1px", "2px", "3px", "4px");
    assert!(parse(BorderRadius::parse, "borderRadius(-10px 20px 30px 40px)").is_err());
    assert!(parse(BorderRadius::parse, "borderRadius(10px -20px 30px 40px)").is_err());
    assert!(parse(BorderRadius::parse, "borderRadius(10px 20px -30px 40px)").is_err());
    assert!(parse(BorderRadius::parse, "borderRadius(10px 20px 30px -40px)").is_err());


=======
    
    assert!(parse(BorderRadius::parse,"-10px 20px 30px 40px").is_err());
    assert!(parse(BorderRadius::parse,"10px -20px 30px 40px").is_err());
    assert!(parse(BorderRadius::parse,"10px 20px -30px 40px").is_err());
    assert!(parse(BorderRadius::parse,"10px 20px 30px -40px").is_err());
>>>>>>> 5edc9909
}

#[test]
fn test_circle() {
    assert_roundtrip_basicshape!(Circle::parse, "circle(at center)", "circle(at 50% 50%)");
    assert_roundtrip_basicshape!(Circle::parse, "circle()", "circle(at 50% 50%)");
    assert_roundtrip_basicshape!(Circle::parse, "circle(at left bottom)", "circle(at 0% 100%)");
    assert_roundtrip_basicshape!(Circle::parse, "circle(at bottom left)", "circle(at 0% 100%)");
    assert_roundtrip_basicshape!(Circle::parse, "circle(at top left)", "circle(at 0% 0%)");
    assert_roundtrip_basicshape!(Circle::parse, "circle(at center left)", "circle(at 0% 50%)");
    assert_roundtrip_basicshape!(Circle::parse, "circle(at left center)", "circle(at 0% 50%)");
    assert_roundtrip_basicshape!(Circle::parse, "circle(at top center)", "circle(at 50% 0%)");
    assert_roundtrip_basicshape!(Circle::parse, "circle(at center top)", "circle(at 50% 0%)");
    assert_roundtrip_basicshape!(Circle::parse, "circle(at 40% top)", "circle(at 40% 0%)");
    assert_roundtrip_basicshape!(Circle::parse, "circle(at 10px 100px)", "circle(at 10px 100px)");
    // closest-side is omitted, because it is the default
    assert_roundtrip_basicshape!(Circle::parse, "circle(closest-side at center)", "circle(at 50% 50%)");
    assert_roundtrip_basicshape!(Circle::parse, "circle(farthest-side at center)",
                                                "circle(farthest-side at 50% 50%)");
    assert_roundtrip_basicshape!(Circle::parse, "circle(10px)",
                                                "circle(10px at 50% 50%)");
    assert_roundtrip_basicshape!(Circle::parse, "circle(20px at center)", "circle(20px at 50% 50%)");
    assert_roundtrip_basicshape!(Circle::parse, "circle(calc(1px + 50%) at center)",
                                                "circle(calc(1px + 50%) at 50% 50%)");

    assert_roundtrip_basicshape!(Circle::parse, "circle(at right 5px bottom 10px)",
                                                "circle(at right 5px bottom 10px)");
    assert_roundtrip_basicshape!(Circle::parse, "circle(at bottom 5px right 10px)",
                                                "circle(at right 10px bottom 5px)");
    assert_roundtrip_basicshape!(Circle::parse, "circle(at right 5% top 0px)",
                                                "circle(at 95% 0%)");
    assert_roundtrip_basicshape!(Circle::parse, "circle(at right 5% bottom 0px)",
                                                "circle(at 95% 100%)");
    assert_roundtrip_basicshape!(Circle::parse, "circle(at right 5% bottom 1px)",
                                                "circle(at right 5% bottom 1px)");
    assert_roundtrip_basicshape!(Circle::parse, "circle(at 5% bottom 1px)",
                                                "circle(at left 5% bottom 1px)");

    assert!(parse(Circle::parse, "circle(at top 40%)").is_err());
    assert!(parse(Circle::parse, "circle(-10px)").is_err());
}

#[test]
fn test_ellipse() {
    assert_roundtrip_basicshape!(Ellipse::parse, "ellipse(at center)", "ellipse(at 50% 50%)");
    assert_roundtrip_basicshape!(Ellipse::parse, "ellipse()", "ellipse(at 50% 50%)");
    assert_roundtrip_basicshape!(Ellipse::parse, "ellipse(at left bottom)", "ellipse(at 0% 100%)");
    assert_roundtrip_basicshape!(Ellipse::parse, "ellipse(at bottom left)", "ellipse(at 0% 100%)");
    assert_roundtrip_basicshape!(Ellipse::parse, "ellipse(at 10px 100px)", "ellipse(at 10px 100px)");
    // closest-side is omitted, because it is the default
    assert_roundtrip_basicshape!(Ellipse::parse, "ellipse(closest-side closest-side at center)",
                                                 "ellipse(at 50% 50%)");
    assert_roundtrip_basicshape!(Ellipse::parse, "ellipse(farthest-side closest-side at center)",
                                                 "ellipse(farthest-side closest-side at 50% 50%)");
    assert_roundtrip_basicshape!(Ellipse::parse, "ellipse(20px 10% at center)", "ellipse(20px 10% at 50% 50%)");
    assert_roundtrip_basicshape!(Ellipse::parse, "ellipse(calc(1px + 50%) 10px at center)",
                                                 "ellipse(calc(1px + 50%) 10px at 50% 50%)");
}

#[test]
fn test_polygon() {
    // surprisingly, polygons are only required to have at least one vertex,
    // not at least 3
    assert_roundtrip_basicshape!(Polygon::parse, "polygon(10px 10px)", "polygon(10px 10px)");
    assert_roundtrip_basicshape!(Polygon::parse, "polygon(10px 10px, 10px 10px)", "polygon(10px 10px, 10px 10px)");
    assert_roundtrip_basicshape!(Polygon::parse, "polygon(nonzero, 10px 10px, 10px 10px)",
                                                 "polygon(10px 10px, 10px 10px)");
    assert_roundtrip_basicshape!(Polygon::parse, "polygon(evenodd, 10px 10px, 10px 10px)",
                                                 "polygon(evenodd, 10px 10px, 10px 10px)");
    assert_roundtrip_basicshape!(Polygon::parse, "polygon(evenodd, 10px 10px, 10px calc(10px + 50%))",
                                                 "polygon(evenodd, 10px 10px, 10px calc(10px + 50%))");
    assert_roundtrip_basicshape!(Polygon::parse, "polygon(evenodd, 10px 10px, 10px 10px, 10px 10px, 10px 10px, 10px \
                                                  10px, 10px 10px, 10px 10px, 10px 10px, 10px 10px, 10px 10px, \
                                                  10px 10px, 10px 10px, 10px 10px)",
                                                 "polygon(evenodd, 10px 10px, 10px 10px, 10px 10px, 10px 10px, 10px \
                                                  10px, 10px 10px, 10px 10px, 10px 10px, 10px 10px, 10px 10px, \
                                                  10px 10px, 10px 10px, 10px 10px)");

    assert!(parse(Polygon::parse, "polygon()").is_err());
}<|MERGE_RESOLUTION|>--- conflicted
+++ resolved
@@ -77,7 +77,6 @@
     assert_border_radius_values!("10px 20px 30px 40px / 1px 2px 3px 4px";
                                  "10px", "20px", "30px", "40px" ;
                                  "1px", "2px", "3px", "4px");
-<<<<<<< HEAD
     assert_border_radius_values!("10px 20px 30px 40px / 1px 2px 3px 4px";
                                  "10px", "20px", "30px", "40px" ;
                                  "1px", "2px", "3px", "4px");
@@ -88,15 +87,6 @@
     assert!(parse(BorderRadius::parse, "borderRadius(10px -20px 30px 40px)").is_err());
     assert!(parse(BorderRadius::parse, "borderRadius(10px 20px -30px 40px)").is_err());
     assert!(parse(BorderRadius::parse, "borderRadius(10px 20px 30px -40px)").is_err());
-
-
-=======
-    
-    assert!(parse(BorderRadius::parse,"-10px 20px 30px 40px").is_err());
-    assert!(parse(BorderRadius::parse,"10px -20px 30px 40px").is_err());
-    assert!(parse(BorderRadius::parse,"10px 20px -30px 40px").is_err());
-    assert!(parse(BorderRadius::parse,"10px 20px 30px -40px").is_err());
->>>>>>> 5edc9909
 }
 
 #[test]
