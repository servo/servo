[htmlanchorelement_noopener.html]
  type: testharness
  expected: TIMEOUT
  [Check that targeting of rel=noopener with a given name ignores an existing window with that name]
    expected: NOTRUN

  [Check that targeting of rel=noopener with a given name reuses an existing window with that name]
    expected: FAIL

  [Check that rel=noopener with target=_top does a normal load]
    expected: FAIL

  [Check that rel=noopener with target=_parent does a normal load]
    expected: FAIL

  [Check that rel=noopener with target=_self does a normal load]
<<<<<<< HEAD
    expected: FAIL
=======
    expected: NOTRUN
>>>>>>> b52547b2
<|MERGE_RESOLUTION|>--- conflicted
+++ resolved
@@ -14,8 +14,4 @@
     expected: FAIL
 
   [Check that rel=noopener with target=_self does a normal load]
-<<<<<<< HEAD
-    expected: FAIL
-=======
-    expected: NOTRUN
->>>>>>> b52547b2
+    expected: FAIL