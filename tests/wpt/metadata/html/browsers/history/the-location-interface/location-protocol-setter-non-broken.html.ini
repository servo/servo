--- conflicted
+++ resolved
@@ -3,22 +3,5 @@
   [Set data URL frame location.protocol to gopher]
     expected: FAIL
 
-<<<<<<< HEAD
   [Set data URL frame location.protocol to http+x]
-    expected: FAIL
-=======
-  [Set HTTP URL frame location.protocol to gopher]
-    expected: FAIL
-
-  [Set HTTP URL frame location.protocol to data]
-    expected: FAIL
-
-  [Set HTTP URL frame location.protocol to x]
-    expected: FAIL
-
-  [Set HTTP URL frame location.protocol to http+x]
-    expected: FAIL
-
-  [Set HTTP URL frame location.protocol to ftp]
-    expected: FAIL
->>>>>>> c67b3d71
+    expected: FAIL