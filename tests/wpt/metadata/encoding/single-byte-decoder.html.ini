[single-byte-decoder.html]
  type: testharness

[single-byte-decoder.html?document]
  expected: TIMEOUT

[single-byte-decoder.html?XMLHttpRequest]
  expected: TIMEOUT
  [ISO-8859-2: iso_8859-2:1987 (XMLHttpRequest)]
    expected: FAIL

  [ISO-8859-3: iso_8859-3:1988 (XMLHttpRequest)]
    expected: FAIL

  [ISO-8859-4: iso_8859-4:1988 (XMLHttpRequest)]
    expected: FAIL

  [ISO-8859-5: iso_8859-5:1988 (XMLHttpRequest)]
    expected: FAIL

  [ISO-8859-6: iso_8859-6:1987 (XMLHttpRequest)]
    expected: FAIL

  [ISO-8859-7: iso_8859-7:1987 (XMLHttpRequest)]
    expected: FAIL

  [ISO-8859-8: iso_8859-8:1988 (XMLHttpRequest)]
    expected: FAIL

  [windows-1252: iso_8859-1:1987 (XMLHttpRequest)]
    expected: FAIL

  [windows-1254: iso_8859-9:1989 (XMLHttpRequest)]
<<<<<<< HEAD
    expected: TIMEOUT

  [windows-1258: cp1258 (XMLHttpRequest)]
    expected: TIMEOUT

  [windows-1254: iso_8859-9 (XMLHttpRequest)]
    expected: TIMEOUT

  [windows-1254: iso88599 (XMLHttpRequest)]
    expected: TIMEOUT

  [windows-1254: iso-8859-9 (XMLHttpRequest)]
    expected: TIMEOUT

  [windows-1258: x-cp1258 (XMLHttpRequest)]
    expected: TIMEOUT

  [windows-1257: windows-1257 (XMLHttpRequest)]
    expected: TIMEOUT

  [windows-1254: windows-1254 (XMLHttpRequest)]
    expected: TIMEOUT

  [x-mac-cyrillic: x-mac-ukrainian (XMLHttpRequest)]
    expected: TIMEOUT

  [windows-1254: csisolatin5 (XMLHttpRequest)]
    expected: TIMEOUT

  [windows-1257: cp1257 (XMLHttpRequest)]
    expected: TIMEOUT

  [windows-1255: x-cp1255 (XMLHttpRequest)]
    expected: TIMEOUT

  [windows-1257: x-cp1257 (XMLHttpRequest)]
    expected: TIMEOUT

  [windows-1254: cp1254 (XMLHttpRequest)]
    expected: TIMEOUT

  [windows-1254: x-cp1254 (XMLHttpRequest)]
    expected: TIMEOUT

  [windows-1254: latin5 (XMLHttpRequest)]
    expected: TIMEOUT

  [windows-1255: cp1255 (XMLHttpRequest)]
    expected: TIMEOUT

  [windows-1254: iso-ir-148 (XMLHttpRequest)]
    expected: TIMEOUT

  [windows-1258: windows-1258 (XMLHttpRequest)]
    expected: TIMEOUT

  [windows-1255: windows-1255 (XMLHttpRequest)]
    expected: TIMEOUT

  [x-mac-cyrillic: x-mac-cyrillic (XMLHttpRequest)]
    expected: TIMEOUT


[single-byte-decoder.html?TextDecoder]
=======
    expected: FAIL
>>>>>>> 642cbabf
<|MERGE_RESOLUTION|>--- conflicted
+++ resolved
@@ -31,7 +31,6 @@
     expected: FAIL
 
   [windows-1254: iso_8859-9:1989 (XMLHttpRequest)]
-<<<<<<< HEAD
     expected: TIMEOUT
 
   [windows-1258: cp1258 (XMLHttpRequest)]
@@ -93,9 +92,3 @@
 
   [x-mac-cyrillic: x-mac-cyrillic (XMLHttpRequest)]
     expected: TIMEOUT
-
-
-[single-byte-decoder.html?TextDecoder]
-=======
-    expected: FAIL
->>>>>>> 642cbabf
