/* This Source Code Form is subject to the terms of the Mozilla Public
 * License, v. 2.0. If a copy of the MPL was not distributed with this
 * file, You can obtain one at http://mozilla.org/MPL/2.0/. */

//! A windowing implementation using glutin.

use NestedEventLoopListener;
use compositing::compositor_thread::{self, CompositorProxy, CompositorReceiver};
use compositing::windowing::{MouseWindowEvent, WindowNavigateMsg};
use compositing::windowing::{WindowEvent, WindowMethods};
use euclid::{Point2D, Size2D, TypedPoint2D};
use euclid::rect::TypedRect;
use euclid::scale_factor::ScaleFactor;
use euclid::size::TypedSize2D;
#[cfg(target_os = "windows")]
use gdi32;
use gleam::gl;
use glutin;
use glutin::{Api, ElementState, Event, GlRequest, MouseButton, MouseScrollDelta, VirtualKeyCode};
use glutin::{ScanCode, TouchPhase};
#[cfg(target_os = "macos")]
use glutin::os::macos::{ActivationPolicy, WindowBuilderExt};
use msg::constellation_msg::{self, Key};
use msg::constellation_msg::{ALT, CONTROL, KeyState, NONE, SHIFT, SUPER};
use net_traits::net_error_list::NetError;
#[cfg(any(target_os = "linux", target_os = "macos"))]
use osmesa_sys;
use script_traits::{DevicePixel, TouchEventType, TouchpadPressurePhase};
use servo_config::opts;
use servo_config::prefs::PREFS;
use servo_config::resource_files;
use servo_geometry::DeviceIndependentPixel;
use servo_url::ServoUrl;
use std::cell::{Cell, RefCell};
#[cfg(any(target_os = "linux", target_os = "macos"))]
use std::ffi::CString;
#[cfg(any(target_os = "linux", target_os = "macos"))]
use std::mem;
use std::os::raw::c_void;
use std::ptr;
use std::rc::Rc;
use std::sync::mpsc::{Sender, channel};
use style_traits::cursor::Cursor;
#[cfg(target_os = "windows")]
use user32;
use webrender_traits::ScrollLocation;
#[cfg(target_os = "windows")]
use winapi;

static mut G_NESTED_EVENT_LOOP_LISTENER: Option<*mut (NestedEventLoopListener + 'static)> = None;

bitflags! {
    flags KeyModifiers: u8 {
        const LEFT_CONTROL = 1,
        const RIGHT_CONTROL = 2,
        const LEFT_SHIFT = 4,
        const RIGHT_SHIFT = 8,
        const LEFT_ALT = 16,
        const RIGHT_ALT = 32,
        const LEFT_SUPER = 64,
        const RIGHT_SUPER = 128,
    }
}

// Some shortcuts use Cmd on Mac and Control on other systems.
#[cfg(target_os = "macos")]
const CMD_OR_CONTROL: constellation_msg::KeyModifiers = SUPER;
#[cfg(not(target_os = "macos"))]
const CMD_OR_CONTROL: constellation_msg::KeyModifiers = CONTROL;

// Some shortcuts use Cmd on Mac and Alt on other systems.
#[cfg(target_os = "macos")]
const CMD_OR_ALT: constellation_msg::KeyModifiers = SUPER;
#[cfg(not(target_os = "macos"))]
const CMD_OR_ALT: constellation_msg::KeyModifiers = ALT;

// This should vary by zoom level and maybe actual text size (focused or under cursor)
const LINE_HEIGHT: f32 = 38.0;

const MULTISAMPLES: u16 = 16;

#[cfg(target_os = "macos")]
fn builder_with_platform_options(mut builder: glutin::WindowBuilder) -> glutin::WindowBuilder {
    if opts::get().headless || opts::get().output_file.is_some() {
        // Prevent the window from showing in Dock.app, stealing focus,
        // or appearing at all when running in headless mode or generating an
        // output file.
        builder = builder.with_activation_policy(ActivationPolicy::Prohibited)
    }
    builder.with_app_name(String::from("Servo"))
}

#[cfg(not(target_os = "macos"))]
fn builder_with_platform_options(builder: glutin::WindowBuilder) -> glutin::WindowBuilder {
    builder
}

#[cfg(any(target_os = "linux", target_os = "macos"))]
struct HeadlessContext {
    width: u32,
    height: u32,
    _context: osmesa_sys::OSMesaContext,
    _buffer: Vec<u32>,
}

#[cfg(not(any(target_os = "linux", target_os = "macos")))]
struct HeadlessContext {
    width: u32,
    height: u32,
}

impl HeadlessContext {
    #[cfg(any(target_os = "linux", target_os = "macos"))]
    fn new(width: u32, height: u32) -> HeadlessContext {
        let mut attribs = Vec::new();

        attribs.push(osmesa_sys::OSMESA_PROFILE);
        attribs.push(osmesa_sys::OSMESA_CORE_PROFILE);
        attribs.push(osmesa_sys::OSMESA_CONTEXT_MAJOR_VERSION);
        attribs.push(3);
        attribs.push(osmesa_sys::OSMESA_CONTEXT_MINOR_VERSION);
        attribs.push(3);
        attribs.push(0);

        let context = unsafe {
            osmesa_sys::OSMesaCreateContextAttribs(attribs.as_ptr(), ptr::null_mut())
        };

        assert!(!context.is_null());

        let mut buffer = vec![0; (width * height) as usize];

        unsafe {
            let ret = osmesa_sys::OSMesaMakeCurrent(context,
                                                    buffer.as_mut_ptr() as *mut _,
                                                    gl::UNSIGNED_BYTE,
                                                    width as i32,
                                                    height as i32);
            assert!(ret != 0);
        };

        HeadlessContext {
            width: width,
            height: height,
            _context: context,
            _buffer: buffer,
        }
    }

    #[cfg(not(any(target_os = "linux", target_os = "macos")))]
    fn new(width: u32, height: u32) -> HeadlessContext {
        HeadlessContext {
            width: width,
            height: height,
        }
    }

    #[cfg(any(target_os = "linux", target_os = "macos"))]
    fn get_proc_address(s: &str) -> *const c_void {
        let c_str = CString::new(s).expect("Unable to create CString");
        unsafe {
            mem::transmute(osmesa_sys::OSMesaGetProcAddress(c_str.as_ptr()))
        }
    }

    #[cfg(not(any(target_os = "linux", target_os = "macos")))]
    fn get_proc_address(_: &str) -> *const c_void {
        ptr::null() as *const _
    }
}

enum WindowKind {
    Window(glutin::Window),
    Headless(HeadlessContext),
}

/// The type of a window.
pub struct Window {
    kind: WindowKind,

    mouse_down_button: Cell<Option<glutin::MouseButton>>,
    mouse_down_point: Cell<Point2D<i32>>,
    event_queue: RefCell<Vec<WindowEvent>>,

    mouse_pos: Cell<Point2D<i32>>,
    key_modifiers: Cell<KeyModifiers>,
    current_url: RefCell<Option<ServoUrl>>,

    #[cfg(not(target_os = "windows"))]
    /// The contents of the last ReceivedCharacter event for use in a subsequent KeyEvent.
    pending_key_event_char: Cell<Option<char>>,

    #[cfg(target_os = "windows")]
    last_pressed_key : Cell<Option<constellation_msg::Key>>,

    /// The list of keys that have been pressed but not yet released, to allow providing
    /// the equivalent ReceivedCharacter data as was received for the press event.
    pressed_key_map: RefCell<Vec<(ScanCode, char)>>,

    gl: Rc<gl::Gl>,
}

#[cfg(not(target_os = "windows"))]
fn window_creation_scale_factor() -> ScaleFactor<f32, DeviceIndependentPixel, DevicePixel> {
    ScaleFactor::new(1.0)
}

#[cfg(target_os = "windows")]
fn window_creation_scale_factor() -> ScaleFactor<f32, DeviceIndependentPixel, DevicePixel> {
        let hdc = unsafe { user32::GetDC(::std::ptr::null_mut()) };
        let ppi = unsafe { gdi32::GetDeviceCaps(hdc, winapi::wingdi::LOGPIXELSY) };
        ScaleFactor::new(ppi as f32 / 96.0)
}


impl Window {
    pub fn new(is_foreground: bool,
               window_size: TypedSize2D<u32, DeviceIndependentPixel>,
               parent: Option<glutin::WindowID>) -> Rc<Window> {
        let win_size: TypedSize2D<u32, DevicePixel> =
            (window_size.to_f32() * window_creation_scale_factor())
                .to_uint().cast().expect("Window size should fit in u32");
        let width = win_size.to_untyped().width;
        let height = win_size.to_untyped().height;

        // If there's no chrome, start off with the window invisible. It will be set to visible in
        // `load_end()`. This avoids an ugly flash of unstyled content (especially important since
        // unstyled content is white and chrome often has a transparent background). See issue
        // #9996.
        let visible = is_foreground && !opts::get().no_native_titlebar;

        let window_kind = if opts::get().headless {
            WindowKind::Headless(HeadlessContext::new(width, height))
        } else {
            let mut builder =
                glutin::WindowBuilder::new().with_title("Servo".to_string())
                                            .with_decorations(!opts::get().no_native_titlebar)
                                            .with_transparency(opts::get().no_native_titlebar)
                                            .with_dimensions(width, height)
                                            .with_gl(Window::gl_version())
                                            .with_visibility(visible)
                                            .with_parent(parent)
                                            .with_multitouch();

            if let Ok(mut icon_path) = resource_files::resources_dir_path() {
                icon_path.push("servo.png");
                builder = builder.with_icon(icon_path);
            }

            if opts::get().enable_vsync {
                builder = builder.with_vsync();
            }

            if opts::get().use_msaa {
                builder = builder.with_multisampling(MULTISAMPLES)
            }

            builder = builder_with_platform_options(builder);

            let mut glutin_window = builder.build().expect("Failed to create window.");

            unsafe { glutin_window.make_current().expect("Failed to make context current!") }

            glutin_window.set_window_resize_callback(Some(Window::nested_window_resize as fn(u32, u32)));

            WindowKind::Window(glutin_window)
        };

        let gl = match window_kind {
            WindowKind::Window(ref window) => {
                match gl::GlType::default() {
                    gl::GlType::Gl => {
                        unsafe {
                            gl::GlFns::load_with(|s| window.get_proc_address(s) as *const _)
                        }
                    }
                    gl::GlType::Gles => {
                        unsafe {
                            gl::GlesFns::load_with(|s| window.get_proc_address(s) as *const _)
                        }
                    }
                }
            }
            WindowKind::Headless(..) => {
                unsafe {
                    gl::GlFns::load_with(|s| HeadlessContext::get_proc_address(s))
                }
            }
        };

        if opts::get().headless {
            // Print some information about the headless renderer that
            // can be useful in diagnosing CI failures on build machines.
            println!("{}", gl.get_string(gl::VENDOR));
            println!("{}", gl.get_string(gl::RENDERER));
            println!("{}", gl.get_string(gl::VERSION));
        }

        #[cfg(not(target_os = "windows"))]
        let window = Window {
            kind: window_kind,
            event_queue: RefCell::new(vec!()),
            mouse_down_button: Cell::new(None),
            mouse_down_point: Cell::new(Point2D::new(0, 0)),

            mouse_pos: Cell::new(Point2D::new(0, 0)),
            key_modifiers: Cell::new(KeyModifiers::empty()),
            current_url: RefCell::new(None),
   
            pending_key_event_char: Cell::new(None),
            pressed_key_map: RefCell::new(vec![]),
            gl: gl.clone(),
        };

<<<<<<< HEAD
        #[cfg(target_os = "windows")]
        let window = Window {
            kind: window_kind,
            event_queue: RefCell::new(vec!()),
            mouse_down_button: Cell::new(None),
            mouse_down_point: Cell::new(Point2D::new(0, 0)),

            mouse_pos: Cell::new(Point2D::new(0, 0)),
            key_modifiers: Cell::new(KeyModifiers::empty()),
            current_url: RefCell::new(None),
         
            last_pressed_key: Cell::new(None),
            pressed_key_map: RefCell::new(vec![]),
        };

        gl::clear_color(0.6, 0.6, 0.6, 1.0);
        gl::clear(gl::COLOR_BUFFER_BIT);
        gl::finish();
=======
        gl.clear_color(0.6, 0.6, 0.6, 1.0);
        gl.clear(gl::COLOR_BUFFER_BIT);
        gl.finish();
>>>>>>> 6a795f47
        window.present();

        Rc::new(window)
    }

    pub fn platform_window(&self) -> glutin::WindowID {
        match self.kind {
            WindowKind::Window(ref window) => {
                unsafe { glutin::WindowID::new(window.platform_window()) }
            }
            WindowKind::Headless(..) => {
                unreachable!();
            }
        }
    }

    fn nested_window_resize(width: u32, height: u32) {
        unsafe {
            if let Some(listener) = G_NESTED_EVENT_LOOP_LISTENER {
                (*listener).handle_event_from_nested_event_loop(
                    WindowEvent::Resize(TypedSize2D::new(width, height)));
            }
        }
    }

    #[cfg(not(any(target_arch = "arm", target_arch = "aarch64")))]
    fn gl_version() -> GlRequest {
        return GlRequest::Specific(Api::OpenGl, (3, 2));
    }

    #[cfg(any(target_arch = "arm", target_arch = "aarch64"))]
    fn gl_version() -> GlRequest {
        GlRequest::Specific(Api::OpenGlEs, (3, 0))
    }

    fn handle_window_event(&self, event: glutin::Event) -> bool {
        match event {
            
            Event::ReceivedCharacter(ch) => {
                #[cfg(not(target_os = "windows"))]
                {
                    if !ch.is_control() {
                        self.pending_key_event_char.set(Some(ch));
                    }
                }
                #[cfg(target_os = "windows")]
                {
                    let modifiers = Window::glutin_mods_to_script_mods(self.key_modifiers.get());
                    //TODO : Should not be in an if because the condition should be always true
                    // allowing us to call unwrap on self.last_pressed_key.get()
                    if self.last_pressed_key.get().is_some()
                    {
                        let last_pressed_key = self.last_pressed_key.get().unwrap();
                        self.event_queue.borrow_mut().push(WindowEvent::KeyEvent(Some(ch), last_pressed_key, KeyState::Pressed, modifiers));
                    }
                }
            }
            
            Event::KeyboardInput(element_state, scan_code, Some(virtual_key_code)) => {
                match virtual_key_code {
                    VirtualKeyCode::LControl => self.toggle_modifier(LEFT_CONTROL),
                    VirtualKeyCode::RControl => self.toggle_modifier(RIGHT_CONTROL),
                    VirtualKeyCode::LShift => self.toggle_modifier(LEFT_SHIFT),
                    VirtualKeyCode::RShift => self.toggle_modifier(RIGHT_SHIFT),
                    VirtualKeyCode::LAlt => self.toggle_modifier(LEFT_ALT),
                    VirtualKeyCode::RAlt => self.toggle_modifier(RIGHT_ALT),
                    VirtualKeyCode::LWin => self.toggle_modifier(LEFT_SUPER),
                    VirtualKeyCode::RWin => self.toggle_modifier(RIGHT_SUPER),
                    _ => {}
                }

                #[cfg(not(target_os = "windows"))]
                {
                    let ch = match element_state {
                        ElementState::Pressed => {
                            // Retrieve any previosly stored ReceivedCharacter value.
                            // Store the association between the scan code and the actual
                            // character value, if there is one.
                            let ch = self.pending_key_event_char
                                        .get()
                                        .and_then(|ch| filter_nonprintable(ch, virtual_key_code));
                            self.pending_key_event_char.set(None);
                            if let Some(ch) = ch {
                                self.pressed_key_map.borrow_mut().push((scan_code, ch));
                            }
                            ch
                        }

                        ElementState::Released => {
                            // Retrieve the associated character value for this release key,
                            // if one was previously stored.
                            let idx = self.pressed_key_map
                                        .borrow()
                                        .iter()
                                        .position(|&(code, _)| code == scan_code);
                            idx.map(|idx| self.pressed_key_map.borrow_mut().swap_remove(idx).1)
                        }
                    };

                    if let Ok(key) = Window::glutin_key_to_script_key(virtual_key_code) {
                        let state = match element_state {
                            ElementState::Pressed => KeyState::Pressed,
                            ElementState::Released => KeyState::Released,
                        };
                        let modifiers = Window::glutin_mods_to_script_mods(self.key_modifiers.get());
                        self.event_queue.borrow_mut().push(WindowEvent::KeyEvent(None, key, state, modifiers));
                        self.event_queue.borrow_mut().push(WindowEvent::KeyEvent(ch, key, state, modifiers));
                    }
                }

                #[cfg(target_os = "windows")]
                {
                    if let Ok(key) = Window::glutin_key_to_script_key(virtual_key_code) {
                        let state = match element_state {
                            ElementState::Pressed => KeyState::Pressed,
                            ElementState::Released => KeyState::Released,
                        };
                        if element_state == ElementState::Pressed {
                            self.last_pressed_key.set(Some(key));
                        }
                        let modifiers = Window::glutin_mods_to_script_mods(self.key_modifiers.get());
                        self.event_queue.borrow_mut().push(WindowEvent::KeyEvent(None, key, state, modifiers));
                    }
                }

            }
            Event::KeyboardInput(_, _, None) => {
                debug!("Keyboard input without virtual key.");
            }
            Event::Resized(width, height) => {
                self.event_queue.borrow_mut().push(WindowEvent::Resize(TypedSize2D::new(width, height)));
            }
            Event::MouseInput(element_state, mouse_button, pos) => {
                if mouse_button == MouseButton::Left ||
                   mouse_button == MouseButton::Right {
                    match pos {
                        Some((x, y)) => {
                            self.mouse_pos.set(Point2D::new(x, y));
                            self.event_queue.borrow_mut().push(
                                WindowEvent::MouseWindowMoveEventClass(TypedPoint2D::new(x as f32, y as f32)));
                            self.handle_mouse(mouse_button, element_state, x, y);
                        }
                        None => {
                            let mouse_pos = self.mouse_pos.get();
                            self.handle_mouse(mouse_button, element_state, mouse_pos.x, mouse_pos.y);
                        }
                    }
                }
            }
            Event::MouseMoved(x, y) => {
                self.mouse_pos.set(Point2D::new(x, y));
                self.event_queue.borrow_mut().push(
                    WindowEvent::MouseWindowMoveEventClass(TypedPoint2D::new(x as f32, y as f32)));
            }
            Event::MouseWheel(delta, phase, pos) => {
                let (dx, dy) = match delta {
                    MouseScrollDelta::LineDelta(dx, dy) => (dx, dy * LINE_HEIGHT),
                    MouseScrollDelta::PixelDelta(dx, dy) => (dx, dy),
                };
                let scroll_location = ScrollLocation::Delta(TypedPoint2D::new(dx, dy));
                if let Some((x, y)) = pos {
                    self.mouse_pos.set(Point2D::new(x, y));
                    self.event_queue.borrow_mut().push(
                        WindowEvent::MouseWindowMoveEventClass(TypedPoint2D::new(x as f32, y as f32)));
                };
                let phase = glutin_phase_to_touch_event_type(phase);
                self.scroll_window(scroll_location, phase);
            },
            Event::Touch(touch) => {
                use script_traits::TouchId;

                let phase = glutin_phase_to_touch_event_type(touch.phase);
                let id = TouchId(touch.id as i32);
                let point = TypedPoint2D::new(touch.location.0 as f32, touch.location.1 as f32);
                self.event_queue.borrow_mut().push(WindowEvent::Touch(phase, id, point));
            }
            Event::TouchpadPressure(pressure, stage) => {
                let m = self.mouse_pos.get();
                let point = TypedPoint2D::new(m.x as f32, m.y as f32);
                let phase = glutin_pressure_stage_to_touchpad_pressure_phase(stage);
                self.event_queue.borrow_mut().push(WindowEvent::TouchpadPressure(point, pressure, phase));
            }
            Event::Refresh => {
                self.event_queue.borrow_mut().push(WindowEvent::Refresh);
            }
            Event::Closed => {
                return true
            }
            _ => {}
        }

        false
    }

    fn toggle_modifier(&self, modifier: KeyModifiers) {
        let mut modifiers = self.key_modifiers.get();
        modifiers.toggle(modifier);
        self.key_modifiers.set(modifiers);
    }

    /// Helper function to send a scroll event.
    fn scroll_window(&self, scroll_location: ScrollLocation, phase: TouchEventType) {
        // Scroll events snap to the major axis of movement, with vertical
        // preferred over horizontal.
        if let ScrollLocation::Delta(mut delta) = scroll_location {
            if delta.y.abs() >= delta.x.abs() {
                delta.x = 0.0;
            } else {
                delta.y = 0.0;
            }
        }

        let mouse_pos = self.mouse_pos.get();
        let event = WindowEvent::Scroll(scroll_location,
                                        TypedPoint2D::new(mouse_pos.x as i32, mouse_pos.y as i32),
                                        phase);
        self.event_queue.borrow_mut().push(event);
    }

    /// Helper function to handle a click
    fn handle_mouse(&self, button: glutin::MouseButton, action: glutin::ElementState, x: i32, y: i32) {
        use script_traits::MouseButton;

        // FIXME(tkuehn): max pixel dist should be based on pixel density
        let max_pixel_dist = 10f64;
        let event = match action {
            ElementState::Pressed => {
                self.mouse_down_point.set(Point2D::new(x, y));
                self.mouse_down_button.set(Some(button));
                MouseWindowEvent::MouseDown(MouseButton::Left, TypedPoint2D::new(x as f32, y as f32))
            }
            ElementState::Released => {
                let mouse_up_event = MouseWindowEvent::MouseUp(MouseButton::Left,
                                                               TypedPoint2D::new(x as f32, y as f32));
                match self.mouse_down_button.get() {
                    None => mouse_up_event,
                    Some(but) if button == but => {
                        let pixel_dist = self.mouse_down_point.get() - Point2D::new(x, y);
                        let pixel_dist = ((pixel_dist.x * pixel_dist.x +
                                           pixel_dist.y * pixel_dist.y) as f64).sqrt();
                        if pixel_dist < max_pixel_dist {
                            self.event_queue.borrow_mut().push(WindowEvent::MouseWindowEventClass(mouse_up_event));
                            MouseWindowEvent::Click(MouseButton::Left, TypedPoint2D::new(x as f32, y as f32))
                        } else {
                            mouse_up_event
                        }
                    },
                    Some(_) => mouse_up_event,
                }
            }
        };
        self.event_queue.borrow_mut().push(WindowEvent::MouseWindowEventClass(event));
    }

    #[cfg(any(target_os = "macos", target_os = "windows"))]
    fn handle_next_event(&self) -> bool {
        match self.kind {
            WindowKind::Window(ref window) => {
                let event = match window.wait_events().next() {
                    None => {
                        warn!("Window event stream closed.");
                        return true;
                    },
                    Some(event) => event,
                };
                let mut close = self.handle_window_event(event);
                if !close {
                    while let Some(event) = window.poll_events().next() {
                        if self.handle_window_event(event) {
                            close = true;
                            break
                        }
                    }
                }
                close
            }
            WindowKind::Headless(..) => {
                false
            }
        }
    }

    #[cfg(any(target_os = "linux", target_os = "android"))]
    fn handle_next_event(&self) -> bool {
        match self.kind {
            WindowKind::Window(ref window) => {
                let event = match window.wait_events().next() {
                    None => {
                        warn!("Window event stream closed.");
                        return true;
                    },
                    Some(event) => event,
                };
                let mut close = self.handle_window_event(event);
                if !close {
                    while let Some(event) = window.poll_events().next() {
                        if self.handle_window_event(event) {
                            close = true;
                            break
                        }
                    }
                }
                close
            }
            WindowKind::Headless(..) => {
                false
            }
        }
    }

    pub fn wait_events(&self) -> Vec<WindowEvent> {
        use std::mem;

        let mut events = mem::replace(&mut *self.event_queue.borrow_mut(), Vec::new());
        let mut close_event = false;

        // When writing to a file then exiting, use event
        // polling so that we don't block on a GUI event
        // such as mouse click.
        if opts::get().output_file.is_some() || opts::get().exit_after_load || opts::get().headless {
            match self.kind {
                WindowKind::Window(ref window) => {
                    while let Some(event) = window.poll_events().next() {
                        close_event = self.handle_window_event(event) || close_event;
                    }
                }
                WindowKind::Headless(..) => {}
            }
        } else {
            close_event = self.handle_next_event();
        }

        if close_event {
            events.push(WindowEvent::Quit)
        }

        events.extend(mem::replace(&mut *self.event_queue.borrow_mut(), Vec::new()).into_iter());
        events
    }

    pub unsafe fn set_nested_event_loop_listener(
            &self,
            listener: *mut (NestedEventLoopListener + 'static)) {
        G_NESTED_EVENT_LOOP_LISTENER = Some(listener)
    }

    pub unsafe fn remove_nested_event_loop_listener(&self) {
        G_NESTED_EVENT_LOOP_LISTENER = None
    }

    fn glutin_key_to_script_key(key: glutin::VirtualKeyCode) -> Result<constellation_msg::Key, ()> {
        // TODO(negge): add more key mappings
        match key {
            VirtualKeyCode::A => Ok(Key::A),
            VirtualKeyCode::B => Ok(Key::B),
            VirtualKeyCode::C => Ok(Key::C),
            VirtualKeyCode::D => Ok(Key::D),
            VirtualKeyCode::E => Ok(Key::E),
            VirtualKeyCode::F => Ok(Key::F),
            VirtualKeyCode::G => Ok(Key::G),
            VirtualKeyCode::H => Ok(Key::H),
            VirtualKeyCode::I => Ok(Key::I),
            VirtualKeyCode::J => Ok(Key::J),
            VirtualKeyCode::K => Ok(Key::K),
            VirtualKeyCode::L => Ok(Key::L),
            VirtualKeyCode::M => Ok(Key::M),
            VirtualKeyCode::N => Ok(Key::N),
            VirtualKeyCode::O => Ok(Key::O),
            VirtualKeyCode::P => Ok(Key::P),
            VirtualKeyCode::Q => Ok(Key::Q),
            VirtualKeyCode::R => Ok(Key::R),
            VirtualKeyCode::S => Ok(Key::S),
            VirtualKeyCode::T => Ok(Key::T),
            VirtualKeyCode::U => Ok(Key::U),
            VirtualKeyCode::V => Ok(Key::V),
            VirtualKeyCode::W => Ok(Key::W),
            VirtualKeyCode::X => Ok(Key::X),
            VirtualKeyCode::Y => Ok(Key::Y),
            VirtualKeyCode::Z => Ok(Key::Z),

            VirtualKeyCode::Numpad0 => Ok(Key::Kp0),
            VirtualKeyCode::Numpad1 => Ok(Key::Kp1),
            VirtualKeyCode::Numpad2 => Ok(Key::Kp2),
            VirtualKeyCode::Numpad3 => Ok(Key::Kp3),
            VirtualKeyCode::Numpad4 => Ok(Key::Kp4),
            VirtualKeyCode::Numpad5 => Ok(Key::Kp5),
            VirtualKeyCode::Numpad6 => Ok(Key::Kp6),
            VirtualKeyCode::Numpad7 => Ok(Key::Kp7),
            VirtualKeyCode::Numpad8 => Ok(Key::Kp8),
            VirtualKeyCode::Numpad9 => Ok(Key::Kp9),

            VirtualKeyCode::Key0 => Ok(Key::Num0),
            VirtualKeyCode::Key1 => Ok(Key::Num1),
            VirtualKeyCode::Key2 => Ok(Key::Num2),
            VirtualKeyCode::Key3 => Ok(Key::Num3),
            VirtualKeyCode::Key4 => Ok(Key::Num4),
            VirtualKeyCode::Key5 => Ok(Key::Num5),
            VirtualKeyCode::Key6 => Ok(Key::Num6),
            VirtualKeyCode::Key7 => Ok(Key::Num7),
            VirtualKeyCode::Key8 => Ok(Key::Num8),
            VirtualKeyCode::Key9 => Ok(Key::Num9),

            VirtualKeyCode::Return => Ok(Key::Enter),
            VirtualKeyCode::Space => Ok(Key::Space),
            VirtualKeyCode::Escape => Ok(Key::Escape),
            VirtualKeyCode::Equals => Ok(Key::Equal),
            VirtualKeyCode::Minus => Ok(Key::Minus),
            VirtualKeyCode::Back => Ok(Key::Backspace),
            VirtualKeyCode::PageDown => Ok(Key::PageDown),
            VirtualKeyCode::PageUp => Ok(Key::PageUp),

            VirtualKeyCode::Insert => Ok(Key::Insert),
            VirtualKeyCode::Home => Ok(Key::Home),
            VirtualKeyCode::Delete => Ok(Key::Delete),
            VirtualKeyCode::End => Ok(Key::End),

            VirtualKeyCode::Left => Ok(Key::Left),
            VirtualKeyCode::Up => Ok(Key::Up),
            VirtualKeyCode::Right => Ok(Key::Right),
            VirtualKeyCode::Down => Ok(Key::Down),

            VirtualKeyCode::LShift => Ok(Key::LeftShift),
            VirtualKeyCode::LControl => Ok(Key::LeftControl),
            VirtualKeyCode::LAlt => Ok(Key::LeftAlt),
            VirtualKeyCode::LWin => Ok(Key::LeftSuper),
            VirtualKeyCode::RShift => Ok(Key::RightShift),
            VirtualKeyCode::RControl => Ok(Key::RightControl),
            VirtualKeyCode::RAlt => Ok(Key::RightAlt),
            VirtualKeyCode::RWin => Ok(Key::RightSuper),

            VirtualKeyCode::Apostrophe => Ok(Key::Apostrophe),
            VirtualKeyCode::Backslash => Ok(Key::Backslash),
            VirtualKeyCode::Comma => Ok(Key::Comma),
            VirtualKeyCode::Grave => Ok(Key::GraveAccent),
            VirtualKeyCode::LBracket => Ok(Key::LeftBracket),
            VirtualKeyCode::Period => Ok(Key::Period),
            VirtualKeyCode::RBracket => Ok(Key::RightBracket),
            VirtualKeyCode::Semicolon => Ok(Key::Semicolon),
            VirtualKeyCode::Slash => Ok(Key::Slash),
            VirtualKeyCode::Tab => Ok(Key::Tab),
            VirtualKeyCode::Subtract => Ok(Key::Minus),

            VirtualKeyCode::F1 => Ok(Key::F1),
            VirtualKeyCode::F2 => Ok(Key::F2),
            VirtualKeyCode::F3 => Ok(Key::F3),
            VirtualKeyCode::F4 => Ok(Key::F4),
            VirtualKeyCode::F5 => Ok(Key::F5),
            VirtualKeyCode::F6 => Ok(Key::F6),
            VirtualKeyCode::F7 => Ok(Key::F7),
            VirtualKeyCode::F8 => Ok(Key::F8),
            VirtualKeyCode::F9 => Ok(Key::F9),
            VirtualKeyCode::F10 => Ok(Key::F10),
            VirtualKeyCode::F11 => Ok(Key::F11),
            VirtualKeyCode::F12 => Ok(Key::F12),

            VirtualKeyCode::NavigateBackward => Ok(Key::NavigateBackward),
            VirtualKeyCode::NavigateForward => Ok(Key::NavigateForward),
            _ => Err(()),
        }
    }

    fn glutin_mods_to_script_mods(modifiers: KeyModifiers) -> constellation_msg::KeyModifiers {
        let mut result = constellation_msg::KeyModifiers::empty();
        if modifiers.intersects(LEFT_SHIFT | RIGHT_SHIFT) {
            result.insert(SHIFT);
        }
        if modifiers.intersects(LEFT_CONTROL | RIGHT_CONTROL) {
            result.insert(CONTROL);
        }
        if modifiers.intersects(LEFT_ALT | RIGHT_ALT) {
            result.insert(ALT);
        }
        if modifiers.intersects(LEFT_SUPER | RIGHT_SUPER) {
            result.insert(SUPER);
        }
        result
    }

    #[cfg(not(target_os = "win"))]
    fn platform_handle_key(&self, key: Key, mods: constellation_msg::KeyModifiers) {
        match (mods, key) {
            (CMD_OR_CONTROL, Key::LeftBracket) => {
                self.event_queue.borrow_mut().push(WindowEvent::Navigation(WindowNavigateMsg::Back));
            }
            (CMD_OR_CONTROL, Key::RightBracket) => {
                self.event_queue.borrow_mut().push(WindowEvent::Navigation(WindowNavigateMsg::Forward));
            }
            _ => {}
        }
    }

    #[cfg(target_os = "win")]
    fn platform_handle_key(&self, key: Key, mods: constellation_msg::KeyModifiers) {
    }
}

// WindowProxy is not implemented for android yet

#[cfg(target_os = "android")]
fn create_window_proxy(_: &Window) -> Option<glutin::WindowProxy> {
    None
}

#[cfg(not(target_os = "android"))]
fn create_window_proxy(window: &Window) -> Option<glutin::WindowProxy> {
    match window.kind {
        WindowKind::Window(ref window) => {
            Some(window.create_window_proxy())
        }
        WindowKind::Headless(..) => {
            None
        }
    }
}

impl WindowMethods for Window {
    fn gl(&self) -> Rc<gl::Gl> {
        self.gl.clone()
    }

    fn framebuffer_size(&self) -> TypedSize2D<u32, DevicePixel> {
        match self.kind {
            WindowKind::Window(ref window) => {
                let scale_factor = window.hidpi_factor() as u32;
                // TODO(ajeffrey): can this fail?
                let (width, height) = window.get_inner_size().expect("Failed to get window inner size.");
                TypedSize2D::new(width * scale_factor, height * scale_factor)
            }
            WindowKind::Headless(ref context) => {
                TypedSize2D::new(context.width, context.height)
            }
        }
    }

    fn window_rect(&self) -> TypedRect<u32, DevicePixel> {
        let size = self.framebuffer_size();
        let origin = TypedPoint2D::zero();
        TypedRect::new(origin, size)
    }

    fn size(&self) -> TypedSize2D<f32, DeviceIndependentPixel> {
        match self.kind {
            WindowKind::Window(ref window) => {
                // TODO(ajeffrey): can this fail?
                let (width, height) = window.get_inner_size().expect("Failed to get window inner size.");
                TypedSize2D::new(width as f32, height as f32)
            }
            WindowKind::Headless(ref context) => {
                TypedSize2D::new(context.width as f32, context.height as f32)
            }
        }
    }

    fn client_window(&self) -> (Size2D<u32>, Point2D<i32>) {
        match self.kind {
            WindowKind::Window(ref window) => {
                // TODO(ajeffrey): can this fail?
                let (width, height) = window.get_outer_size().expect("Failed to get window outer size.");
                let size = Size2D::new(width, height);
                // TODO(ajeffrey): can this fail?
                let (x, y) = window.get_position().expect("Failed to get window position.");
                let origin = Point2D::new(x as i32, y as i32);
                (size, origin)
            }
            WindowKind::Headless(ref context) => {
                let size = TypedSize2D::new(context.width, context.height);
                (size, Point2D::zero())
            }
        }

    }

    fn set_inner_size(&self, size: Size2D<u32>) {
        match self.kind {
            WindowKind::Window(ref window) => {
                window.set_inner_size(size.width as u32, size.height as u32)
            }
            WindowKind::Headless(..) => {}
        }
    }

    fn set_position(&self, point: Point2D<i32>) {
        match self.kind {
            WindowKind::Window(ref window) => {
                window.set_position(point.x, point.y)
            }
            WindowKind::Headless(..) => {}
        }
    }

    fn set_fullscreen_state(&self, _state: bool) {
        match self.kind {
            WindowKind::Window(..) => {
                warn!("Fullscreen is not implemented!")
            },
            WindowKind::Headless(..) => {}
        }
    }

    fn present(&self) {
        match self.kind {
            WindowKind::Window(ref window) => {
                if let Err(err) = window.swap_buffers() {
                    warn!("Failed to swap window buffers ({}).", err);
                }
            }
            WindowKind::Headless(..) => {}
        }
    }

    fn create_compositor_channel(&self)
                                 -> (Box<CompositorProxy + Send>, Box<CompositorReceiver>) {
        let (sender, receiver) = channel();

        let window_proxy = create_window_proxy(self);

        (box GlutinCompositorProxy {
             sender: sender,
             window_proxy: window_proxy,
         } as Box<CompositorProxy + Send>,
         box receiver as Box<CompositorReceiver>)
    }

    #[cfg(not(target_os = "windows"))]
    fn hidpi_factor(&self) -> ScaleFactor<f32, DeviceIndependentPixel, DevicePixel> {
        match self.kind {
            WindowKind::Window(ref window) => {
                ScaleFactor::new(window.hidpi_factor())
            }
            WindowKind::Headless(..) => {
                ScaleFactor::new(1.0)
            }
        }
    }

    #[cfg(target_os = "windows")]
    fn hidpi_factor(&self) -> ScaleFactor<f32, DeviceIndependentPixel, DevicePixel> {
        let hdc = unsafe { user32::GetDC(::std::ptr::null_mut()) };
        let ppi = unsafe { gdi32::GetDeviceCaps(hdc, winapi::wingdi::LOGPIXELSY) };
        ScaleFactor::new(ppi as f32 / 96.0)
    }

    fn set_page_title(&self, title: Option<String>) {
        match self.kind {
            WindowKind::Window(ref window) => {
                let fallback_title: String = if let Some(ref current_url) = *self.current_url.borrow() {
                    current_url.to_string()
                } else {
                    String::from("Untitled")
                };

                let title = match title {
                    Some(ref title) if title.len() > 0 => &**title,
                    _ => &fallback_title,
                };
                let title = format!("{} - Servo", title);
                window.set_title(&title);
            }
            WindowKind::Headless(..) => {}
        }
    }

    fn set_page_url(&self, url: ServoUrl) {
        *self.current_url.borrow_mut() = Some(url);
    }

    fn status(&self, _: Option<String>) {
    }

    fn load_start(&self, _: bool, _: bool) {
    }

    fn load_end(&self, _: bool, _: bool, root: bool) {
        if root && opts::get().no_native_titlebar {
            match self.kind {
                WindowKind::Window(ref window) => {
                    window.show();
                }
                WindowKind::Headless(..) => {}
            }
        }
    }

    fn load_error(&self, _: NetError, _: String) {
    }

    fn head_parsed(&self) {
    }

    /// Has no effect on Android.
    fn set_cursor(&self, c: Cursor) {
        match self.kind {
            WindowKind::Window(ref window) => {
                use glutin::MouseCursor;

                let glutin_cursor = match c {
                    Cursor::None => MouseCursor::NoneCursor,
                    Cursor::Default => MouseCursor::Default,
                    Cursor::Pointer => MouseCursor::Hand,
                    Cursor::ContextMenu => MouseCursor::ContextMenu,
                    Cursor::Help => MouseCursor::Help,
                    Cursor::Progress => MouseCursor::Progress,
                    Cursor::Wait => MouseCursor::Wait,
                    Cursor::Cell => MouseCursor::Cell,
                    Cursor::Crosshair => MouseCursor::Crosshair,
                    Cursor::Text => MouseCursor::Text,
                    Cursor::VerticalText => MouseCursor::VerticalText,
                    Cursor::Alias => MouseCursor::Alias,
                    Cursor::Copy => MouseCursor::Copy,
                    Cursor::Move => MouseCursor::Move,
                    Cursor::NoDrop => MouseCursor::NoDrop,
                    Cursor::NotAllowed => MouseCursor::NotAllowed,
                    Cursor::Grab => MouseCursor::Grab,
                    Cursor::Grabbing => MouseCursor::Grabbing,
                    Cursor::EResize => MouseCursor::EResize,
                    Cursor::NResize => MouseCursor::NResize,
                    Cursor::NeResize => MouseCursor::NeResize,
                    Cursor::NwResize => MouseCursor::NwResize,
                    Cursor::SResize => MouseCursor::SResize,
                    Cursor::SeResize => MouseCursor::SeResize,
                    Cursor::SwResize => MouseCursor::SwResize,
                    Cursor::WResize => MouseCursor::WResize,
                    Cursor::EwResize => MouseCursor::EwResize,
                    Cursor::NsResize => MouseCursor::NsResize,
                    Cursor::NeswResize => MouseCursor::NeswResize,
                    Cursor::NwseResize => MouseCursor::NwseResize,
                    Cursor::ColResize => MouseCursor::ColResize,
                    Cursor::RowResize => MouseCursor::RowResize,
                    Cursor::AllScroll => MouseCursor::AllScroll,
                    Cursor::ZoomIn => MouseCursor::ZoomIn,
                    Cursor::ZoomOut => MouseCursor::ZoomOut,
                };
                window.set_cursor(glutin_cursor);
            }
            WindowKind::Headless(..) => {}
        }
    }

    fn set_favicon(&self, _: ServoUrl) {
    }

    fn prepare_for_composite(&self, _width: usize, _height: usize) -> bool {
        true
    }

    /// Helper function to handle keyboard events.
    fn handle_key(&self, ch: Option<char>, key: Key, mods: constellation_msg::KeyModifiers) {
        match (mods, ch, key) {
            (_, Some('+'), _) => {
                if mods & !SHIFT == CMD_OR_CONTROL {
                    self.event_queue.borrow_mut().push(WindowEvent::Zoom(1.1));
                } else if mods & !SHIFT == CMD_OR_CONTROL | ALT {
                    self.event_queue.borrow_mut().push(WindowEvent::PinchZoom(1.1));
                }
            }
            (CMD_OR_CONTROL, Some('-'), _) => {
                self.event_queue.borrow_mut().push(WindowEvent::Zoom(1.0 / 1.1));
            }
            (_, Some('-'), _) if mods == CMD_OR_CONTROL | ALT => {
                self.event_queue.borrow_mut().push(WindowEvent::PinchZoom(1.0 / 1.1));
            }
            (CMD_OR_CONTROL, Some('0'), _) => {
                self.event_queue.borrow_mut().push(WindowEvent::ResetZoom);
            }

            (NONE, None, Key::NavigateForward) => {
                self.event_queue.borrow_mut().push(WindowEvent::Navigation(WindowNavigateMsg::Forward));
            }
            (NONE, None, Key::NavigateBackward) => {
                self.event_queue.borrow_mut().push(WindowEvent::Navigation(WindowNavigateMsg::Back));
            }

            (NONE, None, Key::Escape) => {
                if let Some(true) = PREFS.get("shell.builtin-key-shortcuts.enabled").as_boolean() {
                    self.event_queue.borrow_mut().push(WindowEvent::Quit);
                }
            }

            (CMD_OR_ALT, None, Key::Right) => {
                self.event_queue.borrow_mut().push(WindowEvent::Navigation(WindowNavigateMsg::Forward));
            }
            (CMD_OR_ALT, None, Key::Left) => {
                self.event_queue.borrow_mut().push(WindowEvent::Navigation(WindowNavigateMsg::Back));
            }

            (NONE, None, Key::PageDown) => {
               let scroll_location = ScrollLocation::Delta(TypedPoint2D::new(0.0,
                                   -self.framebuffer_size()
                                        .to_f32()
                                        .to_untyped()
                                        .height + 2.0 * LINE_HEIGHT));
                self.scroll_window(scroll_location,
                                   TouchEventType::Move);
            }
            (NONE, None, Key::PageUp) => {
                let scroll_location = ScrollLocation::Delta(TypedPoint2D::new(0.0,
                                   self.framebuffer_size()
                                       .to_f32()
                                       .to_untyped()
                                       .height - 2.0 * LINE_HEIGHT));
                self.scroll_window(scroll_location,
                                   TouchEventType::Move);
            }

            (NONE, None, Key::Home) => {
                self.scroll_window(ScrollLocation::Start, TouchEventType::Move);
            }

            (NONE, None, Key::End) => {
                self.scroll_window(ScrollLocation::End, TouchEventType::Move);
            }

            (NONE, None, Key::Up) => {
                self.scroll_window(ScrollLocation::Delta(TypedPoint2D::new(0.0, 3.0 * LINE_HEIGHT)),
                                   TouchEventType::Move);
            }
            (NONE, None, Key::Down) => {
                self.scroll_window(ScrollLocation::Delta(TypedPoint2D::new(0.0, -3.0 * LINE_HEIGHT)),
                                   TouchEventType::Move);
            }
            (NONE, None, Key::Left) => {
                self.scroll_window(ScrollLocation::Delta(TypedPoint2D::new(LINE_HEIGHT, 0.0)), TouchEventType::Move);
            }
            (NONE, None, Key::Right) => {
                self.scroll_window(ScrollLocation::Delta(TypedPoint2D::new(-LINE_HEIGHT, 0.0)), TouchEventType::Move);
            }
            (CMD_OR_CONTROL, Some('r'), _) => {
                if let Some(true) = PREFS.get("shell.builtin-key-shortcuts.enabled").as_boolean() {
                    self.event_queue.borrow_mut().push(WindowEvent::Reload);
                }
            }
            (CMD_OR_CONTROL, Some('q'), _) => {
                if let Some(true) = PREFS.get("shell.builtin-key-shortcuts.enabled").as_boolean() {
                    self.event_queue.borrow_mut().push(WindowEvent::Quit);
                }
            }

            _ => {
                self.platform_handle_key(key, mods);
            }
        }
    }

    fn allow_navigation(&self, _: ServoUrl) -> bool {
        true
    }

    fn supports_clipboard(&self) -> bool {
        false
    }
}

struct GlutinCompositorProxy {
    sender: Sender<compositor_thread::Msg>,
    window_proxy: Option<glutin::WindowProxy>,
}

impl CompositorProxy for GlutinCompositorProxy {
    fn send(&self, msg: compositor_thread::Msg) {
        // Send a message and kick the OS event loop awake.
        if let Err(err) = self.sender.send(msg) {
            warn!("Failed to send response ({}).", err);
        }
        if let Some(ref window_proxy) = self.window_proxy {
            window_proxy.wakeup_event_loop()
        }
    }
    fn clone_compositor_proxy(&self) -> Box<CompositorProxy + Send> {
        box GlutinCompositorProxy {
            sender: self.sender.clone(),
            window_proxy: self.window_proxy.clone(),
        } as Box<CompositorProxy + Send>
    }
}

fn glutin_phase_to_touch_event_type(phase: TouchPhase) -> TouchEventType {
    match phase {
        TouchPhase::Started => TouchEventType::Down,
        TouchPhase::Moved => TouchEventType::Move,
        TouchPhase::Ended => TouchEventType::Up,
        TouchPhase::Cancelled => TouchEventType::Cancel,
    }
}

fn glutin_pressure_stage_to_touchpad_pressure_phase(stage: i64) -> TouchpadPressurePhase {
    if stage < 1 {
        TouchpadPressurePhase::BeforeClick
    } else if stage < 2 {
        TouchpadPressurePhase::AfterFirstClick
    } else {
        TouchpadPressurePhase::AfterSecondClick
    }
}

fn filter_nonprintable(ch: char, key_code: VirtualKeyCode) -> Option<char> {
    use glutin::VirtualKeyCode::*;
    match key_code {
        Escape |
        F1 |
        F2 |
        F3 |
        F4 |
        F5 |
        F6 |
        F7 |
        F8 |
        F9 |
        F10 |
        F11 |
        F12 |
        F13 |
        F14 |
        F15 |
        Snapshot |
        Scroll |
        Pause |
        Insert |
        Home |
        Delete |
        End |
        PageDown |
        PageUp |
        Left |
        Up |
        Right |
        Down |
        Back |
        LAlt |
        LControl |
        LMenu |
        LShift |
        LWin |
        Mail |
        MediaSelect |
        MediaStop |
        Mute |
        MyComputer |
        NavigateForward |
        NavigateBackward |
        NextTrack |
        NoConvert |
        PlayPause |
        Power |
        PrevTrack |
        RAlt |
        RControl |
        RMenu |
        RShift |
        RWin |
        Sleep |
        Stop |
        VolumeDown |
        VolumeUp |
        Wake |
        WebBack |
        WebFavorites |
        WebForward |
        WebHome |
        WebRefresh |
        WebSearch |
        WebStop => None,
        _ => Some(ch),
    }
}

// These functions aren't actually called. They are here as a link
// hack because Skia references them.

#[allow(non_snake_case)]
#[no_mangle]
pub extern "C" fn glBindVertexArrayOES(_array: usize)
{
    unimplemented!()
}

#[allow(non_snake_case)]
#[no_mangle]
pub extern "C" fn glDeleteVertexArraysOES(_n: isize, _arrays: *const ())
{
    unimplemented!()
}

#[allow(non_snake_case)]
#[no_mangle]
pub extern "C" fn glGenVertexArraysOES(_n: isize, _arrays: *const ())
{
    unimplemented!()
}

#[allow(non_snake_case)]
#[no_mangle]
pub extern "C" fn glRenderbufferStorageMultisampleIMG(_: isize, _: isize, _: isize, _: isize, _: isize)
{
    unimplemented!()
}

#[allow(non_snake_case)]
#[no_mangle]
pub extern "C" fn glFramebufferTexture2DMultisampleIMG(_: isize, _: isize, _: isize, _: isize, _: isize, _: isize)
{
    unimplemented!()
}

#[allow(non_snake_case)]
#[no_mangle]
pub extern "C" fn glDiscardFramebufferEXT(_: isize, _: isize, _: *const ())
{
    unimplemented!()
}<|MERGE_RESOLUTION|>--- conflicted
+++ resolved
@@ -312,7 +312,6 @@
             gl: gl.clone(),
         };
 
-<<<<<<< HEAD
         #[cfg(target_os = "windows")]
         let window = Window {
             kind: window_kind,
@@ -328,14 +327,9 @@
             pressed_key_map: RefCell::new(vec![]),
         };
 
-        gl::clear_color(0.6, 0.6, 0.6, 1.0);
-        gl::clear(gl::COLOR_BUFFER_BIT);
-        gl::finish();
-=======
         gl.clear_color(0.6, 0.6, 0.6, 1.0);
         gl.clear(gl::COLOR_BUFFER_BIT);
         gl.finish();
->>>>>>> 6a795f47
         window.present();
 
         Rc::new(window)
