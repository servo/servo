--- conflicted
+++ resolved
@@ -181,7 +181,6 @@
             }
 
             // Handle the event
-<<<<<<< HEAD
             let response = match e {
                 winit::event::Event::WindowEvent { ref event, .. } => {
                     if let Some(minibrowser) = minibrowser.as_mut() {
@@ -195,14 +194,11 @@
 
             // TODO how do we handle the tab key? (see doc for consumed)
             if !response.consumed {
-                app.winit_event_to_servo_event(e);
+                app.queue_embedder_events_for_winit_event(e);
             }
             if response.repaint {
                 minibrowser.as_mut().unwrap().update(window.winit_window().unwrap());
             }
-=======
-            app.queue_embedder_events_for_winit_event(e);
->>>>>>> dfeced5a
 
             let animating = app.is_animating();
 
