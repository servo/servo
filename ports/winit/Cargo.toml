[package]

name = "servo"
version = "0.0.1"
authors = ["The Servo Project Developers"]
license = "MPL-2.0"
edition = "2018"
build = "build.rs"
publish = false

[[bin]]
name = "servo"
path = "main.rs"
bench = false

[target.'cfg(windows)'.build-dependencies]
winres = "0.1"

[target.'cfg(target_os = "macos")'.build-dependencies]
cc = "1.0"

[package.metadata.winres]
FileDescription = "Servo"
LegalCopyright = "© The Servo Project Developers"
OriginalFilename = "servo.exe"
ProductName = "Servo"

[features]
debugmozjs = ["libservo/debugmozjs"]
<<<<<<< HEAD
default = ["webdriver", "max_log_level", "minibrowser"]
egl = ["libservo/egl"]
=======
default = ["webdriver", "max_log_level"]
>>>>>>> dfeced5a
jitspew = ["libservo/jitspew"]
js_backtrace = ["libservo/js_backtrace"]
max_log_level = ["log/release_max_level_info"]
media-dummy = ["libservo/media-dummy"]
media-gstreamer = ["libservo/media-gstreamer"]
minibrowser = ["dep:egui", "dep:egui-winit", "dep:egui_glow", "dep:glow"]
native-bluetooth = ["libservo/native-bluetooth"]
no-wgl = ["libservo/no-wgl"]
profilemozjs = ["libservo/profilemozjs"]
refcell_backtrace = ["libservo/refcell_backtrace"]
webdriver = ["libservo/webdriver"]
webgl_backtrace = ["libservo/webgl_backtrace"]
webrender_debugger = ["libservo/webrender_debugger"]
xr-profile = ["libservo/xr-profile"]

[target.'cfg(not(target_os = "android"))'.dependencies]
backtrace = { workspace = true }
clipboard = "0.5"
<<<<<<< HEAD
egui = { version = "0.22.0", optional = true }
egui_glow = { version = "0.22.0", optional = true, features = ["winit"] }
egui-winit = { version = "0.22.0", optional = true }
euclid = "0.22"
getopts = "0.2.11"
gleam = "0.12"
glow = { version = "0.12.2", optional = true }
keyboard-types = "0.6"
lazy_static = "1"
libc = "0.2"
=======
euclid = { workspace = true }
getopts = { workspace = true }
keyboard-types = { workspace = true }
lazy_static = { workspace = true }
libc = { workspace = true }
>>>>>>> dfeced5a
libservo = { path = "../../components/servo" }
log = { workspace = true }
servo-media = { git = "https://github.com/servo/media" }
shellwords = "1.0.0"
surfman = { workspace = true, features = ["sm-winit", "sm-x11"] }
tinyfiledialogs = "3.0"
webxr = { git = "https://github.com/servo/webxr", features = ["ipc", "glwindow", "headless"] }
winit = "0.28.3"

[target.'cfg(any(target_os = "linux", target_os = "windows"))'.dependencies]
image = { workspace = true }

[target.'cfg(any(target_os = "linux", target_os = "macos"))'.dependencies]
sig = "1.0"

[target.'cfg(target_os = "windows")'.dependencies]
winapi = { workspace = true, features = ["wingdi", "winuser", "winnt", "winbase", "processenv", "namedpipeapi", "ntdef", "minwindef", "handleapi", "debugapi"] }<|MERGE_RESOLUTION|>--- conflicted
+++ resolved
@@ -27,12 +27,7 @@
 
 [features]
 debugmozjs = ["libservo/debugmozjs"]
-<<<<<<< HEAD
 default = ["webdriver", "max_log_level", "minibrowser"]
-egl = ["libservo/egl"]
-=======
-default = ["webdriver", "max_log_level"]
->>>>>>> dfeced5a
 jitspew = ["libservo/jitspew"]
 js_backtrace = ["libservo/js_backtrace"]
 max_log_level = ["log/release_max_level_info"]
@@ -51,24 +46,16 @@
 [target.'cfg(not(target_os = "android"))'.dependencies]
 backtrace = { workspace = true }
 clipboard = "0.5"
-<<<<<<< HEAD
 egui = { version = "0.22.0", optional = true }
 egui_glow = { version = "0.22.0", optional = true, features = ["winit"] }
 egui-winit = { version = "0.22.0", optional = true }
-euclid = "0.22"
-getopts = "0.2.11"
+euclid = { workspace = true }
+getopts = { workspace = true }
 gleam = "0.12"
 glow = { version = "0.12.2", optional = true }
-keyboard-types = "0.6"
-lazy_static = "1"
-libc = "0.2"
-=======
-euclid = { workspace = true }
-getopts = { workspace = true }
 keyboard-types = { workspace = true }
 lazy_static = { workspace = true }
 libc = { workspace = true }
->>>>>>> dfeced5a
 libservo = { path = "../../components/servo" }
 log = { workspace = true }
 servo-media = { git = "https://github.com/servo/media" }
