/* This Source Code Form is subject to the terms of the Mozilla Public
 * License, v. 2.0. If a copy of the MPL was not distributed with this
 * file, You can obtain one at https://mozilla.org/MPL/2.0/. */

use std::collections::HashMap;
use std::fs::File;
use std::io::Write;
use std::rc::Rc;
use std::time::Duration;
use std::{env, thread};

use arboard::Clipboard;
use euclid::{Point2D, Vector2D};
use keyboard_types::{Key, KeyboardEvent, Modifiers, ShortcutMatcher};
use log::{debug, error, info, trace, warn};
use servo::compositing::windowing::{EmbedderEvent, WebRenderDebugOption};
use servo::embedder_traits::{
    ContextMenuResult, EmbedderMsg, FilterPattern, HitTestedEvent, PermissionPrompt,
    PermissionRequest, PromptDefinition, PromptOrigin, PromptResult,
};
use servo::msg::constellation_msg::{TopLevelBrowsingContextId as BrowserId, TraversalDirection};
use servo::script_traits::TouchEventType;
use servo::servo_config::opts;
use servo::servo_url::ServoUrl;
use servo::webrender_api::units::DeviceRect;
use servo::webrender_api::ScrollLocation;
use tinyfiledialogs::{self, MessageBoxIcon, OkCancel, YesNo};

use crate::keyutils::{CMD_OR_ALT, CMD_OR_CONTROL};
use crate::parser::location_bar_input_to_url;
use crate::window_trait::{WindowPortsMethods, LINE_HEIGHT};

pub struct BrowserManager<Window: WindowPortsMethods + ?Sized> {
    current_url: Option<ServoUrl>,
    current_url_string: Option<String>,

    /// List of top-level browsing contexts.
    /// Modified by EmbedderMsg::BrowserOpened and EmbedderMsg::BrowserClosed,
    /// and we exit if it ever becomes empty.
    browsers: HashMap<BrowserId, Browser>,

    /// The order in which the browsers were created.
    creation_order: Vec<BrowserId>,

    /// The order to paint the browsers in.
    /// Modified by EmbedderMsg::BrowserPaintingOrder.
    painting_order: Vec<BrowserId>,

    /// The browser that is currently focused.
    /// Modified by EmbedderMsg::BrowserFocused and EmbedderMsg::BrowserUnfocused.
    focused_browser_id: Option<BrowserId>,

    title: Option<String>,

    window: Rc<Window>,
    event_queue: Vec<EmbedderEvent>,
    clipboard: Option<Clipboard>,
    shutdown_requested: bool,
}

<<<<<<< HEAD
#[derive(Debug)]
pub struct Browser {
    pub rect: DeviceRect,
}

impl<Window> BrowserManager<Window>
=======
pub struct ServoEventResponse {
    pub need_present: bool,
    pub history_changed: bool,
}

impl<Window> Browser<Window>
>>>>>>> f7b423fa
where
    Window: WindowPortsMethods + ?Sized,
{
    pub fn new(window: Rc<Window>) -> BrowserManager<Window> {
        BrowserManager {
            title: None,
            current_url: None,
            current_url_string: None,
            browsers: HashMap::default(),
            creation_order: vec![],
            painting_order: vec![],
            focused_browser_id: None,
            window,
            clipboard: match Clipboard::new() {
                Ok(c) => Some(c),
                Err(e) => {
                    warn!("Error creating clipboard context ({})", e);
                    None
                },
            },
            event_queue: Vec::new(),
            shutdown_requested: false,
        }
    }

    pub fn browser_id(&self) -> Option<BrowserId> {
        self.focused_browser_id
    }

    pub fn get_mut(&mut self, browser_id: BrowserId) -> Option<&mut Browser> {
        self.browsers.get_mut(&browser_id)
    }

    pub fn focused_browser_id(&self) -> Option<BrowserId> {
        self.focused_browser_id.clone()
    }

    pub fn painting_order(&self) -> impl Iterator<Item = (&BrowserId, &Browser)> {
        self.painting_order
            .iter()
            .flat_map(move |browser_id| self.browsers.get(browser_id).map(|b| (browser_id, b)))
    }

    pub fn current_url_string(&self) -> Option<&str> {
        self.current_url_string.as_deref()
    }

    pub fn get_events(&mut self) -> Vec<EmbedderEvent> {
        std::mem::take(&mut self.event_queue)
    }

    pub fn handle_window_events(&mut self, events: Vec<EmbedderEvent>) {
        for event in events {
            trace!("embedder <- window EmbedderEvent {:?}", event);
            match event {
                EmbedderEvent::Keyboard(key_event) => {
                    self.handle_key_from_window(key_event);
                },
                event => {
                    self.event_queue.push(event);
                },
            }
        }
    }

    pub fn shutdown_requested(&self) -> bool {
        self.shutdown_requested
    }

    /// Handle key events before sending them to Servo.
    fn handle_key_from_window(&mut self, key_event: KeyboardEvent) {
        ShortcutMatcher::from_event(key_event.clone())
            .shortcut(CMD_OR_CONTROL, 'R', || {
                if let Some(id) = self.focused_browser_id {
                    self.event_queue.push(EmbedderEvent::Reload(id));
                }
            })
            .shortcut(CMD_OR_CONTROL, 'L', || {
                if !opts::get().minibrowser {
                    let url: String = if let Some(ref current_url) = self.current_url {
                        current_url.to_string()
                    } else {
                        String::from("")
                    };
                    let title = "URL or search query";
                    let input = tinyfiledialogs::input_box(title, title, &tiny_dialog_escape(&url));
                    if let Some(input) = input {
                        if let Some(url) = location_bar_input_to_url(&input) {
                            if let Some(id) = self.focused_browser_id {
                                self.event_queue.push(EmbedderEvent::LoadUrl(id, url));
                            }
                        }
                    }
                }
            })
            .shortcut(CMD_OR_CONTROL, 'Q', || {
                self.event_queue.push(EmbedderEvent::Quit);
            })
            .shortcut(CMD_OR_CONTROL, 'P', || {
                let rate = env::var("SAMPLING_RATE")
                    .ok()
                    .and_then(|s| s.parse().ok())
                    .unwrap_or(10);
                let duration = env::var("SAMPLING_DURATION")
                    .ok()
                    .and_then(|s| s.parse().ok())
                    .unwrap_or(10);
                self.event_queue.push(EmbedderEvent::ToggleSamplingProfiler(
                    Duration::from_millis(rate),
                    Duration::from_secs(duration),
                ));
            })
            .shortcut(Modifiers::CONTROL, Key::F9, || {
                self.event_queue.push(EmbedderEvent::CaptureWebRender)
            })
            .shortcut(Modifiers::CONTROL, Key::F10, || {
                self.event_queue.push(EmbedderEvent::ToggleWebRenderDebug(
                    WebRenderDebugOption::RenderTargetDebug,
                ));
            })
            .shortcut(Modifiers::CONTROL, Key::F11, || {
                self.event_queue.push(EmbedderEvent::ToggleWebRenderDebug(
                    WebRenderDebugOption::TextureCacheDebug,
                ));
            })
            .shortcut(Modifiers::CONTROL, Key::F12, || {
                self.event_queue.push(EmbedderEvent::ToggleWebRenderDebug(
                    WebRenderDebugOption::Profiler,
                ));
            })
            .shortcut(CMD_OR_ALT, Key::ArrowRight, || {
                if let Some(id) = self.focused_browser_id {
                    let event = EmbedderEvent::Navigation(id, TraversalDirection::Forward(1));
                    self.event_queue.push(event);
                }
            })
            .shortcut(CMD_OR_ALT, Key::ArrowLeft, || {
                if let Some(id) = self.focused_browser_id {
                    let event = EmbedderEvent::Navigation(id, TraversalDirection::Back(1));
                    self.event_queue.push(event);
                }
            })
            .shortcut(Modifiers::empty(), Key::Escape, || {
                let state = self.window.get_fullscreen();
                if state {
                    if let Some(id) = self.focused_browser_id {
                        let event = EmbedderEvent::ExitFullScreen(id);
                        self.event_queue.push(event);
                    }
                } else {
                    self.event_queue.push(EmbedderEvent::Quit);
                }
            })
            .otherwise(|| self.platform_handle_key(key_event));
    }

    #[cfg(not(target_os = "win"))]
    fn platform_handle_key(&mut self, key_event: KeyboardEvent) {
        if let Some(id) = self.focused_browser_id {
            if let Some(event) = ShortcutMatcher::from_event(key_event.clone())
                .shortcut(CMD_OR_CONTROL, '[', || {
                    EmbedderEvent::Navigation(id, TraversalDirection::Back(1))
                })
                .shortcut(CMD_OR_CONTROL, ']', || {
                    EmbedderEvent::Navigation(id, TraversalDirection::Forward(1))
                })
                .otherwise(|| EmbedderEvent::Keyboard(key_event))
            {
                self.event_queue.push(event)
            }
        }
    }

    #[cfg(target_os = "win")]
    fn platform_handle_key(&mut self, _key_event: KeyboardEvent) {}

    /// Handle key events after they have been handled by Servo.
    fn handle_key_from_servo(&mut self, _: Option<BrowserId>, event: KeyboardEvent) {
        ShortcutMatcher::from_event(event)
            .shortcut(CMD_OR_CONTROL, '=', || {
                self.event_queue.push(EmbedderEvent::Zoom(1.1))
            })
            .shortcut(CMD_OR_CONTROL, '+', || {
                self.event_queue.push(EmbedderEvent::Zoom(1.1))
            })
            .shortcut(CMD_OR_CONTROL, '-', || {
                self.event_queue.push(EmbedderEvent::Zoom(1.0 / 1.1))
            })
            .shortcut(CMD_OR_CONTROL, '0', || {
                self.event_queue.push(EmbedderEvent::ResetZoom)
            })
            .shortcut(Modifiers::empty(), Key::PageDown, || {
                let scroll_location = ScrollLocation::Delta(Vector2D::new(
                    0.0,
                    -self.window.page_height() + 2.0 * LINE_HEIGHT,
                ));
                self.scroll_window_from_key(scroll_location, TouchEventType::Move);
            })
            .shortcut(Modifiers::empty(), Key::PageUp, || {
                let scroll_location = ScrollLocation::Delta(Vector2D::new(
                    0.0,
                    self.window.page_height() - 2.0 * LINE_HEIGHT,
                ));
                self.scroll_window_from_key(scroll_location, TouchEventType::Move);
            })
            .shortcut(Modifiers::empty(), Key::Home, || {
                self.scroll_window_from_key(ScrollLocation::Start, TouchEventType::Move);
            })
            .shortcut(Modifiers::empty(), Key::End, || {
                self.scroll_window_from_key(ScrollLocation::End, TouchEventType::Move);
            })
            .shortcut(Modifiers::empty(), Key::ArrowUp, || {
                self.scroll_window_from_key(
                    ScrollLocation::Delta(Vector2D::new(0.0, 3.0 * LINE_HEIGHT)),
                    TouchEventType::Move,
                );
            })
            .shortcut(Modifiers::empty(), Key::ArrowDown, || {
                self.scroll_window_from_key(
                    ScrollLocation::Delta(Vector2D::new(0.0, -3.0 * LINE_HEIGHT)),
                    TouchEventType::Move,
                );
            })
            .shortcut(Modifiers::empty(), Key::ArrowLeft, || {
                self.scroll_window_from_key(
                    ScrollLocation::Delta(Vector2D::new(LINE_HEIGHT, 0.0)),
                    TouchEventType::Move,
                );
            })
            .shortcut(Modifiers::empty(), Key::ArrowRight, || {
                self.scroll_window_from_key(
                    ScrollLocation::Delta(Vector2D::new(-LINE_HEIGHT, 0.0)),
                    TouchEventType::Move,
                );
            });
    }

    fn scroll_window_from_key(&mut self, scroll_location: ScrollLocation, phase: TouchEventType) {
        let event = EmbedderEvent::Scroll(scroll_location, Point2D::zero(), phase);
        self.event_queue.push(event);
    }

    /// Returns true if the caller needs to manually present a new frame.
    pub fn handle_servo_events(
        &mut self,
        events: Vec<(Option<BrowserId>, EmbedderMsg)>,
    ) -> ServoEventResponse {
        let mut need_present = false;
        let mut history_changed = false;
        for (browser_id, msg) in events {
            trace!(
                "embedder <- servo EmbedderMsg ({:?}, {:?})",
                browser_id.map(|x| format!("{}", x)),
                msg
            );
            match msg {
                EmbedderMsg::Status(_status) => {
                    // FIXME: surface this status string in the UI somehow
                },
                EmbedderMsg::ChangePageTitle(title) => {
                    self.title = title;

                    let fallback_title: String = if let Some(ref current_url) = self.current_url {
                        current_url.to_string()
                    } else {
                        String::from("Untitled")
                    };
                    let title = match self.title {
                        Some(ref title) if !title.is_empty() => &**title,
                        _ => &fallback_title,
                    };
                    let title = format!("{} - Servo", title);
                    self.window.set_title(&title);
                },
                EmbedderMsg::MoveTo(point) => {
                    self.window.set_position(point);
                },
                EmbedderMsg::ResizeTo(size) => {
                    self.window.set_inner_size(size);
                },
                EmbedderMsg::Prompt(definition, origin) => {
                    let res = if opts::get().headless {
                        match definition {
                            PromptDefinition::Alert(_message, sender) => sender.send(()),
                            PromptDefinition::YesNo(_message, sender) => {
                                sender.send(PromptResult::Primary)
                            },
                            PromptDefinition::OkCancel(_message, sender) => {
                                sender.send(PromptResult::Primary)
                            },
                            PromptDefinition::Input(_message, default, sender) => {
                                sender.send(Some(default.to_owned()))
                            },
                        }
                    } else {
                        thread::Builder::new()
                            .name("AlertDialog".to_owned())
                            .spawn(move || match definition {
                                PromptDefinition::Alert(mut message, sender) => {
                                    if origin == PromptOrigin::Untrusted {
                                        message = tiny_dialog_escape(&message);
                                    }
                                    tinyfiledialogs::message_box_ok(
                                        "Alert!",
                                        &message,
                                        MessageBoxIcon::Warning,
                                    );
                                    sender.send(())
                                },
                                PromptDefinition::YesNo(mut message, sender) => {
                                    if origin == PromptOrigin::Untrusted {
                                        message = tiny_dialog_escape(&message);
                                    }
                                    let result = tinyfiledialogs::message_box_yes_no(
                                        "",
                                        &message,
                                        MessageBoxIcon::Warning,
                                        YesNo::No,
                                    );
                                    sender.send(match result {
                                        YesNo::Yes => PromptResult::Primary,
                                        YesNo::No => PromptResult::Secondary,
                                    })
                                },
                                PromptDefinition::OkCancel(mut message, sender) => {
                                    if origin == PromptOrigin::Untrusted {
                                        message = tiny_dialog_escape(&message);
                                    }
                                    let result = tinyfiledialogs::message_box_ok_cancel(
                                        "",
                                        &message,
                                        MessageBoxIcon::Warning,
                                        OkCancel::Cancel,
                                    );
                                    sender.send(match result {
                                        OkCancel::Ok => PromptResult::Primary,
                                        OkCancel::Cancel => PromptResult::Secondary,
                                    })
                                },
                                PromptDefinition::Input(mut message, mut default, sender) => {
                                    if origin == PromptOrigin::Untrusted {
                                        message = tiny_dialog_escape(&message);
                                        default = tiny_dialog_escape(&default);
                                    }
                                    let result = tinyfiledialogs::input_box("", &message, &default);
                                    sender.send(result)
                                },
                            })
                            .unwrap()
                            .join()
                            .expect("Thread spawning failed")
                    };
                    if let Err(e) = res {
                        let reason = format!("Failed to send Prompt response: {}", e);
                        self.event_queue
                            .push(EmbedderEvent::SendError(browser_id, reason));
                    }
                },
                EmbedderMsg::AllowUnload(sender) => {
                    // Always allow unload for now.
                    if let Err(e) = sender.send(true) {
                        let reason = format!("Failed to send AllowUnload response: {}", e);
                        self.event_queue
                            .push(EmbedderEvent::SendError(browser_id, reason));
                    }
                },
                EmbedderMsg::AllowNavigationRequest(pipeline_id, _url) => {
                    if let Some(_browser_id) = browser_id {
                        self.event_queue
                            .push(EmbedderEvent::AllowNavigationResponse(pipeline_id, true));
                    }
                },
                EmbedderMsg::AllowOpeningBrowser(response_chan) => {
                    // Note: would be a place to handle pop-ups config.
                    // see Step 7 of #the-rules-for-choosing-a-browsing-context-given-a-browsing-context-name
                    if let Err(e) = response_chan.send(true) {
                        warn!("Failed to send AllowOpeningBrowser response: {}", e);
                    };
                },
                EmbedderMsg::BrowserOpened(new_browser_id) => {
                    let scale = self.window.hidpi_factor().get();
                    let toolbar = self.window.toolbar_height().get();

                    // Adjust for our toolbar height.
                    // TODO adjust for egui window decorations if we end up using those
                    let mut rect = self.window.get_coordinates().get_viewport().to_f32();
                    rect.origin.y += toolbar * scale;
                    rect.size.height -= toolbar * scale;

                    self.browsers.insert(new_browser_id, Browser { rect });
                    self.creation_order.push(new_browser_id);
                    self.event_queue
                        .push(EmbedderEvent::FocusBrowser(new_browser_id));
                    self.event_queue
                        .push(EmbedderEvent::MoveResizeBrowser(new_browser_id, rect));
                    self.event_queue
                        .push(EmbedderEvent::RaiseBrowserToTop(new_browser_id));
                },
                EmbedderMsg::BrowserClosed(top_level_browsing_context_id) => {
                    self.browsers
                        .retain(|&id, _| id != top_level_browsing_context_id);
                    self.creation_order
                        .retain(|&id| id != top_level_browsing_context_id);
                    self.painting_order
                        .retain(|&id| id != top_level_browsing_context_id);
                    self.focused_browser_id = None;
                    if let Some(&newest_browser_id) = self.creation_order.last() {
                        self.event_queue
                            .push(EmbedderEvent::FocusBrowser(newest_browser_id));
                    } else {
                        self.event_queue.push(EmbedderEvent::Quit);
                    }
                },
                EmbedderMsg::BrowserFocused(top_level_browsing_context_id) => {
                    self.focused_browser_id = Some(top_level_browsing_context_id);
                },
                EmbedderMsg::BrowserUnfocused => {
                    self.focused_browser_id = None;
                },
                EmbedderMsg::BrowserPaintingOrder(browser_ids) => {
                    self.painting_order = browser_ids;

                    if let Some(&newest_browser_id) = self.creation_order.last() {
                        let mut newest_browser_is_visible = false;

                        // Hide any visible browsers other than the most recently created.
                        // TODO stop doing this once we have full multiple browser support
                        for &browser_id in self.painting_order.iter() {
                            if browser_id != newest_browser_id {
                                self.event_queue
                                    .push(EmbedderEvent::HideBrowser(browser_id));
                            } else {
                                newest_browser_is_visible = true;
                            }
                        }

                        // If the most recently created browser is not visible, show it.
                        // TODO stop doing this once we have full multiple browser support
                        if !newest_browser_is_visible {
                            self.event_queue
                                .push(EmbedderEvent::ShowBrowser(newest_browser_id));
                        }
                    }
                },
                EmbedderMsg::Keyboard(key_event) => {
                    self.handle_key_from_servo(browser_id, key_event);
                },
                EmbedderMsg::GetClipboardContents(sender) => {
                    let contents = self
                        .clipboard
                        .as_mut()
                        .and_then(|clipboard| clipboard.get_text().ok())
                        .unwrap_or_else(|| {
                            warn!("Error getting clipboard text. Returning empty string.");
                            String::new()
                        });
                    if let Err(e) = sender.send(contents) {
                        warn!("Failed to send clipboard ({})", e);
                    }
                },
                EmbedderMsg::SetClipboardContents(text) => {
                    if let Some(ref mut clipboard) = self.clipboard {
                        if let Err(e) = clipboard.set_text(text) {
                            warn!("Error setting clipboard contents ({})", e);
                        }
                    }
                },
                EmbedderMsg::SetCursor(cursor) => {
                    self.window.set_cursor(cursor);
                },
                EmbedderMsg::NewFavicon(_url) => {
                    // FIXME: show favicons in the UI somehow
                },
                EmbedderMsg::HeadParsed => {
                    // FIXME: surface the loading state in the UI somehow
                },
                EmbedderMsg::HistoryChanged(urls, current) => {
                    self.current_url = Some(urls[current].clone());
                    self.current_url_string = Some(urls[current].clone().into_string());
                    history_changed = true;
                },
                EmbedderMsg::SetFullscreenState(state) => {
                    self.window.set_fullscreen(state);
                },
                EmbedderMsg::LoadStart => {
                    // FIXME: surface the loading state in the UI somehow
                },
                EmbedderMsg::LoadComplete => {
                    // FIXME: surface the loading state in the UI somehow
                },
                EmbedderMsg::Shutdown => {
                    self.shutdown_requested = true;
                },
                EmbedderMsg::Panic(_reason, _backtrace) => {},
                EmbedderMsg::GetSelectedBluetoothDevice(devices, sender) => {
                    let selected = platform_get_selected_devices(devices);
                    if let Err(e) = sender.send(selected) {
                        let reason =
                            format!("Failed to send GetSelectedBluetoothDevice response: {}", e);
                        self.event_queue
                            .push(EmbedderEvent::SendError(None, reason));
                    };
                },
                EmbedderMsg::SelectFiles(patterns, multiple_files, sender) => {
                    let res = match (
                        opts::get().headless,
                        get_selected_files(patterns, multiple_files),
                    ) {
                        (true, _) | (false, None) => sender.send(None),
                        (false, Some(files)) => sender.send(Some(files)),
                    };
                    if let Err(e) = res {
                        let reason = format!("Failed to send SelectFiles response: {}", e);
                        self.event_queue
                            .push(EmbedderEvent::SendError(None, reason));
                    };
                },
                EmbedderMsg::PromptPermission(prompt, sender) => {
                    let permission_state = prompt_user(prompt);
                    let _ = sender.send(permission_state);
                },
                EmbedderMsg::ShowIME(_kind, _text, _multiline, _rect) => {
                    debug!("ShowIME received");
                },
                EmbedderMsg::HideIME => {
                    debug!("HideIME received");
                },
                EmbedderMsg::ReportProfile(bytes) => {
                    let filename = env::var("PROFILE_OUTPUT").unwrap_or("samples.json".to_string());
                    let result = File::create(&filename).and_then(|mut f| f.write_all(&bytes));
                    if let Err(e) = result {
                        error!("Failed to store profile: {}", e);
                    }
                },
                EmbedderMsg::MediaSessionEvent(_) => {
                    debug!("MediaSessionEvent received");
                    // TODO(ferjm): MediaSession support for winit based browsers.
                },
                EmbedderMsg::OnDevtoolsStarted(port, _token) => match port {
                    Ok(p) => info!("Devtools Server running on port {}", p),
                    Err(()) => error!("Error running devtools server"),
                },
                EmbedderMsg::ShowContextMenu(sender, ..) => {
                    let _ = sender.send(ContextMenuResult::Ignored);
                },
                EmbedderMsg::ReadyToPresent => {
                    need_present = true;
                },
                EmbedderMsg::HitTestedEvent(event) => match (browser_id, event) {
                    (None, _) => {},
                    (
                        _,
                        HitTestedEvent::ResizeEvent |
                        HitTestedEvent::MouseMoveEvent |
                        HitTestedEvent::TouchEvent |
                        HitTestedEvent::WheelEvent |
                        HitTestedEvent::KeyboardEvent |
                        HitTestedEvent::CompositionEvent |
                        HitTestedEvent::IMEDismissedEvent,
                    ) => {},
                    (Some(browser_id), HitTestedEvent::MouseButtonEvent) => {
                        self.event_queue
                            .push(EmbedderEvent::RaiseBrowserToTop(browser_id));
                        self.event_queue
                            .push(EmbedderEvent::FocusBrowser(browser_id));
                    },
                },
            }
        }

        ServoEventResponse {
            need_present,
            history_changed,
        }
    }
}

#[cfg(target_os = "linux")]
fn prompt_user(prompt: PermissionPrompt) -> PermissionRequest {
    if opts::get().headless {
        return PermissionRequest::Denied;
    }

    let message = match prompt {
        PermissionPrompt::Request(permission_name) => {
            format!("Do you want to grant permission for {:?}?", permission_name)
        },
        PermissionPrompt::Insecure(permission_name) => {
            format!(
                "The {:?} feature is only safe to use in secure context, but servo can't guarantee\n\
                that the current context is secure. Do you want to proceed and grant permission?",
                permission_name
            )
        },
    };

    match tinyfiledialogs::message_box_yes_no(
        "Permission request dialog",
        &message,
        MessageBoxIcon::Question,
        YesNo::No,
    ) {
        YesNo::Yes => PermissionRequest::Granted,
        YesNo::No => PermissionRequest::Denied,
    }
}

#[cfg(not(target_os = "linux"))]
fn prompt_user(_prompt: PermissionPrompt) -> PermissionRequest {
    // TODO popup only supported on linux
    PermissionRequest::Denied
}

#[cfg(target_os = "linux")]
fn platform_get_selected_devices(devices: Vec<String>) -> Option<String> {
    thread::Builder::new()
        .name("DevicePicker".to_owned())
        .spawn(move || {
            let dialog_rows: Vec<&str> = devices.iter().map(|s| s.as_ref()).collect();
            let dialog_rows: Option<&[&str]> = Some(dialog_rows.as_slice());

            match tinyfiledialogs::list_dialog("Choose a device", &["Id", "Name"], dialog_rows) {
                Some(device) => {
                    // The device string format will be "Address|Name". We need the first part of it.
                    device.split('|').next().map(|s| s.to_string())
                },
                None => None,
            }
        })
        .unwrap()
        .join()
        .expect("Thread spawning failed")
}

#[cfg(not(target_os = "linux"))]
fn platform_get_selected_devices(devices: Vec<String>) -> Option<String> {
    for device in devices {
        if let Some(address) = device.split("|").next().map(|s| s.to_string()) {
            return Some(address);
        }
    }
    None
}

fn get_selected_files(patterns: Vec<FilterPattern>, multiple_files: bool) -> Option<Vec<String>> {
    let picker_name = if multiple_files {
        "Pick files"
    } else {
        "Pick a file"
    };
    thread::Builder::new()
        .name("FilePicker".to_owned())
        .spawn(move || {
            let mut filters = vec![];
            for p in patterns {
                let s = "*.".to_string() + &p.0;
                filters.push(tiny_dialog_escape(&s))
            }
            let filter_ref = &(filters.iter().map(|s| s.as_str()).collect::<Vec<&str>>()[..]);
            let filter_opt = if !filters.is_empty() {
                Some((filter_ref, ""))
            } else {
                None
            };

            if multiple_files {
                tinyfiledialogs::open_file_dialog_multi(picker_name, "", filter_opt)
            } else {
                let file = tinyfiledialogs::open_file_dialog(picker_name, "", filter_opt);
                file.map(|x| vec![x])
            }
        })
        .unwrap()
        .join()
        .expect("Thread spawning failed")
}

// This is a mitigation for #25498, not a verified solution.
// There may be codepaths in tinyfiledialog.c that this is
// inadquate against, as it passes the string via shell to
// different programs depending on what the user has installed.
#[cfg(target_os = "linux")]
fn tiny_dialog_escape(raw: &str) -> String {
    let s: String = raw
        .chars()
        .filter_map(|c| match c {
            '\n' => Some('\n'),
            '\0'..='\x1f' => None,
            '<' => Some('\u{FF1C}'),
            '>' => Some('\u{FF1E}'),
            '&' => Some('\u{FF06}'),
            _ => Some(c),
        })
        .collect();
    shellwords::escape(&s)
}

#[cfg(not(target_os = "linux"))]
fn tiny_dialog_escape(raw: &str) -> String {
    raw.to_string()
}<|MERGE_RESOLUTION|>--- conflicted
+++ resolved
@@ -58,21 +58,17 @@
     shutdown_requested: bool,
 }
 
-<<<<<<< HEAD
 #[derive(Debug)]
 pub struct Browser {
     pub rect: DeviceRect,
 }
 
-impl<Window> BrowserManager<Window>
-=======
 pub struct ServoEventResponse {
     pub need_present: bool,
     pub history_changed: bool,
 }
 
-impl<Window> Browser<Window>
->>>>>>> f7b423fa
+impl<Window> BrowserManager<Window>
 where
     Window: WindowPortsMethods + ?Sized,
 {
