/* This Source Code Form is subject to the terms of the Mozilla Public
 * License, v. 2.0. If a copy of the MPL was not distributed with this
 * file, You can obtain one at https://mozilla.org/MPL/2.0/. */

use std::collections::HashMap;
use std::fs::File;
use std::io::Write;
use std::rc::Rc;
use std::time::Duration;
use std::vec::Drain;
use std::{env, thread};

use arboard::Clipboard;
use euclid::{Point2D, Vector2D};
use gilrs::{EventType, Gilrs};
use keyboard_types::{Key, KeyboardEvent, Modifiers, ShortcutMatcher};
use log::{debug, error, info, trace, warn};
use servo::compositing::windowing::{EmbedderEvent, WebRenderDebugOption};
use servo::embedder_traits::{
    CompositorEventVariant, ContextMenuResult, EmbedderMsg, FilterPattern, PermissionPrompt,
    PermissionRequest, PromptDefinition, PromptOrigin, PromptResult,
};
use servo::msg::constellation_msg::{TopLevelBrowsingContextId as WebViewId, TraversalDirection};
use servo::script_traits::{
    GamepadEvent, GamepadIndex, GamepadInputBounds, GamepadUpdateType, TouchEventType,
};
use servo::servo_config::opts;
use servo::servo_url::ServoUrl;
use servo::webrender_api::units::DeviceRect;
use servo::webrender_api::ScrollLocation;
use tinyfiledialogs::{self, MessageBoxIcon, OkCancel, YesNo};

use crate::keyutils::{CMD_OR_ALT, CMD_OR_CONTROL};
use crate::parser::location_bar_input_to_url;
use crate::window_trait::{WindowPortsMethods, LINE_HEIGHT};

pub struct WebViewManager<Window: WindowPortsMethods + ?Sized> {
    current_url: Option<ServoUrl>,
    current_url_string: Option<String>,

    /// List of top-level browsing contexts.
    /// Modified by EmbedderMsg::WebViewOpened and EmbedderMsg::WebViewClosed,
    /// and we exit if it ever becomes empty.
    webviews: HashMap<WebViewId, WebView>,

    /// The order in which the webviews were created.
    creation_order: Vec<WebViewId>,

    /// The webview that is currently focused.
    /// Modified by EmbedderMsg::WebViewFocused and EmbedderMsg::WebViewBlurred.
    focused_webview_id: Option<WebViewId>,

    title: Option<String>,

    window: Rc<Window>,
    event_queue: Vec<EmbedderEvent>,
    clipboard: Option<Clipboard>,
    gamepad: Option<Gilrs>,
    shutdown_requested: bool,
    load_status: LoadStatus,
}

#[derive(Debug)]
pub struct WebView {
    pub rect: DeviceRect,
}

pub struct ServoEventResponse {
    pub need_present: bool,
    pub need_update: bool,
}

#[derive(Clone, Copy, Debug, Eq, PartialEq)]
pub enum LoadStatus {
    HeadParsed,
    LoadStart,
    LoadComplete,
}

impl<Window> WebViewManager<Window>
where
    Window: WindowPortsMethods + ?Sized,
{
    pub fn new(window: Rc<Window>) -> WebViewManager<Window> {
        WebViewManager {
            title: None,
            current_url: None,
            current_url_string: None,
            webviews: HashMap::default(),
            creation_order: vec![],
            focused_webview_id: None,
            window,
            clipboard: match Clipboard::new() {
                Ok(c) => Some(c),
                Err(e) => {
                    warn!("Error creating clipboard context ({})", e);
                    None
                },
            },
            gamepad: match Gilrs::new() {
                Ok(g) => Some(g),
                Err(e) => {
                    warn!("Error creating gamepad input connection ({})", e);
                    None
                },
            },
            event_queue: Vec::new(),
            shutdown_requested: false,
            load_status: LoadStatus::LoadComplete,
        }
    }

    pub fn webview_id(&self) -> Option<WebViewId> {
        self.focused_webview_id
    }

    pub fn get_mut(&mut self, webview_id: WebViewId) -> Option<&mut WebView> {
        self.webviews.get_mut(&webview_id)
    }

    pub fn focused_webview_id(&self) -> Option<WebViewId> {
        self.focused_webview_id.clone()
    }

    pub fn current_url_string(&self) -> Option<&str> {
        self.current_url_string.as_deref()
    }

    pub fn load_status(&self) -> LoadStatus {
        self.load_status
    }

    pub fn get_events(&mut self) -> Vec<EmbedderEvent> {
        std::mem::take(&mut self.event_queue)
    }

    pub fn handle_window_events(&mut self, events: Vec<EmbedderEvent>) {
        for event in events {
            trace_embedder_event!(event, "{event:?}");
            match event {
                EmbedderEvent::Keyboard(key_event) => {
                    self.handle_key_from_window(key_event);
                },
                event => {
                    self.event_queue.push(event);
                },
            }
        }
    }

    /// Handle updates to connected gamepads from GilRs
    pub fn handle_gamepad_events(&mut self) {
        if let Some(ref mut gilrs) = self.gamepad {
            while let Some(event) = gilrs.next_event() {
                let gamepad = gilrs.gamepad(event.id);
                let name = gamepad.name();
                let index = GamepadIndex(event.id.into());
                match event.event {
                    EventType::ButtonPressed(button, _) => {
                        let mapped_index = Self::map_gamepad_button(button);
                        // We only want to send this for a valid digital button, aka on/off only
                        if !matches!(mapped_index, 6 | 7 | 17) {
                            let update_type = GamepadUpdateType::Button(mapped_index, 1.0);
                            let event = GamepadEvent::Updated(index, update_type);
                            self.event_queue.push(EmbedderEvent::Gamepad(event));
                        }
                    },
                    EventType::ButtonReleased(button, _) => {
                        let mapped_index = Self::map_gamepad_button(button);
                        // We only want to send this for a valid digital button, aka on/off only
                        if !matches!(mapped_index, 6 | 7 | 17) {
                            let update_type = GamepadUpdateType::Button(mapped_index, 0.0);
                            let event = GamepadEvent::Updated(index, update_type);
                            self.event_queue.push(EmbedderEvent::Gamepad(event));
                        }
                    },
                    EventType::ButtonChanged(button, value, _) => {
                        let mapped_index = Self::map_gamepad_button(button);
                        // We only want to send this for a valid non-digital button, aka the triggers
                        if matches!(mapped_index, 6 | 7) {
                            let update_type = GamepadUpdateType::Button(mapped_index, value as f64);
                            let event = GamepadEvent::Updated(index, update_type);
                            self.event_queue.push(EmbedderEvent::Gamepad(event));
                        }
                    },
                    EventType::AxisChanged(axis, value, _) => {
                        // Map axis index and value to represent Standard Gamepad axis
                        // <https://www.w3.org/TR/gamepad/#dfn-represents-a-standard-gamepad-axis>
                        let mapped_axis: usize = match axis {
                            gilrs::Axis::LeftStickX => 0,
                            gilrs::Axis::LeftStickY => 1,
                            gilrs::Axis::RightStickX => 2,
                            gilrs::Axis::RightStickY => 3,
                            _ => 4, // Other axes do not map to "standard" gamepad mapping and are ignored
                        };
                        if mapped_axis < 4 {
                            // The Gamepad spec designates down as positive and up as negative.
                            // GilRs does the inverse of this, so correct for it here.
                            let axis_value = match mapped_axis {
                                0 | 2 => value,
                                1 | 3 => -value,
                                _ => 0., // Should not reach here
                            };
                            let update_type =
                                GamepadUpdateType::Axis(mapped_axis, axis_value as f64);
                            let event = GamepadEvent::Updated(index, update_type);
                            self.event_queue.push(EmbedderEvent::Gamepad(event));
                        }
                    },
                    EventType::Connected => {
                        let name = String::from(name);
                        let bounds = GamepadInputBounds {
                            axis_bounds: (-1.0, 1.0),
                            button_bounds: (0.0, 1.0),
                        };
                        let event = GamepadEvent::Connected(index, name, bounds);
                        self.event_queue.push(EmbedderEvent::Gamepad(event));
                    },
                    EventType::Disconnected => {
                        let event = GamepadEvent::Disconnected(index);
                        self.event_queue.push(EmbedderEvent::Gamepad(event));
                    },
                    _ => {},
                }
            }
        }
    }

    // Map button index and value to represent Standard Gamepad button
    // <https://www.w3.org/TR/gamepad/#dfn-represents-a-standard-gamepad-button>
    fn map_gamepad_button(button: gilrs::Button) -> usize {
        match button {
            gilrs::Button::South => 0,
            gilrs::Button::East => 1,
            gilrs::Button::West => 2,
            gilrs::Button::North => 3,
            gilrs::Button::LeftTrigger => 4,
            gilrs::Button::RightTrigger => 5,
            gilrs::Button::LeftTrigger2 => 6,
            gilrs::Button::RightTrigger2 => 7,
            gilrs::Button::Select => 8,
            gilrs::Button::Start => 9,
            gilrs::Button::LeftThumb => 10,
            gilrs::Button::RightThumb => 11,
            gilrs::Button::DPadUp => 12,
            gilrs::Button::DPadDown => 13,
            gilrs::Button::DPadLeft => 14,
            gilrs::Button::DPadRight => 15,
            gilrs::Button::Mode => 16,
            _ => 17, // Other buttons do not map to "standard" gamepad mapping and are ignored
        }
    }

    pub fn shutdown_requested(&self) -> bool {
        self.shutdown_requested
    }

    /// Handle key events before sending them to Servo.
    fn handle_key_from_window(&mut self, key_event: KeyboardEvent) {
        ShortcutMatcher::from_event(key_event.clone())
            .shortcut(CMD_OR_CONTROL, 'R', || {
                if let Some(id) = self.focused_webview_id {
                    self.event_queue.push(EmbedderEvent::Reload(id));
                }
            })
            .shortcut(CMD_OR_CONTROL, 'L', || {
                if !opts::get().minibrowser {
                    let url: String = if let Some(ref current_url) = self.current_url {
                        current_url.to_string()
                    } else {
                        String::from("")
                    };
                    let title = "URL or search query";
                    let input = tinyfiledialogs::input_box(title, title, &tiny_dialog_escape(&url));
                    if let Some(input) = input {
                        if let Some(url) = location_bar_input_to_url(&input) {
                            if let Some(id) = self.focused_webview_id {
                                self.event_queue.push(EmbedderEvent::LoadUrl(id, url));
                            }
                        }
                    }
                }
            })
            .shortcut(CMD_OR_CONTROL, 'Q', || {
                self.event_queue.push(EmbedderEvent::Quit);
            })
            .shortcut(CMD_OR_CONTROL, 'P', || {
                let rate = env::var("SAMPLING_RATE")
                    .ok()
                    .and_then(|s| s.parse().ok())
                    .unwrap_or(10);
                let duration = env::var("SAMPLING_DURATION")
                    .ok()
                    .and_then(|s| s.parse().ok())
                    .unwrap_or(10);
                self.event_queue.push(EmbedderEvent::ToggleSamplingProfiler(
                    Duration::from_millis(rate),
                    Duration::from_secs(duration),
                ));
            })
            .shortcut(Modifiers::CONTROL, Key::F9, || {
                self.event_queue.push(EmbedderEvent::CaptureWebRender)
            })
            .shortcut(Modifiers::CONTROL, Key::F10, || {
                self.event_queue.push(EmbedderEvent::ToggleWebRenderDebug(
                    WebRenderDebugOption::RenderTargetDebug,
                ));
            })
            .shortcut(Modifiers::CONTROL, Key::F11, || {
                self.event_queue.push(EmbedderEvent::ToggleWebRenderDebug(
                    WebRenderDebugOption::TextureCacheDebug,
                ));
            })
            .shortcut(Modifiers::CONTROL, Key::F12, || {
                self.event_queue.push(EmbedderEvent::ToggleWebRenderDebug(
                    WebRenderDebugOption::Profiler,
                ));
            })
            .shortcut(CMD_OR_ALT, Key::ArrowRight, || {
                if let Some(id) = self.focused_webview_id {
                    let event = EmbedderEvent::Navigation(id, TraversalDirection::Forward(1));
                    self.event_queue.push(event);
                }
            })
            .shortcut(CMD_OR_ALT, Key::ArrowLeft, || {
                if let Some(id) = self.focused_webview_id {
                    let event = EmbedderEvent::Navigation(id, TraversalDirection::Back(1));
                    self.event_queue.push(event);
                }
            })
            .shortcut(Modifiers::empty(), Key::Escape, || {
                let state = self.window.get_fullscreen();
                if state {
                    if let Some(id) = self.focused_webview_id {
                        let event = EmbedderEvent::ExitFullScreen(id);
                        self.event_queue.push(event);
                    }
                } else {
                    self.event_queue.push(EmbedderEvent::Quit);
                }
            })
            .otherwise(|| self.platform_handle_key(key_event));
    }

    #[cfg(not(target_os = "win"))]
    fn platform_handle_key(&mut self, key_event: KeyboardEvent) {
        if let Some(id) = self.focused_webview_id {
            if let Some(event) = ShortcutMatcher::from_event(key_event.clone())
                .shortcut(CMD_OR_CONTROL, '[', || {
                    EmbedderEvent::Navigation(id, TraversalDirection::Back(1))
                })
                .shortcut(CMD_OR_CONTROL, ']', || {
                    EmbedderEvent::Navigation(id, TraversalDirection::Forward(1))
                })
                .otherwise(|| EmbedderEvent::Keyboard(key_event))
            {
                self.event_queue.push(event)
            }
        }
    }

    #[cfg(target_os = "win")]
    fn platform_handle_key(&mut self, _key_event: KeyboardEvent) {}

    /// Handle key events after they have been handled by Servo.
    fn handle_key_from_servo(&mut self, _: Option<WebViewId>, event: KeyboardEvent) {
        ShortcutMatcher::from_event(event)
            .shortcut(CMD_OR_CONTROL, '=', || {
                self.event_queue.push(EmbedderEvent::Zoom(1.1))
            })
            .shortcut(CMD_OR_CONTROL, '+', || {
                self.event_queue.push(EmbedderEvent::Zoom(1.1))
            })
            .shortcut(CMD_OR_CONTROL, '-', || {
                self.event_queue.push(EmbedderEvent::Zoom(1.0 / 1.1))
            })
            .shortcut(CMD_OR_CONTROL, '0', || {
                self.event_queue.push(EmbedderEvent::ResetZoom)
            })
            .shortcut(Modifiers::empty(), Key::PageDown, || {
                let scroll_location = ScrollLocation::Delta(Vector2D::new(
                    0.0,
                    -self.window.page_height() + 2.0 * LINE_HEIGHT,
                ));
                self.scroll_window_from_key(scroll_location, TouchEventType::Move);
            })
            .shortcut(Modifiers::empty(), Key::PageUp, || {
                let scroll_location = ScrollLocation::Delta(Vector2D::new(
                    0.0,
                    self.window.page_height() - 2.0 * LINE_HEIGHT,
                ));
                self.scroll_window_from_key(scroll_location, TouchEventType::Move);
            })
            .shortcut(Modifiers::empty(), Key::Home, || {
                self.scroll_window_from_key(ScrollLocation::Start, TouchEventType::Move);
            })
            .shortcut(Modifiers::empty(), Key::End, || {
                self.scroll_window_from_key(ScrollLocation::End, TouchEventType::Move);
            })
            .shortcut(Modifiers::empty(), Key::ArrowUp, || {
                self.scroll_window_from_key(
                    ScrollLocation::Delta(Vector2D::new(0.0, 3.0 * LINE_HEIGHT)),
                    TouchEventType::Move,
                );
            })
            .shortcut(Modifiers::empty(), Key::ArrowDown, || {
                self.scroll_window_from_key(
                    ScrollLocation::Delta(Vector2D::new(0.0, -3.0 * LINE_HEIGHT)),
                    TouchEventType::Move,
                );
            })
            .shortcut(Modifiers::empty(), Key::ArrowLeft, || {
                self.scroll_window_from_key(
                    ScrollLocation::Delta(Vector2D::new(LINE_HEIGHT, 0.0)),
                    TouchEventType::Move,
                );
            })
            .shortcut(Modifiers::empty(), Key::ArrowRight, || {
                self.scroll_window_from_key(
                    ScrollLocation::Delta(Vector2D::new(-LINE_HEIGHT, 0.0)),
                    TouchEventType::Move,
                );
            });
    }

    fn scroll_window_from_key(&mut self, scroll_location: ScrollLocation, phase: TouchEventType) {
        let event = EmbedderEvent::Scroll(scroll_location, Point2D::zero(), phase);
        self.event_queue.push(event);
    }

    /// Returns true if the caller needs to manually present a new frame.
    pub fn handle_servo_events(
        &mut self,
        events: Drain<'_, (Option<WebViewId>, EmbedderMsg)>,
    ) -> ServoEventResponse {
        let mut need_present = self.load_status != LoadStatus::LoadComplete;
        let mut need_update = false;
        for (webview_id, msg) in events {
            if let Some(webview_id) = webview_id {
                trace_embedder_msg!(msg, "{webview_id} {msg:?}");
            } else {
                trace_embedder_msg!(msg, "{msg:?}");
            }
            match msg {
                EmbedderMsg::Status(_status) => {
                    // FIXME: surface this status string in the UI somehow
                },
                EmbedderMsg::ChangePageTitle(title) => {
                    self.title = title;

                    let fallback_title: String = if let Some(ref current_url) = self.current_url {
                        current_url.to_string()
                    } else {
                        String::from("Untitled")
                    };
                    let title = match self.title {
                        Some(ref title) if !title.is_empty() => &**title,
                        _ => &fallback_title,
                    };
                    let title = format!("{} - Servo", title);
                    self.window.set_title(&title);
                },
                EmbedderMsg::MoveTo(point) => {
                    self.window.set_position(point);
                },
                EmbedderMsg::ResizeTo(size) => {
                    if let Some(webview_id) = webview_id {
                        let new_rect = self.get_mut(webview_id).and_then(|webview| {
                            if webview.rect.size() != size.to_f32() {
                                webview.rect.set_size(size.to_f32());
                                Some(webview.rect)
                            } else {
                                None
                            }
                        });
                        if let Some(new_rect) = new_rect {
                            self.event_queue
                                .push(EmbedderEvent::MoveResizeWebView(webview_id, new_rect));
                        }
                    }
                    self.window.set_inner_size(size);
                },
                EmbedderMsg::Prompt(definition, origin) => {
                    let res = if opts::get().headless {
                        match definition {
                            PromptDefinition::Alert(_message, sender) => sender.send(()),
                            PromptDefinition::YesNo(_message, sender) => {
                                sender.send(PromptResult::Primary)
                            },
                            PromptDefinition::OkCancel(_message, sender) => {
                                sender.send(PromptResult::Primary)
                            },
                            PromptDefinition::Input(_message, default, sender) => {
                                sender.send(Some(default.to_owned()))
                            },
                        }
                    } else {
                        thread::Builder::new()
                            .name("AlertDialog".to_owned())
                            .spawn(move || match definition {
                                PromptDefinition::Alert(mut message, sender) => {
                                    if origin == PromptOrigin::Untrusted {
                                        message = tiny_dialog_escape(&message);
                                    }
                                    tinyfiledialogs::message_box_ok(
                                        "Alert!",
                                        &message,
                                        MessageBoxIcon::Warning,
                                    );
                                    sender.send(())
                                },
                                PromptDefinition::YesNo(mut message, sender) => {
                                    if origin == PromptOrigin::Untrusted {
                                        message = tiny_dialog_escape(&message);
                                    }
                                    let result = tinyfiledialogs::message_box_yes_no(
                                        "",
                                        &message,
                                        MessageBoxIcon::Warning,
                                        YesNo::No,
                                    );
                                    sender.send(match result {
                                        YesNo::Yes => PromptResult::Primary,
                                        YesNo::No => PromptResult::Secondary,
                                    })
                                },
                                PromptDefinition::OkCancel(mut message, sender) => {
                                    if origin == PromptOrigin::Untrusted {
                                        message = tiny_dialog_escape(&message);
                                    }
                                    let result = tinyfiledialogs::message_box_ok_cancel(
                                        "",
                                        &message,
                                        MessageBoxIcon::Warning,
                                        OkCancel::Cancel,
                                    );
                                    sender.send(match result {
                                        OkCancel::Ok => PromptResult::Primary,
                                        OkCancel::Cancel => PromptResult::Secondary,
                                    })
                                },
                                PromptDefinition::Input(mut message, mut default, sender) => {
                                    if origin == PromptOrigin::Untrusted {
                                        message = tiny_dialog_escape(&message);
                                        default = tiny_dialog_escape(&default);
                                    }
                                    let result = tinyfiledialogs::input_box("", &message, &default);
                                    sender.send(result)
                                },
                            })
                            .unwrap()
                            .join()
                            .expect("Thread spawning failed")
                    };
                    if let Err(e) = res {
                        let reason = format!("Failed to send Prompt response: {}", e);
                        self.event_queue
                            .push(EmbedderEvent::SendError(webview_id, reason));
                    }
                },
                EmbedderMsg::AllowUnload(sender) => {
                    // Always allow unload for now.
                    if let Err(e) = sender.send(true) {
                        let reason = format!("Failed to send AllowUnload response: {}", e);
                        self.event_queue
                            .push(EmbedderEvent::SendError(webview_id, reason));
                    }
                },
                EmbedderMsg::AllowNavigationRequest(pipeline_id, _url) => {
                    if let Some(_webview_id) = webview_id {
                        self.event_queue
                            .push(EmbedderEvent::AllowNavigationResponse(pipeline_id, true));
                    }
                },
                EmbedderMsg::AllowOpeningWebView(response_chan) => {
                    // Note: would be a place to handle pop-ups config.
                    // see Step 7 of #the-rules-for-choosing-a-browsing-context-given-a-browsing-context-name
                    if let Err(e) = response_chan.send(true) {
                        warn!("Failed to send AllowOpeningWebView response: {}", e);
                    };
                },
                EmbedderMsg::WebViewOpened(new_webview_id) => {
                    let scale = self.window.hidpi_factor().get();
                    let toolbar = self.window.toolbar_height().get();

                    // Adjust for our toolbar height.
                    // TODO: Adjust for egui window decorations if we end up using those
                    let mut rect = self.window.get_coordinates().get_viewport().to_f32();
                    rect.min.y += toolbar * scale;

                    self.webviews.insert(new_webview_id, WebView { rect });
                    self.creation_order.push(new_webview_id);
                    self.event_queue
                        .push(EmbedderEvent::FocusWebView(new_webview_id));
                    self.event_queue
                        .push(EmbedderEvent::MoveResizeWebView(new_webview_id, rect));
                    self.event_queue
                        .push(EmbedderEvent::RaiseWebViewToTop(new_webview_id, true));
                },
                EmbedderMsg::WebViewClosed(webview_id) => {
                    self.webviews.retain(|&id, _| id != webview_id);
                    self.creation_order.retain(|&id| id != webview_id);
                    self.focused_webview_id = None;
                    if let Some(&newest_webview_id) = self.creation_order.last() {
                        self.event_queue
                            .push(EmbedderEvent::FocusWebView(newest_webview_id));
                    } else {
                        self.event_queue.push(EmbedderEvent::Quit);
                    }
                },
                EmbedderMsg::WebViewFocused(webview_id) => {
                    self.focused_webview_id = Some(webview_id);
                    // Show the most recently created webview and hide all others.
                    // TODO: Stop doing this once we have full multiple webviews support
                    self.event_queue
                        .push(EmbedderEvent::ShowWebView(webview_id, true));
                },
                EmbedderMsg::WebViewBlurred => {
                    self.focused_webview_id = None;
                },
                EmbedderMsg::Keyboard(key_event) => {
                    self.handle_key_from_servo(webview_id, key_event);
                },
                EmbedderMsg::GetClipboardContents(sender) => {
                    let contents = self
                        .clipboard
                        .as_mut()
                        .and_then(|clipboard| clipboard.get_text().ok())
                        .unwrap_or_else(|| {
                            warn!("Error getting clipboard text. Returning empty string.");
                            String::new()
                        });
                    if let Err(e) = sender.send(contents) {
                        warn!("Failed to send clipboard ({})", e);
                    }
                },
                EmbedderMsg::SetClipboardContents(text) => {
                    if let Some(ref mut clipboard) = self.clipboard {
                        if let Err(e) = clipboard.set_text(text) {
                            warn!("Error setting clipboard contents ({})", e);
                        }
                    }
                },
                EmbedderMsg::SetCursor(cursor) => {
                    self.window.set_cursor(cursor);
                },
                EmbedderMsg::NewFavicon(_url) => {
                    // FIXME: show favicons in the UI somehow
                },
                EmbedderMsg::HeadParsed => {
                    self.load_status = LoadStatus::HeadParsed;
                    need_update = true;
                },
                EmbedderMsg::HistoryChanged(urls, current) => {
                    self.current_url = Some(urls[current].clone());
                    self.current_url_string = Some(urls[current].clone().into_string());
                    need_update = true;
                },
                EmbedderMsg::SetFullscreenState(state) => {
                    self.window.set_fullscreen(state);
                },
                EmbedderMsg::LoadStart => {
                    self.load_status = LoadStatus::LoadStart;
                    need_update = true;
                },
                EmbedderMsg::LoadComplete => {
                    self.load_status = LoadStatus::LoadComplete;
                    need_update = true;
                },
                EmbedderMsg::Shutdown => {
                    self.shutdown_requested = true;
                },
                EmbedderMsg::Panic(_reason, _backtrace) => {},
                EmbedderMsg::GetSelectedBluetoothDevice(devices, sender) => {
                    let selected = platform_get_selected_devices(devices);
                    if let Err(e) = sender.send(selected) {
                        let reason =
                            format!("Failed to send GetSelectedBluetoothDevice response: {}", e);
                        self.event_queue
                            .push(EmbedderEvent::SendError(None, reason));
                    };
                },
                EmbedderMsg::SelectFiles(patterns, multiple_files, sender) => {
                    let res = match (
                        opts::get().headless,
                        get_selected_files(patterns, multiple_files),
                    ) {
                        (true, _) | (false, None) => sender.send(None),
                        (false, Some(files)) => sender.send(Some(files)),
                    };
                    if let Err(e) = res {
                        let reason = format!("Failed to send SelectFiles response: {}", e);
                        self.event_queue
                            .push(EmbedderEvent::SendError(None, reason));
                    };
                },
                EmbedderMsg::PromptPermission(prompt, sender) => {
                    let permission_state = prompt_user(prompt);
                    let _ = sender.send(permission_state);
                },
                EmbedderMsg::ShowIME(_kind, _text, _multiline, _rect) => {
                    debug!("ShowIME received");
                },
                EmbedderMsg::HideIME => {
                    debug!("HideIME received");
                },
                EmbedderMsg::ReportProfile(bytes) => {
                    let filename = env::var("PROFILE_OUTPUT").unwrap_or("samples.json".to_string());
                    let result = File::create(&filename).and_then(|mut f| f.write_all(&bytes));
                    if let Err(e) = result {
                        error!("Failed to store profile: {}", e);
                    }
                },
                EmbedderMsg::MediaSessionEvent(_) => {
                    debug!("MediaSessionEvent received");
                    // TODO(ferjm): MediaSession support for winit based browsers.
                },
                EmbedderMsg::OnDevtoolsStarted(port, _token) => match port {
                    Ok(p) => info!("Devtools Server running on port {}", p),
                    Err(()) => error!("Error running devtools server"),
                },
                EmbedderMsg::ShowContextMenu(sender, ..) => {
                    let _ = sender.send(ContextMenuResult::Ignored);
                },
                EmbedderMsg::ReadyToPresent(_webview_ids) => {
                    need_present = true;
                },
<<<<<<< HEAD
                EmbedderMsg::EventDelivered(event) => match (webview_id, event) {
                    (Some(webview_id), CompositorEventVariant::MouseButtonEvent) => {
                        trace!("{}: Got a mouse button event", webview_id);
                        self.event_queue
                            .push(EmbedderEvent::RaiseWebViewToTop(webview_id, true));
                        self.event_queue
                            .push(EmbedderEvent::FocusWebView(webview_id));
                    },
                    (_, _) => {},
=======
                EmbedderMsg::EventDelivered(event) => {
                    if let (Some(webview_id), CompositorEventVariant::MouseButtonEvent) =
                        (webview_id, event)
                    {
                        // TODO Focus webview and/or raise to top if needed.
                        trace!("{}: Got a mouse button event", webview_id);
                    }
>>>>>>> cc082efb
                },
            }
        }

        ServoEventResponse {
            need_present,
            need_update,
        }
    }
}

#[cfg(target_os = "linux")]
fn prompt_user(prompt: PermissionPrompt) -> PermissionRequest {
    if opts::get().headless {
        return PermissionRequest::Denied;
    }

    let message = match prompt {
        PermissionPrompt::Request(permission_name) => {
            format!("Do you want to grant permission for {:?}?", permission_name)
        },
        PermissionPrompt::Insecure(permission_name) => {
            format!(
                "The {:?} feature is only safe to use in secure context, but servo can't guarantee\n\
                that the current context is secure. Do you want to proceed and grant permission?",
                permission_name
            )
        },
    };

    match tinyfiledialogs::message_box_yes_no(
        "Permission request dialog",
        &message,
        MessageBoxIcon::Question,
        YesNo::No,
    ) {
        YesNo::Yes => PermissionRequest::Granted,
        YesNo::No => PermissionRequest::Denied,
    }
}

#[cfg(not(target_os = "linux"))]
fn prompt_user(_prompt: PermissionPrompt) -> PermissionRequest {
    // TODO popup only supported on linux
    PermissionRequest::Denied
}

#[cfg(target_os = "linux")]
fn platform_get_selected_devices(devices: Vec<String>) -> Option<String> {
    thread::Builder::new()
        .name("DevicePicker".to_owned())
        .spawn(move || {
            let dialog_rows: Vec<&str> = devices.iter().map(|s| s.as_ref()).collect();
            let dialog_rows: Option<&[&str]> = Some(dialog_rows.as_slice());

            match tinyfiledialogs::list_dialog("Choose a device", &["Id", "Name"], dialog_rows) {
                Some(device) => {
                    // The device string format will be "Address|Name". We need the first part of it.
                    device.split('|').next().map(|s| s.to_string())
                },
                None => None,
            }
        })
        .unwrap()
        .join()
        .expect("Thread spawning failed")
}

#[cfg(not(target_os = "linux"))]
fn platform_get_selected_devices(devices: Vec<String>) -> Option<String> {
    for device in devices {
        if let Some(address) = device.split('|').next().map(|s| s.to_string()) {
            return Some(address);
        }
    }
    None
}

fn get_selected_files(patterns: Vec<FilterPattern>, multiple_files: bool) -> Option<Vec<String>> {
    let picker_name = if multiple_files {
        "Pick files"
    } else {
        "Pick a file"
    };
    thread::Builder::new()
        .name("FilePicker".to_owned())
        .spawn(move || {
            let mut filters = vec![];
            for p in patterns {
                let s = "*.".to_string() + &p.0;
                filters.push(tiny_dialog_escape(&s))
            }
            let filter_ref = &(filters.iter().map(|s| s.as_str()).collect::<Vec<&str>>()[..]);
            let filter_opt = if !filters.is_empty() {
                Some((filter_ref, ""))
            } else {
                None
            };

            if multiple_files {
                tinyfiledialogs::open_file_dialog_multi(picker_name, "", filter_opt)
            } else {
                let file = tinyfiledialogs::open_file_dialog(picker_name, "", filter_opt);
                file.map(|x| vec![x])
            }
        })
        .unwrap()
        .join()
        .expect("Thread spawning failed")
}

// This is a mitigation for #25498, not a verified solution.
// There may be codepaths in tinyfiledialog.c that this is
// inadquate against, as it passes the string via shell to
// different programs depending on what the user has installed.
#[cfg(target_os = "linux")]
fn tiny_dialog_escape(raw: &str) -> String {
    let s: String = raw
        .chars()
        .filter_map(|c| match c {
            '\n' => Some('\n'),
            '\0'..='\x1f' => None,
            '<' => Some('\u{FF1C}'),
            '>' => Some('\u{FF1E}'),
            '&' => Some('\u{FF06}'),
            _ => Some(c),
        })
        .collect();
    shellwords::escape(&s)
}

#[cfg(not(target_os = "linux"))]
fn tiny_dialog_escape(raw: &str) -> String {
    raw.to_string()
}<|MERGE_RESOLUTION|>--- conflicted
+++ resolved
@@ -725,25 +725,16 @@
                 EmbedderMsg::ReadyToPresent(_webview_ids) => {
                     need_present = true;
                 },
-<<<<<<< HEAD
-                EmbedderMsg::EventDelivered(event) => match (webview_id, event) {
-                    (Some(webview_id), CompositorEventVariant::MouseButtonEvent) => {
+                EmbedderMsg::EventDelivered(event) => {
+                    if let (Some(webview_id), CompositorEventVariant::MouseButtonEvent) =
+                        (webview_id, event)
+                    {
                         trace!("{}: Got a mouse button event", webview_id);
                         self.event_queue
                             .push(EmbedderEvent::RaiseWebViewToTop(webview_id, true));
                         self.event_queue
                             .push(EmbedderEvent::FocusWebView(webview_id));
-                    },
-                    (_, _) => {},
-=======
-                EmbedderMsg::EventDelivered(event) => {
-                    if let (Some(webview_id), CompositorEventVariant::MouseButtonEvent) =
-                        (webview_id, event)
-                    {
-                        // TODO Focus webview and/or raise to top if needed.
-                        trace!("{}: Got a mouse button event", webview_id);
-                    }
->>>>>>> cc082efb
+                    }
                 },
             }
         }
