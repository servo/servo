/* This Source Code Form is subject to the terms of the Mozilla Public
 * License, v. 2.0. If a copy of the MPL was not distributed with this
 * file, You can obtain one at https://mozilla.org/MPL/2.0/. */

use std::cell::{Cell, RefCell};
use std::num::NonZeroU32;
use std::sync::Arc;
use std::time::Instant;

<<<<<<< HEAD
use egui::{
    CentralPanel, Frame, InnerResponse, Key, Modifiers, PaintCallback, Pos2, TopBottomPanel, Vec2,
};
=======
use egui::{CentralPanel, Frame, Key, Modifiers, PaintCallback, TopBottomPanel};
>>>>>>> 5c0199b5
use egui_glow::CallbackFn;
use egui_winit::EventResponse;
use euclid::{Box2D, Length, Point2D, Rect, Scale, Size2D};
use gleam::gl;
use glow::NativeFramebuffer;
use log::{trace, warn};
use servo::compositing::windowing::EmbedderEvent;
use servo::msg::constellation_msg::TraversalDirection;
use servo::rendering_context::RenderingContext;
use servo::servo_geometry::DeviceIndependentPixel;
use servo::servo_url::ServoUrl;
use servo::style_traits::DevicePixel;

use crate::egui_glue::EguiGlow;
use crate::events_loop::EventsLoop;
use crate::geometry::winit_position_to_euclid_point;
use crate::parser::location_bar_input_to_url;
use crate::webview::WebViewManager;
use crate::window_trait::WindowPortsMethods;

pub struct Minibrowser {
    pub context: EguiGlow,
    pub event_queue: RefCell<Vec<MinibrowserEvent>>,
    pub toolbar_height: Length<f32, DeviceIndependentPixel>,

    /// The framebuffer object name for the widget surface we should draw to, or None if our widget
    /// surface does not use a framebuffer object.
    widget_surface_fbo: Option<NativeFramebuffer>,

    last_update: Instant,
    last_mouse_position: Option<Point2D<f32, DeviceIndependentPixel>>,
    location: RefCell<String>,

    /// Whether the location has been edited by the user without clicking Go.
    location_dirty: Cell<bool>,
}

pub enum MinibrowserEvent {
    /// Go button clicked.
    Go,
    Back,
    Forward,
}

impl Minibrowser {
    pub fn new(
        rendering_context: &RenderingContext,
        events_loop: &EventsLoop,
        window: &dyn WindowPortsMethods,
        initial_url: ServoUrl,
    ) -> Self {
        let gl = unsafe {
            glow::Context::from_loader_function(|s| rendering_context.get_proc_address(s))
        };

        // Adapted from https://github.com/emilk/egui/blob/9478e50d012c5138551c38cbee16b07bc1fcf283/crates/egui_glow/examples/pure_glow.rs
        let context = EguiGlow::new(events_loop.as_winit(), Arc::new(gl), None);
        context
            .egui_ctx
            .set_pixels_per_point(window.hidpi_factor().get());

        let widget_surface_fbo = match rendering_context.context_surface_info() {
            Ok(Some(info)) => NonZeroU32::new(info.framebuffer_object).map(NativeFramebuffer),
            Ok(None) => panic!("Failed to get widget surface info from surfman!"),
            Err(error) => panic!("Failed to get widget surface info from surfman! {error:?}"),
        };

        Self {
            context,
            event_queue: RefCell::new(vec![]),
            toolbar_height: Default::default(),
            widget_surface_fbo,
            last_update: Instant::now(),
            last_mouse_position: None,
            location: RefCell::new(initial_url.to_string()),
            location_dirty: false.into(),
        }
    }

    /// Preprocess the given [winit::event::WindowEvent], returning unconsumed for mouse events in
    /// the Servo browser rect. This is needed because the CentralPanel we create for our webview
    /// would otherwise make egui report events in that area as consumed.
    pub fn on_event(&mut self, event: &winit::event::WindowEvent<'_>) -> EventResponse {
        let mut result = self.context.on_event(event);
        result.consumed &= match event {
            winit::event::WindowEvent::CursorMoved { position, .. } => {
                let scale = Scale::<_, DeviceIndependentPixel, _>::new(
                    self.context.egui_ctx.pixels_per_point(),
                );
                self.last_mouse_position =
                    Some(winit_position_to_euclid_point(*position).to_f32() / scale);
                self.last_mouse_position
                    .map_or(false, |p| self.is_in_browser_rect(p))
            },
            winit::event::WindowEvent::MouseWheel { .. } |
            winit::event::WindowEvent::MouseInput { .. } => self
                .last_mouse_position
                .map_or(false, |p| self.is_in_browser_rect(p)),
            _ => true,
        };
        result
    }

    /// Return true iff the given position is in the Servo browser rect.
    fn is_in_browser_rect(&self, position: Point2D<f32, DeviceIndependentPixel>) -> bool {
        position.y < self.toolbar_height.get()
    }

    /// Update the minibrowser, but don’t paint.
    /// If `servo_framebuffer_id` is given, set up a paint callback to blit its contents to our
    /// CentralPanel when [`Minibrowser::paint`] is called.
    pub fn update(
        &mut self,
        window: &winit::window::Window,
        webviews: &mut WebViewManager<dyn WindowPortsMethods>,
        servo_framebuffer_id: Option<gl::GLuint>,
        reason: &'static str,
    ) {
        let now = Instant::now();
        trace!(
            "{:?} since last update ({})",
            now - self.last_update,
            reason
        );
        let Self {
            context,
            event_queue,
            toolbar_height,
            widget_surface_fbo,
            last_update,
            location,
            location_dirty,
            ..
        } = self;
        let widget_fbo = *widget_surface_fbo;
        let _duration = context.run(window, |ctx| {
            TopBottomPanel::top("toolbar").show(ctx, |ui| {
                ui.allocate_ui_with_layout(
                    ui.available_size(),
                    egui::Layout::left_to_right(egui::Align::Center),
                    |ui| {
                        if ui.button("back").clicked() {
                            event_queue.borrow_mut().push(MinibrowserEvent::Back);
                        }
                        if ui.button("forward").clicked() {
                            event_queue.borrow_mut().push(MinibrowserEvent::Forward);
                        }
                        ui.allocate_ui_with_layout(
                            ui.available_size(),
                            egui::Layout::right_to_left(egui::Align::Center),
                            |ui| {
                                if ui.button("go").clicked() {
                                    event_queue.borrow_mut().push(MinibrowserEvent::Go);
                                    location_dirty.set(false);
                                }
<<<<<<< HEAD

                                let location_field = ui.add_sized(
                                    ui.available_size(),
                                    egui::TextEdit::singleline(&mut *location.borrow_mut()),
                                );

                                if location_field.changed() {
                                    location_dirty.set(true);
                                }
                                if ui.input(|i| i.clone().consume_key(Modifiers::COMMAND, Key::L)) {
                                    location_field.request_focus();
                                }
                                if location_field.lost_focus() &&
                                    ui.input(|i| i.clone().key_pressed(Key::Enter))
                                {
                                    event_queue.borrow_mut().push(MinibrowserEvent::Go);
                                    location_dirty.set(false);
                                }
                            },
                        );
                    },
                );
            });
=======

                                let location_field = ui.add_sized(
                                    ui.available_size(),
                                    egui::TextEdit::singleline(&mut *location.borrow_mut()),
                                );

                                if location_field.changed() {
                                    location_dirty.set(true);
                                }
                                if ui.input(|i| i.clone().consume_key(Modifiers::COMMAND, Key::L)) {
                                    location_field.request_focus();
                                }
                                if location_field.lost_focus() &&
                                    ui.input(|i| i.clone().key_pressed(Key::Enter))
                                {
                                    event_queue.borrow_mut().push(MinibrowserEvent::Go);
                                    location_dirty.set(false);
                                }
                            },
                        );
                    },
                );
            });

            // The toolbar height is where the Context’s available rect starts.
            // For reasons that are unclear, the TopBottomPanel’s ui cursor exceeds this by one egui
            // point, but the Context is correct and the TopBottomPanel is wrong.
            *toolbar_height = Length::new(ctx.available_rect().min.y);
>>>>>>> 5c0199b5

            // The toolbar height is where the Context’s available rect starts.
            // For reasons that are unclear, the TopBottomPanel’s ui cursor exceeds this by one egui
            // point, but the Context is correct and the TopBottomPanel is wrong.
            *toolbar_height = Length::new(ctx.available_rect().min.y);

            let scale =
                Scale::<_, DeviceIndependentPixel, DevicePixel>::new(ctx.pixels_per_point());
            let Some(focused_webview_id) = webviews.focused_webview_id() else {
                return;
            };
            let Some(webview) = webviews.get_mut(focused_webview_id) else {
                return;
            };
            let mut embedder_events = vec![];
            CentralPanel::default()
                .frame(Frame::none())
                .show(ctx, |ui| {
                    let Pos2 { x, y } = ui.cursor().min;
                    let Vec2 {
                        x: width,
                        y: height,
                    } = ui.available_size();
                    let rect = Box2D::from_origin_and_size(
                        Point2D::new(x, y),
                        Size2D::new(width, height),
                    ) * scale;
                    if rect != webview.rect {
                        webview.rect = rect;
                        embedder_events
                            .push(EmbedderEvent::MoveResizeWebView(focused_webview_id, rect));
                    }
                    let min = ui.cursor().min;
                    let size = ui.available_size();
                    let rect = egui::Rect::from_min_size(min, size);
                    ui.allocate_space(size);

                    let Some(servo_fbo) = servo_framebuffer_id else {
                        return;
                    };
                    ui.painter().add(PaintCallback {
                        rect,
                        callback: Arc::new(CallbackFn::new(move |info, painter| {
                            use glow::HasContext as _;
                            let clip = info.viewport_in_pixels();
                            let x = clip.left_px as gl::GLint;
                            let y = clip.from_bottom_px as gl::GLint;
                            let width = clip.width_px as gl::GLsizei;
                            let height = clip.height_px as gl::GLsizei;
                            unsafe {
                                painter.gl().clear_color(0.0, 0.0, 0.0, 0.0);
                                painter.gl().scissor(x, y, width, height);
                                painter.gl().enable(gl::SCISSOR_TEST);
                                painter.gl().clear(gl::COLOR_BUFFER_BIT);
                                painter.gl().disable(gl::SCISSOR_TEST);

                                let servo_fbo = NonZeroU32::new(servo_fbo).map(NativeFramebuffer);
                                painter
                                    .gl()
                                    .bind_framebuffer(gl::READ_FRAMEBUFFER, servo_fbo);
                                painter
                                    .gl()
                                    .bind_framebuffer(gl::DRAW_FRAMEBUFFER, widget_fbo);
                                painter.gl().blit_framebuffer(
                                    x,
                                    y,
                                    x + width,
                                    y + height,
                                    x,
                                    y,
                                    x + width,
                                    y + height,
                                    gl::COLOR_BUFFER_BIT,
                                    gl::NEAREST,
                                );
                                painter.gl().bind_framebuffer(gl::FRAMEBUFFER, widget_fbo);
                            }
                        })),
                    });
                });

            if !embedder_events.is_empty() {
                webviews.handle_window_events(embedder_events);
            }

            *last_update = now;
        });
    }

    /// Paint the minibrowser, as of the last update.
    pub fn paint(&mut self, window: &winit::window::Window) {
        unsafe {
            use glow::HasContext as _;
            self.context
                .painter
                .gl()
                .bind_framebuffer(gl::FRAMEBUFFER, self.widget_surface_fbo);
        }
        self.context.paint(window);
    }

    /// Takes any outstanding events from the [Minibrowser], converting them to [EmbedderEvent] and
    /// routing those to the App event queue.
    pub fn queue_embedder_events_for_minibrowser_events(
        &self,
        browser: &WebViewManager<dyn WindowPortsMethods>,
        app_event_queue: &mut Vec<EmbedderEvent>,
    ) {
        for event in self.event_queue.borrow_mut().drain(..) {
            match event {
                MinibrowserEvent::Go => {
                    let browser_id = browser.webview_id().unwrap();
                    let location = self.location.borrow();
                    if let Some(url) = location_bar_input_to_url(&location.clone()) {
                        app_event_queue.push(EmbedderEvent::LoadUrl(browser_id, url));
                    } else {
                        warn!("failed to parse location");
                        break;
                    }
                },
                MinibrowserEvent::Back => {
                    let browser_id = browser.webview_id().unwrap();
                    app_event_queue.push(EmbedderEvent::Navigation(
                        browser_id,
                        TraversalDirection::Back(1),
                    ));
                },
                MinibrowserEvent::Forward => {
                    let browser_id = browser.webview_id().unwrap();
                    app_event_queue.push(EmbedderEvent::Navigation(
                        browser_id,
                        TraversalDirection::Forward(1),
                    ));
                },
            }
        }
    }

    /// Updates the location field from the given [WebViewManager], unless the user has started
    /// editing it without clicking Go, returning true iff it has changed (needing an egui update).
    pub fn update_location_in_toolbar(
        &mut self,
        browser: &mut WebViewManager<dyn WindowPortsMethods>,
    ) -> bool {
        // User edited without clicking Go?
        if self.location_dirty.get() {
            return false;
        }

        match browser.current_url_string() {
            Some(location) if location != self.location.get_mut() => {
                self.location = RefCell::new(location.to_owned());
                true
            },
            _ => false,
        }
    }
}<|MERGE_RESOLUTION|>--- conflicted
+++ resolved
@@ -7,13 +7,7 @@
 use std::sync::Arc;
 use std::time::Instant;
 
-<<<<<<< HEAD
-use egui::{
-    CentralPanel, Frame, InnerResponse, Key, Modifiers, PaintCallback, Pos2, TopBottomPanel, Vec2,
-};
-=======
-use egui::{CentralPanel, Frame, Key, Modifiers, PaintCallback, TopBottomPanel};
->>>>>>> 5c0199b5
+use egui::{CentralPanel, Frame, Key, Modifiers, PaintCallback, Pos2, TopBottomPanel, Vec2};
 use egui_glow::CallbackFn;
 use egui_winit::EventResponse;
 use euclid::{Box2D, Length, Point2D, Rect, Scale, Size2D};
@@ -169,7 +163,6 @@
                                     event_queue.borrow_mut().push(MinibrowserEvent::Go);
                                     location_dirty.set(false);
                                 }
-<<<<<<< HEAD
 
                                 let location_field = ui.add_sized(
                                     ui.available_size(),
@@ -193,36 +186,6 @@
                     },
                 );
             });
-=======
-
-                                let location_field = ui.add_sized(
-                                    ui.available_size(),
-                                    egui::TextEdit::singleline(&mut *location.borrow_mut()),
-                                );
-
-                                if location_field.changed() {
-                                    location_dirty.set(true);
-                                }
-                                if ui.input(|i| i.clone().consume_key(Modifiers::COMMAND, Key::L)) {
-                                    location_field.request_focus();
-                                }
-                                if location_field.lost_focus() &&
-                                    ui.input(|i| i.clone().key_pressed(Key::Enter))
-                                {
-                                    event_queue.borrow_mut().push(MinibrowserEvent::Go);
-                                    location_dirty.set(false);
-                                }
-                            },
-                        );
-                    },
-                );
-            });
-
-            // The toolbar height is where the Context’s available rect starts.
-            // For reasons that are unclear, the TopBottomPanel’s ui cursor exceeds this by one egui
-            // point, but the Context is correct and the TopBottomPanel is wrong.
-            *toolbar_height = Length::new(ctx.available_rect().min.y);
->>>>>>> 5c0199b5
 
             // The toolbar height is where the Context’s available rect starts.
             // For reasons that are unclear, the TopBottomPanel’s ui cursor exceeds this by one egui
