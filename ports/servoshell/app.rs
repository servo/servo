/* This Source Code Form is subject to the terms of the Mozilla Public
 * License, v. 2.0. If a copy of the MPL was not distributed with this
 * file, You can obtain one at https://mozilla.org/MPL/2.0/. */

//! Application entry point, runs the event loop.

use std::cell::{Cell, RefCell, RefMut};
use std::collections::HashMap;
use std::rc::Rc;
use std::time::Instant;
use std::{env, fs};

use gleam::gl;
use log::{info, trace, warn};
use servo::compositing::windowing::EmbedderEvent;
use servo::compositing::CompositeTarget;
use servo::config::opts;
use servo::servo_config::pref;
use servo::Servo;
use surfman::GLApi;
use webxr::glwindow::GlWindowDiscovery;
use winit::event::WindowEvent;
use winit::event_loop::EventLoopWindowTarget;
use winit::window::WindowId;

use crate::browser::Browser;
use crate::embedder::EmbedderCallbacks;
use crate::events_loop::{EventsLoop, WakerEvent};
use crate::minibrowser::Minibrowser;
use crate::parser::get_default_url;
use crate::window_trait::WindowPortsMethods;
use crate::{headed_window, headless_window};

pub struct App {
    servo: Option<Servo<dyn WindowPortsMethods>>,
    browser: RefCell<Browser<dyn WindowPortsMethods>>,
    event_queue: RefCell<Vec<EmbedderEvent>>,
    suspended: Cell<bool>,
    windows: HashMap<WindowId, Rc<dyn WindowPortsMethods>>,
    minibrowser: Option<RefCell<Minibrowser>>,
}

enum Present {
    Immediate,
    Deferred,
    None,
}

/// Action to be taken by the caller of [`App::handle_events`].
enum PumpResult {
    /// The caller should shut down Servo and its related context.
    Shutdown,
    Continue {
        history_changed: bool,
        present: Present,
    },
}

impl App {
    pub fn run(
        no_native_titlebar: bool,
        device_pixel_ratio_override: Option<f32>,
        user_agent: Option<String>,
        url: Option<String>,
    ) {
        let events_loop = EventsLoop::new(opts::get().headless, opts::get().output_file.is_some());

        // Implements window methods, used by compositor.
        let window = if opts::get().headless {
            headless_window::Window::new(
                opts::get().initial_window_size,
                device_pixel_ratio_override,
            )
        } else {
            Rc::new(headed_window::Window::new(
                opts::get().initial_window_size,
                &events_loop,
                no_native_titlebar,
                device_pixel_ratio_override,
            ))
        };

        // Handle browser state.
        let browser = Browser::new(window.clone());
        let initial_url = get_default_url(
            url.as_ref().map(String::as_str),
            env::current_dir().unwrap(),
            |path| fs::metadata(path).is_ok(),
        );

        let mut app = App {
            event_queue: RefCell::new(vec![]),
            browser: RefCell::new(browser),
            servo: None,
            suspended: Cell::new(false),
            windows: HashMap::new(),
            minibrowser: None,
        };

        if opts::get().minibrowser && window.winit_window().is_some() {
            // Make sure the gl context is made current.
            let webrender_surfman = window.webrender_surfman();
            let webrender_gl = match webrender_surfman.connection().gl_api() {
                GLApi::GL => unsafe {
                    gl::GlFns::load_with(|s| webrender_surfman.get_proc_address(s))
                },
                GLApi::GLES => unsafe {
                    gl::GlesFns::load_with(|s| webrender_surfman.get_proc_address(s))
                },
            };
            webrender_surfman.make_gl_context_current().unwrap();
            debug_assert_eq!(webrender_gl.get_error(), gleam::gl::NO_ERROR);

            app.minibrowser = Some(
                Minibrowser::new(
                    &webrender_surfman,
                    &events_loop,
                    window.as_ref(),
                    initial_url.clone(),
                )
                .into(),
            );
        }

        if let Some(mut minibrowser) = app.minibrowser() {
            minibrowser.update(window.winit_window().unwrap(), None, "init");
            window.set_toolbar_height(minibrowser.toolbar_height);
        }

        // Whether or not to recomposite during the next RedrawRequested event.
        // Normally this is true, including for RedrawRequested events that come from the platform
        // (e.g. X11 without picom or similar) when an offscreen or obscured window becomes visible.
        // If we are calling request_redraw in response to the compositor having painted to this
        // frame, set this to false, so we can avoid an unnecessary recomposite.
        let mut need_recomposite = true;

        let t_start = Instant::now();
        let mut t = t_start;
        let ev_waker = events_loop.create_event_loop_waker();
        events_loop.run_forever(move |event, w, control_flow| {
            let now = Instant::now();
            match event {
                // Uncomment to filter out logging of common events, which can be very noisy.
                // winit::event::Event::DeviceEvent { .. } => {},
                // winit::event::Event::WindowEvent {
                //     event: WindowEvent::CursorMoved { .. },
                //     ..
                // } => {},
                // winit::event::Event::MainEventsCleared => {},
                // winit::event::Event::RedrawEventsCleared => {},
                // winit::event::Event::UserEvent(..) => {},
                // winit::event::Event::NewEvents(..) => {},
                _ => trace!("@{:?} (+{:?}) {:?}", now - t_start, now - t, event),
            }
            t = now;
            match event {
                winit::event::Event::NewEvents(winit::event::StartCause::Init) => {
                    let surfman = window.webrender_surfman();

                    let xr_discovery = if pref!(dom.webxr.glwindow.enabled) && !opts::get().headless
                    {
                        let window = window.clone();
                        // This should be safe because run_forever does, in fact,
                        // run forever. The event loop window target doesn't get
                        // moved, and does outlast this closure, and we won't
                        // ever try to make use of it once shutdown begins and
                        // it stops being valid.
                        let w = unsafe {
                            std::mem::transmute::<
                                &EventLoopWindowTarget<WakerEvent>,
                                &'static EventLoopWindowTarget<WakerEvent>,
                            >(w.unwrap())
                        };
                        let factory = Box::new(move || Ok(window.new_glwindow(w)));
                        Some(GlWindowDiscovery::new(
                            surfman.connection(),
                            surfman.adapter(),
                            surfman.context_attributes(),
                            factory,
                        ))
                    } else {
                        None
                    };

                    let window = window.clone();
                    // Implements embedder methods, used by libservo and constellation.
                    let embedder = Box::new(EmbedderCallbacks::new(ev_waker.clone(), xr_discovery));

                    let composite_target = if app.minibrowser.is_some() {
                        CompositeTarget::Fbo
                    } else {
                        CompositeTarget::Window
                    };
                    let servo_data = Servo::new(
                        embedder,
                        window.clone(),
                        user_agent.clone(),
                        composite_target,
                    );
                    let mut servo = servo_data.servo;

                    servo.handle_events(vec![EmbedderEvent::NewBrowser(
                        initial_url.to_owned(),
                        servo_data.browser_id,
                    )]);
                    servo.setup_logging();

                    app.windows.insert(window.id(), window.clone());
                    app.servo = Some(servo);
                },
                _ => {},
            }

            // If self.servo is None here, it means that we're in the process of shutting down,
            // let's ignore events.
            if app.servo.is_none() {
                return;
            }

            if let winit::event::Event::RedrawRequested(_) = event {
                // We need to redraw the window for some reason.
                trace!("RedrawRequested");

                // WARNING: do not defer painting or presenting to some later tick of the event
                // loop or servoshell may become unresponsive! (servo#30312)
                if need_recomposite {
                    trace!("need_recomposite");
                    app.servo.as_mut().unwrap().recomposite();
                }
                if let Some(mut minibrowser) = app.minibrowser() {
                    minibrowser.update(
                        window.winit_window().unwrap(),
                        app.servo.as_ref().unwrap().output_framebuffer_id(),
                        "RedrawRequested",
                    );
                    minibrowser.paint(window.winit_window().unwrap());
                }
                app.servo.as_mut().unwrap().present();

                // By default, the next RedrawRequested event will need to recomposite.
                need_recomposite = true;
            }

            // Handle the event
            let mut consumed = false;
            if let Some(mut minibrowser) = app.minibrowser() {
                match event {
                    winit::event::Event::WindowEvent {
                        event: WindowEvent::ScaleFactorChanged { scale_factor, .. },
                        ..
                    } => {
                        // Intercept any ScaleFactorChanged events away from EguiGlow::on_event, so
                        // we can use our own logic for calculating the scale factor and set egui’s
                        // scale factor to that value manually.
                        let effective_scale_factor = window.hidpi_factor().get();
                        info!(
                            "window scale factor changed to {}, setting scale factor to {}",
                            scale_factor, effective_scale_factor
                        );
                        minibrowser
                            .context
                            .egui_ctx
                            .set_pixels_per_point(effective_scale_factor);

                        // Request a winit redraw event, so we can recomposite, update and paint
                        // the minibrowser, and present the new frame.
                        window.winit_window().unwrap().request_redraw();
                    },
                    winit::event::Event::WindowEvent { ref event, .. } => {
                        let response = minibrowser.on_event(&event);
                        if response.repaint {
                            // Request a winit redraw event, so we can recomposite, update and paint
                            // the minibrowser, and present the new frame.
                            window.winit_window().unwrap().request_redraw();
                        }

                        // TODO how do we handle the tab key? (see doc for consumed)
                        // Note that servo doesn’t yet support tabbing through links and inputs
                        consumed = response.consumed;
                    },
                    _ => {},
                }
            }
            if !consumed {
                app.queue_embedder_events_for_winit_event(event);
            }

            let animating = app.is_animating();

            // Block until the window gets an event
            if !animating || app.suspended.get() {
                *control_flow = winit::event_loop::ControlFlow::Wait;
            } else {
                *control_flow = winit::event_loop::ControlFlow::Poll;
            }

            // Consume and handle any events from the Minibrowser.
            if let Some(minibrowser) = app.minibrowser() {
                let browser = &mut app.browser.borrow_mut();
                let app_event_queue = &mut app.event_queue.borrow_mut();
                minibrowser.queue_embedder_events_for_minibrowser_events(browser, app_event_queue);
<<<<<<< HEAD
                if minibrowser.update_location_in_toolbar(browser) {
                    // Update the minibrowser immediately. While we could update by requesting a
                    // redraw, doing so would delay the location update by two frames.
                    minibrowser.update(
                        window.winit_window().unwrap(),
                        app.servo.as_ref().unwrap().output_framebuffer_id(),
                        "update_location_in_toolbar",
                    );
                }
=======
>>>>>>> f0b41623
            }

            match app.handle_events() {
                PumpResult::Shutdown => {
                    *control_flow = winit::event_loop::ControlFlow::Exit;
                    app.servo.take().unwrap().deinit();
                    if let Some(mut minibrowser) = app.minibrowser() {
                        minibrowser.context.destroy();
                    }
                },
                PumpResult::Continue {
                    history_changed,
                    present,
                } => {
                    if history_changed {
                        if let Some(mut minibrowser) = app.minibrowser() {
                            let browser = &mut app.browser.borrow_mut();
                            if minibrowser.update_location_in_toolbar(browser) {
                                // Update the minibrowser immediately. While we could update by requesting a
                                // redraw, doing so would delay the location update by two frames.
                                minibrowser.update(
                                    window.winit_window().unwrap(),
                                    "update_location_in_toolbar",
                                );
                            }
                        }
                    }
<<<<<<< HEAD

                    // We don’t need the compositor to paint to this frame during the redraw event.
                    // TODO(servo#30331) broken on macOS?
                    // need_recomposite = false;
                },
                Some(PumpResult::Resize) => {
                    // The window was resized.
                    trace!("PumpResult::Resize");

                    // Resizes are unusual in that we need to repaint synchronously.
                    // TODO(servo#30049) can we replace this with the simpler Servo::recomposite?
                    app.servo.as_mut().unwrap().repaint_synchronously();

                    if let Some(mut minibrowser) = app.minibrowser() {
                        minibrowser.update(
                            window.winit_window().unwrap(),
                            app.servo.as_ref().unwrap().output_framebuffer_id(),
                            "PumpResult::Resize",
                        );
                        minibrowser.paint(window.winit_window().unwrap());
=======
                    match present {
                        Present::Immediate => {
                            // The window was resized.
                            trace!("PumpResult::Present::Immediate");

                            // Resizes are unusual in that we need to repaint synchronously.
                            // TODO(servo#30049) can we replace this with the simpler Servo::recomposite?
                            app.servo.as_mut().unwrap().repaint_synchronously();

                            if let Some(mut minibrowser) = app.minibrowser() {
                                minibrowser.update(
                                    window.winit_window().unwrap(),
                                    "PumpResult::Present::Immediate",
                                );
                                minibrowser.paint(window.winit_window().unwrap());
                            }
                            app.servo.as_mut().unwrap().present();
                        },
                        Present::Deferred => {
                            // The compositor has painted to this frame.
                            trace!("PumpResult::Present::Deferred");

                            // Request a winit redraw event, so we can paint the minibrowser and present.
                            // Otherwise, it's in headless mode and we present directly.
                            if let Some(window) = window.winit_window() {
                                window.request_redraw();
                            } else {
                                app.servo.as_mut().unwrap().present();
                            }

                            // We don’t need the compositor to paint to this frame during the redraw event.
                            // TODO(servo#30331) broken on macOS?
                            // need_recomposite = false;
                        },
                        Present::None => {},
>>>>>>> f0b41623
                    }
                },
            }
        });
    }

    fn is_animating(&self) -> bool {
        self.windows.iter().any(|(_, window)| window.is_animating())
    }

    fn get_events(&self) -> Vec<EmbedderEvent> {
        std::mem::take(&mut *self.event_queue.borrow_mut())
    }

    /// Processes the given winit Event, possibly converting it to an [EmbedderEvent] and
    /// routing that to the App or relevant Window event queues.
    fn queue_embedder_events_for_winit_event(&self, event: winit::event::Event<'_, WakerEvent>) {
        match event {
            // App level events
            winit::event::Event::Suspended => {
                self.suspended.set(true);
            },
            winit::event::Event::Resumed => {
                self.suspended.set(false);
                self.event_queue.borrow_mut().push(EmbedderEvent::Idle);
            },
            winit::event::Event::UserEvent(_) => {
                self.event_queue.borrow_mut().push(EmbedderEvent::Idle);
            },
            winit::event::Event::DeviceEvent { .. } => {},

            winit::event::Event::RedrawRequested(_) => {
                self.event_queue.borrow_mut().push(EmbedderEvent::Idle);
            },

            // Window level events
            winit::event::Event::WindowEvent {
                window_id, event, ..
            } => match self.windows.get(&window_id) {
                None => {
                    warn!("Got an event from unknown window");
                },
                Some(window) => {
                    window.queue_embedder_events_for_winit_event(event);
                },
            },

            winit::event::Event::LoopDestroyed |
            winit::event::Event::NewEvents(..) |
            winit::event::Event::MainEventsCleared |
            winit::event::Event::RedrawEventsCleared => {},
        }
    }

    /// Pumps events and messages between the embedder and Servo, where embedder events flow
    /// towards Servo and embedder messages flow away from Servo, and also runs the compositor.
    ///
    /// As the embedder, we push embedder events through our event queues, from the App queue and
    /// Window queues to the Browser queue, and from the Browser queue to Servo. We receive and
    /// collect embedder messages from the various Servo components, then take them out of the
    /// Servo interface so that the Browser can handle them.
    fn handle_events(&mut self) -> PumpResult {
        let mut browser = self.browser.borrow_mut();

        // FIXME:
        // As of now, we support only one browser (self.browser)
        // but have multiple windows (dom.webxr.glwindow). We forward
        // the events of all the windows combined to that single
        // browser instance. Pressing the "a" key on the glwindow
        // will send a key event to the servo window.

        // Take any outstanding embedder events from the App and its Windows.
        let mut embedder_events = self.get_events();
        for (_win_id, window) in &self.windows {
            embedder_events.extend(window.get_events());
        }

        // Catch some keyboard events, and push the rest onto the Browser event queue.
        browser.handle_window_events(embedder_events);

        // Take any new embedder messages from Servo itself.
        let mut embedder_messages = self.servo.as_mut().unwrap().get_events();
        let mut need_resize = false;
        let mut need_present = false;
        let mut history_changed = false;
        loop {
            // Consume and handle those embedder messages.
            let servo_event_response = browser.handle_servo_events(embedder_messages);
            need_present |= servo_event_response.need_present;
            history_changed |= servo_event_response.history_changed;

            // Route embedder events from the Browser to the relevant Servo components,
            // receives and collects embedder messages from various Servo components,
            // and runs the compositor.
            need_resize |= self
                .servo
                .as_mut()
                .unwrap()
                .handle_events(browser.get_events());
            if browser.shutdown_requested() {
                return PumpResult::Shutdown;
            }

            // Take any new embedder messages from Servo itself.
            embedder_messages = self.servo.as_mut().unwrap().get_events();
            if embedder_messages.is_empty() {
                break;
            }
        }

        let present = if need_resize {
            Present::Immediate
        } else if need_present {
            Present::Deferred
        } else {
            Present::None
        };

        PumpResult::Continue {
            history_changed,
            present,
        }
    }

    fn minibrowser(&self) -> Option<RefMut<Minibrowser>> {
        self.minibrowser.as_ref().map(|x| x.borrow_mut())
    }
}<|MERGE_RESOLUTION|>--- conflicted
+++ resolved
@@ -299,18 +299,6 @@
                 let browser = &mut app.browser.borrow_mut();
                 let app_event_queue = &mut app.event_queue.borrow_mut();
                 minibrowser.queue_embedder_events_for_minibrowser_events(browser, app_event_queue);
-<<<<<<< HEAD
-                if minibrowser.update_location_in_toolbar(browser) {
-                    // Update the minibrowser immediately. While we could update by requesting a
-                    // redraw, doing so would delay the location update by two frames.
-                    minibrowser.update(
-                        window.winit_window().unwrap(),
-                        app.servo.as_ref().unwrap().output_framebuffer_id(),
-                        "update_location_in_toolbar",
-                    );
-                }
-=======
->>>>>>> f0b41623
             }
 
             match app.handle_events() {
@@ -333,33 +321,12 @@
                                 // redraw, doing so would delay the location update by two frames.
                                 minibrowser.update(
                                     window.winit_window().unwrap(),
+                                    app.servo.as_ref().unwrap().output_framebuffer_id(),
                                     "update_location_in_toolbar",
                                 );
                             }
                         }
                     }
-<<<<<<< HEAD
-
-                    // We don’t need the compositor to paint to this frame during the redraw event.
-                    // TODO(servo#30331) broken on macOS?
-                    // need_recomposite = false;
-                },
-                Some(PumpResult::Resize) => {
-                    // The window was resized.
-                    trace!("PumpResult::Resize");
-
-                    // Resizes are unusual in that we need to repaint synchronously.
-                    // TODO(servo#30049) can we replace this with the simpler Servo::recomposite?
-                    app.servo.as_mut().unwrap().repaint_synchronously();
-
-                    if let Some(mut minibrowser) = app.minibrowser() {
-                        minibrowser.update(
-                            window.winit_window().unwrap(),
-                            app.servo.as_ref().unwrap().output_framebuffer_id(),
-                            "PumpResult::Resize",
-                        );
-                        minibrowser.paint(window.winit_window().unwrap());
-=======
                     match present {
                         Present::Immediate => {
                             // The window was resized.
@@ -372,6 +339,7 @@
                             if let Some(mut minibrowser) = app.minibrowser() {
                                 minibrowser.update(
                                     window.winit_window().unwrap(),
+                                    app.servo.as_ref().unwrap().output_framebuffer_id(),
                                     "PumpResult::Present::Immediate",
                                 );
                                 minibrowser.paint(window.winit_window().unwrap());
@@ -395,7 +363,6 @@
                             // need_recomposite = false;
                         },
                         Present::None => {},
->>>>>>> f0b41623
                     }
                 },
             }
