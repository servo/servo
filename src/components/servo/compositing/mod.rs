--- conflicted
+++ resolved
@@ -42,11 +42,7 @@
         let script_chan = Cell(script_chan);
         let chan: Chan<Msg> = do on_osmain |port| {
             debug!("preparing to enter main loop");
-<<<<<<< HEAD
-            mainloop(port, script_chan.take(), &opts, prof_chan.clone());
-=======
-            run_main_loop(port, script_chan.take(), &opts);
->>>>>>> 943139b3
+            run_main_loop(port, script_chan.take(), &opts, prof_chan.clone());
         };
 
         CompositorImpl {
@@ -88,16 +84,7 @@
     }
 }
 
-<<<<<<< HEAD
-fn mainloop(po: Port<Msg>,
-            script_chan: SharedChan<ScriptMsg>,
-            opts: &Opts,
-            prof_chan: ProfilerChan) {
-    let key_handlers: @mut ~[Chan<()>] = @mut ~[];
-
-=======
-fn run_main_loop(po: Port<Msg>, script_chan: SharedChan<ScriptMsg>, opts: &Opts) {
->>>>>>> 943139b3
+fn run_main_loop(po: Port<Msg>, script_chan: SharedChan<ScriptMsg>, opts: &Opts, prof_chan: ProfilerChan) {
     let app: Application = ApplicationMethods::new();
     let window: @mut Window = WindowMethods::new(&app);
     let resize_rate_limiter = @mut ResizeRateLimiter(script_chan.clone());
@@ -203,12 +190,8 @@
     };
 
     do window.set_composite_callback {
-<<<<<<< HEAD
         do profile(time::CompositingCategory, prof_chan.clone()) {
-=======
-        do time::time(~"compositing") {
             debug!("compositor: compositing");
->>>>>>> 943139b3
             // Adjust the layer dimensions as necessary to correspond to the size of the window.
             scene.size = window.size();
 
