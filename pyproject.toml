[tool.ruff]
line-length = 120
extend-exclude = [
    # temporary local files
    "target/**",
    "__pycache__/**",
    "python/_venv*/**",
    # upstream
    "third_party/**",
    "python/mach/**",
    "components/**",
    "tests/**",
]

[tool.ruff.lint]
select = [
    "E",
    "W",
    "F",
]
ignore = [
    # Trailing whitespace; the standard tidy process will enforce no trailing whitespace
    "W291",
    # 80 character line length; the standard tidy process will enforce line length
    "E501",
]

[tool.pyrefly]
search-path = [
    "python",
    "tests/wpt/tests",
    "tests/wpt/tests/tools",
    "tests/wpt/tests/tools/wptrunner",
    "tests/wpt/tests/tools/wptserve",
    "python/mach",
    "python/wpt",
]
project-includes = [
    "python/wpt/**/*.py",
<<<<<<< HEAD
    "python/servo/**/*.py",
=======
    "python/tidy/**/*.py",
>>>>>>> 1c479780
]
project-excludes = [
    "**/venv/**",
    "**/.venv/**",
    "tests/wpt/tests/**",
    "**/test.py",
    "**/*_tests.py",
    "**/tests/**",
    "python/mach/**/*.py",
    "python/servo/mutation/**/*.py",
]<|MERGE_RESOLUTION|>--- conflicted
+++ resolved
@@ -37,11 +37,8 @@
 ]
 project-includes = [
     "python/wpt/**/*.py",
-<<<<<<< HEAD
     "python/servo/**/*.py",
-=======
     "python/tidy/**/*.py",
->>>>>>> 1c479780
 ]
 project-excludes = [
     "**/venv/**",
