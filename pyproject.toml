--- conflicted
+++ resolved
@@ -38,13 +38,8 @@
     "components/script_bindings/codegen",
 ]
 project-includes = [
-<<<<<<< HEAD
-    "python/wpt/**/*.py",
-    "python/tidy/**/*.py",
+    "python/**/*.py",
     "components/script_bindings",
-=======
-    "python/**/*.py",
->>>>>>> 93d234d2
 ]
 project-excludes = [
     "**/venv/**",
