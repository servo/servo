--- conflicted
+++ resolved
@@ -30,12 +30,7 @@
 ]
 
 [tool.ruff.lint.per-file-ignores]
-<<<<<<< HEAD
-"!python/servo/**.py" = ["ANN"]
-=======
 "!python/**/**.py" = ["ANN"]
-"python/servo/**.py" = ["ANN"]
->>>>>>> b7475892
 "**/test.py" = ["ANN"]
 "**/*_tests.py" = ["ANN"]
 "**/tests/**/*.py" = ["ANN"]
