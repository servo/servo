[workspace]
resolver = "2"
members = [
    "ports/servoshell",
    "tests/unit/*",
]
default-members = ["ports/servoshell"]
exclude = [".cargo", "support/crown"]

[workspace.package]
version = "0.0.1"
authors = ["The Servo Project Developers"]
license = "MPL-2.0"
edition = "2024"
publish = false
rust-version = "1.85.0"

[workspace.dependencies]
accountable-refcell = "0.2.0"
aes = "0.8.4"
aes-gcm = "0.10.3"
aes-kw = { version = "0.2.1", features = ["alloc"] }
app_units = "0.7"
arboard = "3"
arrayvec = "0.7"
async-tungstenite = { version = "0.28", features = ["tokio-rustls-webpki-roots"] }
atomic_refcell = "0.1.13"
aws-lc-rs = { version = "1.12", default-features = false, features = ["aws-lc-sys"] }
background_hang_monitor_api = { path = "components/shared/background_hang_monitor" }
backtrace = "0.3"
base = { path = "components/shared/base" }
base64 = "0.22.1"
bincode = "1"
bitflags = "2.9"
bluetooth_traits = { path = "components/shared/bluetooth" }
byteorder = "1.5"
canvas_traits = { path = "components/shared/canvas" }
cbc = "0.1.2"
cfg-if = "1.0.0"
chrono = { version = "0.4", features = ["serde"] }
cipher = { version = "0.4.4", features = ["alloc"] }
compositing_traits = { path = "components/shared/compositing" }
content-security-policy = { version = "0.5", features = ["serde"] }
cookie = { package = "cookie", version = "0.18" }
crossbeam-channel = "0.5"
cssparser = { git = "https://github.com/servo/rust-cssparser", rev = "958a3f098acb92ddacdce18a7ef2c4a87ac3326f", features = ["serde"] }
ctr = "0.9.2"
darling = { version = "0.20", default-features = false }
data-url = "0.3"
devtools_traits = { path = "components/shared/devtools" }
dpi = { version = "0.1" }
embedder_traits = { path = "components/shared/embedder" }
encoding_rs = "0.8"
env_logger = "0.11"
euclid = "0.22"
fnv = "1.0"
fonts_traits = { path = "components/shared/fonts" }
freetype-sys = "0.20"
fxhash = "0.2"
getopts = "0.2.11"
gleam = "0.15"
glib = "0.19"
glow = "0.16"
gstreamer = { version = "0.23", features = ["v1_18"] }
gstreamer-base = "0.23"
gstreamer-gl = "0.23"
gstreamer-gl-sys = "0.23"
gstreamer-sys = "0.23"
gstreamer-video = "0.23"
harfbuzz-sys = "0.6.1"
headers = "0.4"
hitrace = "0.1.4"
html5ever = "0.30"
http = "1.3"
http-body-util = "0.1"
hyper = "1.6"
hyper-rustls = { version = "0.27", default-features = false, features = ["http1", "http2", "logging", "tls12", "webpki-tokio"] }
hyper-util = { version = "0.1", features = ["client", "client-legacy", "http2", "tokio"] }
hyper_serde = { path = "components/hyper_serde" }
icu_locid = "1.5.0"
icu_segmenter = "1.5.0"
image = "0.24"
imsz = "0.2"
indexmap = { version = "2.8.0", features = ["std"] }
ipc-channel = "0.19"
itertools = "0.13"
js = { package = "mozjs", git = "https://github.com/servo/mozjs" }
keyboard-types = "0.7"
libc = "0.2"
log = "0.4"
mach2 = "0.4"
malloc_size_of = { package = "servo_malloc_size_of", path = "components/malloc_size_of" }
malloc_size_of_derive = "0.1"
markup5ever = "0.15"
memmap2 = "0.9.5"
mime = "0.3.13"
mime_guess = "2.0.5"
mozangle = "0.5.3"
net_traits = { path = "components/shared/net" }
nix = "0.29"
num-traits = "0.2"
num_cpus = "1.1.0"
openxr = "0.19"
parking_lot = "0.12"
percent-encoding = "2.3"
proc-macro2 = "1"
profile_traits = { path = "components/shared/profile" }
quote = "1"
rand = "0.8"
rand_core = "0.6"
rand_isaac = "0.3"
raw-window-handle = "0.6"
rayon = "1"
regex = "1.11"
rustls = { version = "0.23", default-features = false, features = ["logging", "std", "tls12"] }
rustls-pemfile = "2.0"
rustls-pki-types = "1.11"
script_layout_interface = { path = "components/shared/script_layout" }
script_traits = { path = "components/shared/script" }
selectors = { git = "https://github.com/servo/stylo", branch = "2025-03-15" }
serde = "1.0.219"
serde_bytes = "0.11"
serde_json = "1.0"
servo-media = { git = "https://github.com/servo/media" }
servo-media-dummy = { git = "https://github.com/servo/media" }
servo-media-gstreamer = { git = "https://github.com/servo/media" }
servo_arc = { git = "https://github.com/servo/stylo", branch = "2025-03-15" }
stylo_atoms = { git = "https://github.com/servo/stylo", branch = "2025-03-15" }
smallbitvec = "2.6.0"
smallvec = "1.14"
static_assertions = "1.1"
string_cache = "0.8"
string_cache_codegen = "0.5"
strum = "0.26"
strum_macros = "0.26"
stylo = { git = "https://github.com/servo/stylo", branch = "2025-03-15" }
stylo_config = { git = "https://github.com/servo/stylo", branch = "2025-03-15" }
stylo_dom = { git = "https://github.com/servo/stylo", branch = "2025-03-15" }
stylo_malloc_size_of = { git = "https://github.com/servo/stylo", branch = "2025-03-15" }
stylo_traits = { git = "https://github.com/servo/stylo", branch = "2025-03-15" }
surfman = { git = "https://github.com/servo/surfman", rev = "f7688b4585f9e0b5d4bf8ee8e4a91e82349610b1", features = ["chains"] }
syn = { version = "2", default-features = false, features = ["clone-impls", "derive", "parsing"] }
synstructure = "0.13"
taffy = { version = "0.7.7", default-features = false, features = ["detailed_layout_info", "grid", "serde", "std"] }
thin-vec = "0.2.13"
tikv-jemalloc-sys = "0.6.0"
tikv-jemallocator = "0.6.0"
time = { package = "time", version = "0.3", features = ["large-dates", "local-offset", "serde"] }
tokio = "1"
tokio-rustls = { version = "0.26", default-features = false, features = ["logging"] }
tower-service = "0.3"
tracing = "0.1.41"
tracing-perfetto = "0.1.5"
tracing-subscriber = "0.3.19"
tungstenite = "0.24"
uluru = "3.0"
unicode-bidi = "0.3.18"
unicode-properties = { version = "0.1.3", features = ["emoji"] }
unicode-script = "0.5"
unicode-segmentation = "1.12.0"
url = "2.5"
uuid = { version = "1.12.1", features = ["v4"] }
webdriver = "0.51.0"
webpki-roots = "0.26"
webrender = { git = "https://github.com/servo/webrender", branch = "0.66", features = ["capture"] }
webrender_api = { git = "https://github.com/servo/webrender", branch = "0.66" }
webrender_traits = { path = "components/shared/webrender" }
webxr-api = { path = "components/shared/webxr" }
wgpu-core = { git = "https://github.com/gfx-rs/wgpu", rev = "2f255edc60e9669c8c737464c59af10d59a31126" }
wgpu-types = { git = "https://github.com/gfx-rs/wgpu", rev = "2f255edc60e9669c8c737464c59af10d59a31126" }
winapi = "0.3"
windows-sys = "0.59"
wio = "0.2"
wr_malloc_size_of = { git = "https://github.com/servo/webrender", branch = "0.66" }
xi-unicode = "0.3.0"
xml5ever = "0.21"

[profile.release]
opt-level = 3
debug-assertions = true

# A profile between `dev` and `release` which aims to offer a compromise between
# fast incremental rebuilds and runtime speed.
[profile.medium]
inherits = "release"
opt-level = 2
incremental = true
debug = "line-tables-only"

[profile.production]
inherits = "release"
debug-assertions = false
lto = true
codegen-units = 1
opt-level = "s"

[profile.production-stripped]
inherits = "production"
strip = true

[profile.profiling]
inherits = "release"
debug-assertions = false
debug = true
lto = "thin"
codegen-units = 1

[patch.crates-io]
# If you need to temporarily test Servo with a local fork of some upstream
# crate, add that here. Use the form:
#
#     <crate> = { path = "/path/to/local/checkout" }
#
# Or for Stylo:
#
# [patch."https://github.com/servo/stylo"]
<<<<<<< HEAD
 # selectors = { path = "../stylo/selectors" } 
 # servo_arc = { path = "../stylo/servo_arc" } 
 # stylo_atoms = { path = "../stylo/stylo_atoms" } 
 # stylo = { path = "../stylo/style" } 
 # stylo_config = { path = "../stylo/stylo_config" } 
 # stylo_dom = { path = "../stylo/stylo_dom" } 
 # stylo_malloc_size_of = { path = "../stylo/malloc_size_of" } 
 # stylo_traits = { path = "../stylo/style_traits" }
=======
# selectors = { path = "../stylo/selectors" }
# servo_arc = { path = "../stylo/servo_arc" }
# stylo_atoms = { path = "../stylo/stylo_atoms" }
# stylo = { path = "../stylo/style" }
# stylo_config = { path = "../stylo/stylo_config" }
# stylo_dom = { path = "../stylo/stylo_dom" }
# stylo_malloc_size_of = { path = "../stylo/malloc_size_of" }
# stylo_traits = { path = "../stylo/style_traits" }
>>>>>>> 2e3e092f
#
# Or for WebRender:
#
# [patch."https://github.com/servo/webrender"]
# webrender = { path = "../webrender/webrender" }
# webrender_api = { path = "../webrender/webrender_api" }
# wr_malloc_size_of = { path = "../webrender/wr_malloc_size_of" }
#
# Or for another Git dependency:
#
# [patch."https://github.com/servo/<repository>"]
# <crate> = { path = "/path/to/local/checkout" }<|MERGE_RESOLUTION|>--- conflicted
+++ resolved
@@ -214,7 +214,6 @@
 # Or for Stylo:
 #
 # [patch."https://github.com/servo/stylo"]
-<<<<<<< HEAD
  # selectors = { path = "../stylo/selectors" } 
  # servo_arc = { path = "../stylo/servo_arc" } 
  # stylo_atoms = { path = "../stylo/stylo_atoms" } 
@@ -223,16 +222,6 @@
  # stylo_dom = { path = "../stylo/stylo_dom" } 
  # stylo_malloc_size_of = { path = "../stylo/malloc_size_of" } 
  # stylo_traits = { path = "../stylo/style_traits" }
-=======
-# selectors = { path = "../stylo/selectors" }
-# servo_arc = { path = "../stylo/servo_arc" }
-# stylo_atoms = { path = "../stylo/stylo_atoms" }
-# stylo = { path = "../stylo/style" }
-# stylo_config = { path = "../stylo/stylo_config" }
-# stylo_dom = { path = "../stylo/stylo_dom" }
-# stylo_malloc_size_of = { path = "../stylo/malloc_size_of" }
-# stylo_traits = { path = "../stylo/style_traits" }
->>>>>>> 2e3e092f
 #
 # Or for WebRender:
 #
